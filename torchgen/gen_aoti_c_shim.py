import textwrap
from dataclasses import dataclass
from typing import Dict, List, Optional, Sequence, Tuple, Union

from torchgen.api.types import DispatcherSignature
from torchgen.api.types.signatures import CppSignature, CppSignatureGroup

from torchgen.context import method_with_native_function
from torchgen.model import (
    Argument,
    BackendIndex,
    BaseTy,
    BaseType,
    DispatchKey,
    FunctionSchema,
    ListType,
    NativeFunction,
    NativeFunctionsGroup,
    OperatorName,
    OptionalType,
    Type,
)
from torchgen.utils import mapMaybe

base_type_to_c_type = {
    BaseTy.Tensor: "AtenTensorHandle",
    BaseTy.bool: "int32_t",  # Use int to pass bool
    BaseTy.int: "int64_t",
    BaseTy.SymInt: "int64_t",  # Inductor-generated code won't see a SymInt
    BaseTy.Scalar: "double",  # Use double to pass both integer and floating point
    BaseTy.float: "double",  # TODO: how about other floating point types?
    BaseTy.str: "const char*",
    BaseTy.DeviceIndex: "int32_t",
    BaseTy.Layout: "int32_t",  # Represent enum as int
    BaseTy.MemoryFormat: "int32_t",  # Represent enum as int
    BaseTy.ScalarType: "int32_t",  # Represent enum as int
}

base_type_to_aten_type = {
    BaseTy.Tensor: "at::Tensor",
    BaseTy.bool: "bool",
    BaseTy.int: "int64_t",
    BaseTy.SymInt: "c10::SymInt",
    BaseTy.Scalar: "c10::Scalar",
    BaseTy.float: "double",
    BaseTy.str: "c10::string_view",
    BaseTy.DeviceIndex: "c10::DeviceIndex",
    BaseTy.Layout: "c10::Layout",
    BaseTy.MemoryFormat: "c10::MemoryFormat",
    BaseTy.ScalarType: "c10::ScalarType",
}

base_type_to_callsite_expr = {
    BaseTy.Tensor: "*tensor_handle_to_tensor_pointer",
    BaseTy.bool: "",
    BaseTy.int: "",
    BaseTy.SymInt: "",
    BaseTy.Scalar: "",
    BaseTy.float: "",
    BaseTy.str: "",
    BaseTy.DeviceIndex: "static_cast<c10::DeviceIndex>",
    BaseTy.Layout: "static_cast<c10::Layout>",
    BaseTy.MemoryFormat: "static_cast<c10::MemoryFormat>",
    BaseTy.ScalarType: "static_cast<c10::ScalarType>",
}


# convert args to C types, names in declarations, and expressions in function bodies
def convert_arg_type_and_name(typ: Type, name: str) -> Tuple[List[str], List[str], List[str], List[str]]:  # type: ignore[return]
    if isinstance(typ, BaseType):
        if typ.name in base_type_to_c_type:
            return (
                [base_type_to_c_type[typ.name]],
                [name],
                [base_type_to_aten_type[typ.name]],
                [
                    f"{base_type_to_callsite_expr[typ.name]}({name})"
                    if base_type_to_callsite_expr[typ.name]
                    else name
                ],
            )
        elif typ.name == BaseTy.Device:
            return (
                ["int32_t", "int32_t"],
                [name, name + "_index_"],
                ["c10::Device"],
                [
                    f"c10::Device(static_cast<c10::DeviceType>({name}), static_cast<c10::DeviceIndex>({name}_index_))"
                ],
            )
        else:
            # TODO: BaseTy.Dimname, BaseTy.Generator, etc.
            raise NotImplementedError(f"TODO: add support for arg type {repr(typ)}")
    elif isinstance(typ, OptionalType):
        c_types, names, aten_types, callsite_exprs = convert_arg_type_and_name(
            typ.elem, name
        )
        j = 0  # index for names
        new_aten_types = []
        new_callsite_exprs = []
        for aten_type in aten_types:
            # Use pointer to denote optional type
            c_types[j] = c_types[j] + "*"
            if aten_type.startswith("c10::ArrayRef<"):
                # ArrayRef is passed as pointer + size, but no need to add "*" to the size argument
                new_aten_types.append(f"::std::optional<{aten_type}>")
                base_type = aten_type[len("c10::ArrayRef<") : -1]
                new_callsite_exprs.append(
                    f"pointer_to_optional_list<{base_type}>({names[j]}, {names[j+1]})"
                )
                j += 2
            elif aten_type == "c10::Device":
                # Device is passed as device_type + device_index
                new_aten_types.append("::std::optional<c10::Device>")
                new_callsite_exprs.append(
                    f"pointer_to_optional_device({names[j]}, {names[j+1]})"
                )
                j += 2
            else:
                new_aten_types.append(f"::std::optional<{aten_type}>")
                new_callsite_exprs.append(
                    f"pointer_to_optional<{aten_type}>({names[j]})"
                )
                j += 1

        return (
            c_types,
            names,
            new_aten_types,
            new_callsite_exprs,
        )
    elif isinstance(typ, ListType):
        # Need to explictly pass the list as pointer + length
        c_types, names, aten_types, _ = convert_arg_type_and_name(typ.elem, name)
        assert len(c_types) == 1, "ListType with unsupported element type " + repr(typ)

        # The list content should never be modified
        c_types[0] = f"const {c_types[0]}*"
        c_types.append("int64_t")
        name = names[0]
        names.append(name + "_len_")

        atype = aten_types[0]
        callsite_exprs = []
        if atype == "bool":
            # no converter from std::vector<bool> to c10::ArrayRef<bool>
            # construct std::array<bool, N> instead
            assert typ.size is not None
            callsite_exprs.append(f"pointer_to_list<{typ.size}>({name})")
        elif atype == "::std::optional<at::Tensor>":
            # convert from std::vector<::std::optional<at::Tensor>> to c10::List<::std::optional<at::Tensor>>
            callsite_exprs.append(
                f"c10::List<{atype}>(c10::ArrayRef<{atype}>(pointer_to_list<{atype}>({name}, {name}_len_)))"
            )
        else:
            callsite_exprs.append(f"pointer_to_list<{atype}>({name}, {name}_len_)")

        aten_types = [f"c10::ArrayRef<{t}>" for t in aten_types]
        return (
            c_types,
            names,
            aten_types,
            callsite_exprs,
        )


def zip_type_and_name(types: List[str], names: List[str]) -> List[str]:
    return [typ + " " + name for typ, name in zip(types, names)]


# Generate argument declarations and callsite expressions
def gen_arguments(flat_arguments: Sequence[Argument]) -> Tuple[List[str], List[str]]:
    types = []
    new_names = []
    callsite_exprs = []
    for arg in flat_arguments:
        new_types, names, _, new_callsite_exprs = convert_arg_type_and_name(
            arg.type, arg.name
        )
        types.extend(new_types)
        new_names.extend(names)
        callsite_exprs.extend(new_callsite_exprs)
    return zip_type_and_name(types, new_names), callsite_exprs


# Return values are passed out as pointer arguments because all the C shim functions
# are expected to return AOTITorchError.
# Generate returns as declarations and callsite expressions
def gen_returns(schema: FunctionSchema) -> Tuple[List[str], List[str]]:
    types = []
    names = []
    for idx, ret in enumerate(schema.returns):
        names.append(f"ret{idx}")
        if isinstance(ret.type, BaseType) and ret.type.name in base_type_to_c_type:
            types.append(base_type_to_c_type[ret.type.name] + "*")
        else:
            raise NotImplementedError(
                f"TODO: add support for return type {repr(ret.type)}"
            )

    def convert_return(typ: BaseType, val: str) -> str:
        if typ.name == BaseTy.Tensor:
            return f"new_tensor_handle(std::move({val}));"
        elif typ.name == BaseTy.SymInt:
            return f"{val}.expect_int()"
        elif typ.name == BaseTy.Scalar:
            return f"{val}.toDouble()"
        else:
            return val

    ret_pointer_can_be_null = False
    unambiguous_name = schema.name.unambiguous_name()
<<<<<<< HEAD
    for name in ["_scaled_dot_product_flash_attention", "convolution_backward"]:
=======
    for name in [
        "_scaled_dot_product_flash_attention",
        "_scaled_dot_product_efficient_attention",
        "convolution_backward",
    ]:
>>>>>>> ee8c1550
        if name in unambiguous_name:
            ret_pointer_can_be_null = True
            break

    callsite_exprs: List[str] = []
    for idx, ret in enumerate(schema.returns):
        tmp = "tmp_result" if len(names) == 1 else f"std::get<{idx}>(tmp_result)"
        assert isinstance(ret.type, BaseType)
        rval = convert_return(ret.type, tmp)
        if ret_pointer_can_be_null:
            callsite_exprs.append(f"if ({names[idx]}) {{ *{names[idx]} = {rval}; }}")
        else:
            callsite_exprs.append(f"*{names[idx]} = {rval};")

    return zip_type_and_name(types, names), callsite_exprs


# gen.py generates header first and then src, so caching the result here to avoid duplicate work
declaration_definition_cache: Dict[Tuple[str, str, str], Tuple[str, str]] = {}


def gen_declaration_and_definition(
    schema: FunctionSchema, device: str, backend_call: str
) -> Tuple[str, str]:
    func_name = schema.name.unambiguous_name()

    global declaration_definition_cache
    if (func_name, device, backend_call) in declaration_definition_cache:
        return declaration_definition_cache[(func_name, device, backend_call)]

    if schema.is_out_fn():
        # out_variant has out arguments in the front, and it's ok to ignore return value
        # because C shim functions only return AOTITorchError
        # Somehow at::native out-variant functions have out arguments in the back
        args, callsite_exprs = gen_arguments(
            [*schema.arguments.flat_non_out, *schema.arguments.out]
            if "at::native" in backend_call
            else [*schema.arguments.out, *schema.arguments.flat_non_out],
        )
        ret_assignments: List[str] = []
    else:
        args, callsite_exprs = gen_arguments(schema.arguments.flat_all)
        ret_declarations, ret_assignments = gen_returns(schema)
        args.extend(ret_declarations)

    declaration = f"AOTITorchError aoti_torch_{device}_{func_name}({', '.join(args)})"

    tmp_result = "auto tmp_result = " if ret_assignments else ""
    ret_assignments_str = "\n" + "\n".join(ret_assignments) if ret_assignments else ""
    definition = f"""
{declaration} {{
    AOTI_TORCH_CONVERT_EXCEPTION_TO_ERROR_CODE({{
        {tmp_result}{backend_call}(
{textwrap.indent(', '.join(callsite_exprs), "            ")}
        );{textwrap.indent(ret_assignments_str, "        ")}
    }});
}}
"""
    declaration_definition_cache[(func_name, device, backend_call)] = (
        declaration,
        definition,
    )
    return declaration, definition


def gen_static_dispatch_backend_call_signature(
    sig: Union[CppSignature, DispatcherSignature],
    f: NativeFunction,
) -> CppSignature:
    sig = DispatcherSignature.from_schema(f.func)
    cpp_sigs = CppSignatureGroup.from_native_function(
        f, method=False, fallback_binding=False
    )
    if sig.symint and f.func.has_symint():
        cpp_sig = cpp_sigs.symint_signature
    else:
        cpp_sig = cpp_sigs.signature
    assert cpp_sig is not None
    return cpp_sig


def gen_static_dispatch_backend_call(
    f: NativeFunction,
    backend_index: BackendIndex,
) -> str:
    sig = DispatcherSignature.from_schema(f.func)
    cpp_sig = gen_static_dispatch_backend_call_signature(sig, f)
    return f"at::{backend_index.dispatch_key.lower()}::{cpp_sig.name()}"


def get_backend_index_for_aoti(
    func: NativeFunction,
    func_group_mapping: Dict[OperatorName, NativeFunctionsGroup],
    dispatch_key: DispatchKey,
    backend_indices: Dict[DispatchKey, BackendIndex],
) -> Optional[BackendIndex]:
    backend_index = None
    if backend_indices[dispatch_key].has_kernel(func) or (
        func.structured_delegate is not None
        and func.structured_delegate in func_group_mapping
        and backend_indices[dispatch_key].has_kernel(
            func_group_mapping[func.structured_delegate]
        )
    ):
        backend_index = backend_indices[dispatch_key]
    elif backend_indices[DispatchKey.CompositeExplicitAutograd].has_kernel(func):
        # We need to create C shim wrappers for CompositeExplicitAutograd kernels
        backend_index = backend_indices[DispatchKey.CompositeExplicitAutograd]
    elif backend_indices[DispatchKey.CompositeExplicitAutogradNonFunctional].has_kernel(
        func
    ):
        # We need to create C shim wrappers for CompositeExplicitAutogradNonFunctional kernels
        backend_index = backend_indices[
            DispatchKey.CompositeExplicitAutogradNonFunctional
        ]

    return backend_index


def get_header_for_aoti(
    func: NativeFunction,
    func_group_mapping: Dict[OperatorName, NativeFunctionsGroup],
    dispatch_key: DispatchKey,
    backend_indices: Dict[DispatchKey, BackendIndex],
) -> Optional[str]:
    backend_index = get_backend_index_for_aoti(
        func, func_group_mapping, dispatch_key, backend_indices
    )
    return (
        None
        if backend_index is None
        else f"#include <ATen/ops/{func.root_name}_{backend_index.dispatch_key.lower()}_dispatch.h>"
    )


def get_fallback_op_name(func: NativeFunction) -> str:
    return (
        f"{func.namespace}.{func.func.name.name}.{func.func.name.overload_name}"
        if func.func.name.overload_name
        else f"{func.namespace}.{func.func.name.name}.default"
    )


def gen_c_shim(
    func: NativeFunction,
    func_group_mapping: Dict[OperatorName, NativeFunctionsGroup],
    dispatch_key: DispatchKey,
    backend_indices: Dict[DispatchKey, BackendIndex],
    header: bool,
) -> Optional[str]:
    backend_index = get_backend_index_for_aoti(
        func, func_group_mapping, dispatch_key, backend_indices
    )
    if backend_index is None:
        return None

    schema = func.func
    device = dispatch_key.lower()
    backend_call = gen_static_dispatch_backend_call(
        func,
        backend_index,
    )

    try:
        if header:
            declaration, _ = gen_declaration_and_definition(
                schema, device, backend_call
            )
            return f"AOTI_TORCH_EXPORT {declaration};"
        else:
            _, definition = gen_declaration_and_definition(schema, device, backend_call)
            return definition

    except NotImplementedError:
        return None


@dataclass(frozen=True)
class ShimGenerator:
    func_group_mapping: Dict[OperatorName, NativeFunctionsGroup]
    dispatch_key: DispatchKey
    backend_indices: Dict[DispatchKey, BackendIndex]
    header: bool  # True to generate .h and False to generate .cpp

    @method_with_native_function
    def __call__(
        self,
        func: NativeFunction,
    ) -> Optional[str]:
        result = gen_c_shim(
            func,
            self.func_group_mapping,
            self.dispatch_key,
            self.backend_indices,
            self.header,
        )
        return result


def gen_aoti_c_shim(
    native_functions: Sequence[NativeFunction],
    func_group_mapping: Dict[OperatorName, NativeFunctionsGroup],
    dispatch_key: DispatchKey,
    backend_indices: Dict[DispatchKey, BackendIndex],
    header: bool,
    includes: str = "",
) -> str:
    body = "\n".join(
        list(
            mapMaybe(
                ShimGenerator(
                    func_group_mapping, dispatch_key, backend_indices, header
                ),
                native_functions,
            )
        )
    )
    device = dispatch_key.lower()

    warning = """
// WARNING: THIS FILE IS AUTOGENERATED BY torchgen. DO NOT MODIFY BY HAND.
// See https://github.com/pytorch/pytorch/blob/7e86a7c0155295539996e0cf422883571126073e/torchgen/gen.py#L2424-L2436 for details"""

    if header:
        return f"""
{warning}

#pragma once

#include <torch/csrc/inductor/aoti_torch/c/shim.h>

#ifdef __cplusplus
extern "C" {{
#endif

{body}

#ifdef __cplusplus
}} // extern "C"
#endif
"""

    else:
        return f"""
{warning}

#include <torch/csrc/inductor/aoti_torch/generated/c_shim_{device}.h>
#include <torch/csrc/inductor/aoti_torch/utils.h>

#ifndef AT_PER_OPERATOR_HEADERS
#include <ATen/{str(dispatch_key)}Functions.h>
#include <ATen/CompositeExplicitAutogradFunctions.h>
#include <ATen/CompositeExplicitAutogradNonFunctionalFunctions.h>
#else
{includes}
#endif

using namespace torch::aot_inductor;

{body}"""<|MERGE_RESOLUTION|>--- conflicted
+++ resolved
@@ -34,6 +34,7 @@
     BaseTy.Layout: "int32_t",  # Represent enum as int
     BaseTy.MemoryFormat: "int32_t",  # Represent enum as int
     BaseTy.ScalarType: "int32_t",  # Represent enum as int
+    BaseTy.Generator: "AtenGeneratorHandle",
 }
 
 base_type_to_aten_type = {
@@ -48,6 +49,7 @@
     BaseTy.Layout: "c10::Layout",
     BaseTy.MemoryFormat: "c10::MemoryFormat",
     BaseTy.ScalarType: "c10::ScalarType",
+    BaseTy.Generator: "at::Generator",
 }
 
 base_type_to_callsite_expr = {
@@ -62,6 +64,7 @@
     BaseTy.Layout: "static_cast<c10::Layout>",
     BaseTy.MemoryFormat: "static_cast<c10::MemoryFormat>",
     BaseTy.ScalarType: "static_cast<c10::ScalarType>",
+    BaseTy.Generator: "*generator_handle_to_generator_pointer",
 }
 
 
@@ -89,7 +92,7 @@
                 ],
             )
         else:
-            # TODO: BaseTy.Dimname, BaseTy.Generator, etc.
+            # TODO: BaseTy.Dimname, etc.
             raise NotImplementedError(f"TODO: add support for arg type {repr(typ)}")
     elif isinstance(typ, OptionalType):
         c_types, names, aten_types, callsite_exprs = convert_arg_type_and_name(
@@ -210,15 +213,11 @@
 
     ret_pointer_can_be_null = False
     unambiguous_name = schema.name.unambiguous_name()
-<<<<<<< HEAD
-    for name in ["_scaled_dot_product_flash_attention", "convolution_backward"]:
-=======
     for name in [
         "_scaled_dot_product_flash_attention",
         "_scaled_dot_product_efficient_attention",
         "convolution_backward",
     ]:
->>>>>>> ee8c1550
         if name in unambiguous_name:
             ret_pointer_can_be_null = True
             break
@@ -250,18 +249,18 @@
         return declaration_definition_cache[(func_name, device, backend_call)]
 
     if schema.is_out_fn():
-        # out_variant has out arguments in the front, and it's ok to ignore return value
+        # out_variant has out arguments in the front, and it's ok to ignore return values
         # because C shim functions only return AOTITorchError
-        # Somehow at::native out-variant functions have out arguments in the back
         args, callsite_exprs = gen_arguments(
-            [*schema.arguments.flat_non_out, *schema.arguments.out]
-            if "at::native" in backend_call
-            else [*schema.arguments.out, *schema.arguments.flat_non_out],
+            [*schema.arguments.out, *schema.arguments.flat_non_out]
         )
         ret_assignments: List[str] = []
     else:
         args, callsite_exprs = gen_arguments(schema.arguments.flat_all)
-        ret_declarations, ret_assignments = gen_returns(schema)
+        # ignore return values for inplace ops
+        ret_declarations, ret_assignments = (
+            ([], []) if schema.name.name.inplace else gen_returns(schema)
+        )
         args.extend(ret_declarations)
 
     declaration = f"AOTITorchError aoti_torch_{device}_{func_name}({', '.join(args)})"
