name: unstable

on:
  push:
    branches:
      - main
    tags:
      - ciflow/unstable/*
  workflow_dispatch:

concurrency:
  group: ${{ github.workflow }}-${{ github.event.pull_request.number || github.ref_name }}-${{ github.ref_type == 'branch' && github.sha }}-${{ github.event_name == 'workflow_dispatch' }}
  cancel-in-progress: true

permissions: read-all

jobs:
  # There must be at least one job here to satisfy GitHub action workflow syntax
  introduction:
    runs-on: ubuntu-latest
    continue-on-error: true
    steps:
      - name: Introduce PyTorch unstable workflow
        run: |
          echo "PyTorch unstable workflow is used to host experimental or flaky jobs"
          echo " that needs to be run for every commit, but doesn't block PR merging"
          echo " as part of the stable pull or trunk workflows."
          echo
          echo "In addition, a new label called ciflow/unstable can be attached to the"
          echo " PR to trigger this workflow. That can be done either manually or"
          echo " automatically using PyTorch auto-label bot."
          echo
          echo "Once the jobs are deemed stable enough (% red signal < 5% and TTS < 3h),"
<<<<<<< HEAD
          echo " they can graduate and move back to pull or trunk."
=======
          echo " they can graduate and move back to pull or trunk."

  #
  # Experimental ARC jobs
  #
  llm-td:
    name: before-test
    uses: ./.github/workflows/llm_td_retrieval.yml
    permissions:
      id-token: write
      contents: read

  target-determination:
    name: before-test
    uses: ./.github/workflows/target_determination.yml
    needs: llm-td
    permissions:
      id-token: write
      contents: read

  linux-jammy-py3_8-gcc11-build:
    name: linux-jammy-py3.8-gcc11
    uses: ./.github/workflows/_linux-build-rg.yml
    with:
      build-environment: linux-jammy-py3.8-gcc11
      docker-image-name: pytorch-linux-jammy-py3.8-gcc11
      test-matrix: |
        { include: [
          { config: "default", shard: 1, num_shards: 3, runner: "arc-lf-linux.2xlarge.avx512" },
          { config: "default", shard: 2, num_shards: 3, runner: "arc-lf-linux.2xlarge.avx512" },
          { config: "default", shard: 3, num_shards: 3, runner: "arc-lf-linux.2xlarge.avx512" },
          { config: "docs_test", shard: 1, num_shards: 1,  runner: "arc-lf-linux.2xlarge.avx512" },
          { config: "jit_legacy", shard: 1, num_shards: 1, runner: "arc-lf-linux.2xlarge.avx512" },
          { config: "backwards_compat", shard: 1, num_shards: 1, runner: "arc-lf-linux.2xlarge.avx512" },
          { config: "distributed", shard: 1, num_shards: 2, runner: "arc-lf-linux.2xlarge.avx512" },
          { config: "distributed", shard: 2, num_shards: 2, runner: "arc-lf-linux.2xlarge.avx512" },
        ]}

  linux-jammy-py3_8-gcc11-test:
    name: linux-jammy-py3.8-gcc11
    uses: ./.github/workflows/_linux-test-rg.yml
    needs:
      - linux-jammy-py3_8-gcc11-build
      - target-determination
    with:
      build-environment: linux-jammy-py3.8-gcc11
      docker-image: ${{ needs.linux-jammy-py3_8-gcc11-build.outputs.docker-image }}
      test-matrix: ${{ needs.linux-jammy-py3_8-gcc11-build.outputs.test-matrix }}

  linux-jammy-py3_8-gcc11-no-ops:
    name: linux-jammy-py3.8-gcc11-no-ops
    uses: ./.github/workflows/_linux-build-rg.yml
    with:
      build-environment: linux-jammy-py3.8-gcc11-no-ops
      docker-image-name: pytorch-linux-jammy-py3.8-gcc11
      test-matrix: |
        { include: [
          { config: "default", shard: 1, num_shards: 1 },
        ]}

  linux-jammy-py3_8-gcc11-pch:
    name: linux-jammy-py3.8-gcc11-pch
    uses: ./.github/workflows/_linux-build-rg.yml
    with:
      build-environment: linux-jammy-py3.8-gcc11-pch
      docker-image-name: pytorch-linux-jammy-py3.8-gcc11
      test-matrix: |
        { include: [
          { config: "default", shard: 1, num_shards: 1 },
        ]}

  linux-focal-py3_8-clang10-onnx-build:
    name: linux-focal-py3.8-clang10-onnx
    uses: ./.github/workflows/_linux-build-rg.yml
    with:
      build-environment: linux-focal-py3.8-clang10-onnx
      docker-image-name: pytorch-linux-focal-py3-clang10-onnx
      test-matrix: |
        { include: [
          { config: "default", shard: 1, num_shards: 2, runner: "arc-lf-linux.2xlarge.avx512" },
          { config: "default", shard: 2, num_shards: 2, runner: "arc-lf-linux.2xlarge.avx512" },
        ]}

  linux-focal-py3_8-clang10-onnx-test:
    name: linux-focal-py3.8-clang10-onnx
    uses: ./.github/workflows/_linux-test-rg.yml
    needs:
      - linux-focal-py3_8-clang10-onnx-build
      - target-determination
    with:
      build-environment: linux-focal-py3.8-clang10-onnx
      docker-image: ${{ needs.linux-focal-py3_8-clang10-onnx-build.outputs.docker-image }}
      test-matrix: ${{ needs.linux-focal-py3_8-clang10-onnx-build.outputs.test-matrix }}

  linux-jammy-py3_10-clang15-asan-build:
    name: linux-jammy-py3.10-clang15-asan
    uses: ./.github/workflows/_linux-build-rg.yml
    with:
      build-environment: linux-jammy-py3.10-clang15-asan
      docker-image-name: pytorch-linux-jammy-py3-clang15-asan
      test-matrix: |
        { include: [
          { config: "default", shard: 1, num_shards: 6, runner: "linux.4xlarge" },
          { config: "default", shard: 2, num_shards: 6, runner: "linux.4xlarge" },
          { config: "default", shard: 3, num_shards: 6, runner: "linux.4xlarge" },
          { config: "default", shard: 4, num_shards: 6, runner: "linux.4xlarge" },
          { config: "default", shard: 5, num_shards: 6, runner: "linux.4xlarge" },
          { config: "default", shard: 6, num_shards: 6, runner: "linux.4xlarge" },
        ]}
      sync-tag: asan-build-arc

  linux-focal-py3_8-clang10-build:
    name: linux-focal-py3.8-clang10
    uses: ./.github/workflows/_linux-build-rg.yml
    with:
      build-environment: linux-focal-py3.8-clang10
      docker-image-name: pytorch-linux-focal-py3.8-clang10
      test-matrix: |
        { include: [
          { config: "default", shard: 1, num_shards: 3, runner: "arc-lf-linux.2xlarge.avx512" },
          { config: "default", shard: 2, num_shards: 3, runner: "arc-lf-linux.2xlarge.avx512" },
          { config: "default", shard: 3, num_shards: 3, runner: "arc-lf-linux.2xlarge.avx512" },
          { config: "crossref", shard: 1, num_shards: 2, runner: "arc-lf-linux.2xlarge.avx512" },
          { config: "crossref", shard: 2, num_shards: 2, runner: "arc-lf-linux.2xlarge.avx512" },
          { config: "dynamo", shard: 1, num_shards: 3, runner: "arc-lf-linux.2xlarge.avx512" },
          { config: "dynamo", shard: 2, num_shards: 3, runner: "arc-lf-linux.2xlarge.avx512" },
          { config: "dynamo", shard: 3, num_shards: 3, runner: "arc-lf-linux.2xlarge.avx512" },
        ]}

  linux-focal-py3_8-clang10-test:
    name: linux-focal-py3.8-clang10
    uses: ./.github/workflows/_linux-test-rg.yml
    needs:
      - linux-focal-py3_8-clang10-build
      - target-determination
    with:
      build-environment: linux-focal-py3.8-clang10
      docker-image: ${{ needs.linux-focal-py3_8-clang10-build.outputs.docker-image }}
      test-matrix: ${{ needs.linux-focal-py3_8-clang10-build.outputs.test-matrix }}

  linux-focal-py3_11-clang10-build:
    name: linux-focal-py3.11-clang10
    uses: ./.github/workflows/_linux-build-rg.yml
    with:
      build-environment: linux-focal-py3.11-clang10
      docker-image-name: pytorch-linux-focal-py3.11-clang10
      test-matrix: |
        { include: [
          { config: "default", shard: 1, num_shards: 3, runner: "arc-lf-linux.2xlarge.avx512" },
          { config: "default", shard: 2, num_shards: 3, runner: "arc-lf-linux.2xlarge.avx512" },
          { config: "default", shard: 3, num_shards: 3, runner: "arc-lf-linux.2xlarge.avx512" },
          { config: "crossref", shard: 1, num_shards: 2, runner: "arc-lf-linux.2xlarge.avx512" },
          { config: "crossref", shard: 2, num_shards: 2, runner: "arc-lf-linux.2xlarge.avx512" },
          { config: "dynamo", shard: 1, num_shards: 3, runner: "arc-lf-linux.2xlarge.avx512" },
          { config: "dynamo", shard: 2, num_shards: 3, runner: "arc-lf-linux.2xlarge.avx512" },
          { config: "dynamo", shard: 3, num_shards: 3, runner: "arc-lf-linux.2xlarge.avx512" },
        ]}

  linux-focal-py3_11-clang10-test:
    name: linux-focal-py3.11-clang10
    uses: ./.github/workflows/_linux-test-rg.yml
    needs:
      - linux-focal-py3_11-clang10-build
      - target-determination
    with:
      build-environment: linux-focal-py3.11-clang10
      docker-image: ${{ needs.linux-focal-py3_11-clang10-build.outputs.docker-image }}
      test-matrix: ${{ needs.linux-focal-py3_11-clang10-build.outputs.test-matrix }}

  #
  # End of Experimental ARC jobs
  #
>>>>>>> 00dd4d55
<|MERGE_RESOLUTION|>--- conflicted
+++ resolved
@@ -31,9 +31,6 @@
           echo " automatically using PyTorch auto-label bot."
           echo
           echo "Once the jobs are deemed stable enough (% red signal < 5% and TTS < 3h),"
-<<<<<<< HEAD
-          echo " they can graduate and move back to pull or trunk."
-=======
           echo " they can graduate and move back to pull or trunk."
 
   #
@@ -205,5 +202,4 @@
 
   #
   # End of Experimental ARC jobs
-  #
->>>>>>> 00dd4d55
+  #