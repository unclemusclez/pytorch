# @generated DO NOT EDIT MANUALLY

# Template is at:    .github/templates/linux_binary_build_workflow.yml.j2
# Generation script: .github/scripts/generate_ci_workflows.py
name: linux-binary-libtorch-pre-cxx11

on:
  push:
    # NOTE: Meta Employees can trigger new nightlies using: https://fburl.com/trigger_pytorch_nightly_build
    branches:
      - nightly
    tags:
      # NOTE: Binary build pipelines should only get triggered on release candidate builds
      # Release candidate tags look like: v1.11.0-rc1
      - v[0-9]+.[0-9]+.[0-9]+-rc[0-9]+
      - 'ciflow/binaries/*'
      - 'ciflow/binaries_libtorch/*'
  workflow_dispatch:

env:
  # Needed for conda builds
  ALPINE_IMAGE: "308535385114.dkr.ecr.us-east-1.amazonaws.com/tool/alpine"
  ANACONDA_USER: pytorch
  AWS_DEFAULT_REGION: us-east-1
  BINARY_ENV_FILE: /tmp/env
  BUILD_ENVIRONMENT: linux-binary-libtorch-pre-cxx11
  BUILDER_ROOT: /builder
  GITHUB_TOKEN: ${{ secrets.GITHUB_TOKEN }}
  PR_NUMBER: ${{ github.event.pull_request.number }}
  PYTORCH_FINAL_PACKAGE_DIR: /artifacts
  PYTORCH_ROOT: /pytorch
  SHA1: ${{ github.event.pull_request.head.sha || github.sha }}
  SKIP_ALL_TESTS: 1
concurrency:
  group: linux-binary-libtorch-pre-cxx11-${{ github.event.pull_request.number || github.ref_name }}-${{ github.ref_type == 'branch' && github.sha }}-${{ github.event_name == 'workflow_dispatch' }}
  cancel-in-progress: true

jobs:
  libtorch-cpu-shared-with-deps-pre-cxx11-build:
    if: ${{ github.repository_owner == 'pytorch' }}
    uses: ./.github/workflows/_binary-build-linux.yml
    with:
      PYTORCH_ROOT: /pytorch
      BUILDER_ROOT: /builder
      PACKAGE_TYPE: libtorch
      # TODO: This is a legacy variable that we eventually want to get rid of in
      #       favor of GPU_ARCH_VERSION
      DESIRED_CUDA: cpu
      GPU_ARCH_TYPE: cpu
      DOCKER_IMAGE: pytorch/manylinux-builder:cpu
      LIBTORCH_VARIANT: shared-with-deps
      DESIRED_DEVTOOLSET: pre-cxx11
      build_name: libtorch-cpu-shared-with-deps-pre-cxx11
      build_environment: linux-binary-libtorch-pre-cxx11
    secrets:
      github-token: ${{ secrets.GITHUB_TOKEN }}

  libtorch-cpu-shared-with-deps-pre-cxx11-test:  # Testing
    if: ${{ github.repository_owner == 'pytorch' }}
    needs: libtorch-cpu-shared-with-deps-pre-cxx11-build
    uses: ./.github/workflows/_binary-test-linux.yml
    with:
      PYTORCH_ROOT: /pytorch
      BUILDER_ROOT: /builder
      PACKAGE_TYPE: libtorch
      # TODO: This is a legacy variable that we eventually want to get rid of in
      #       favor of GPU_ARCH_VERSION
      DESIRED_CUDA: cpu
      GPU_ARCH_TYPE: cpu
      DOCKER_IMAGE: pytorch/manylinux-builder:cpu
      LIBTORCH_VARIANT: shared-with-deps
      DESIRED_DEVTOOLSET: pre-cxx11
      build_name: libtorch-cpu-shared-with-deps-pre-cxx11
      build_environment: linux-binary-libtorch-pre-cxx11
      runs_on: linux.4xlarge
    secrets:
      github-token: ${{ secrets.GITHUB_TOKEN }}
  libtorch-cpu-shared-with-deps-pre-cxx11-upload:  # Uploading
    if: ${{ github.repository_owner == 'pytorch' }}
    needs: libtorch-cpu-shared-with-deps-pre-cxx11-test
    with:
      PYTORCH_ROOT: /pytorch
      BUILDER_ROOT: /builder
      PACKAGE_TYPE: libtorch
      # TODO: This is a legacy variable that we eventually want to get rid of in
      #       favor of GPU_ARCH_VERSION
      DESIRED_CUDA: cpu
      GPU_ARCH_TYPE: cpu
      DOCKER_IMAGE: pytorch/manylinux-builder:cpu
      LIBTORCH_VARIANT: shared-with-deps
      DESIRED_DEVTOOLSET: pre-cxx11
      build_name: libtorch-cpu-shared-with-deps-pre-cxx11
    secrets:
      github-token: ${{ secrets.GITHUB_TOKEN }}
      aws-access-key-id: ${{ secrets.AWS_PYTORCH_UPLOADER_ACCESS_KEY_ID }}
      aws-pytorch-uploader-secret-access-key: ${{ secrets.AWS_PYTORCH_UPLOADER_SECRET_ACCESS_KEY }}
      conda-pytorchbot-token: ${{ secrets.CONDA_PYTORCHBOT_TOKEN }}
    uses: ./.github/workflows/_binary-upload.yml
  libtorch-cpu-shared-without-deps-pre-cxx11-build:
    if: ${{ github.repository_owner == 'pytorch' }}
    uses: ./.github/workflows/_binary-build-linux.yml
    with:
      PYTORCH_ROOT: /pytorch
      BUILDER_ROOT: /builder
      PACKAGE_TYPE: libtorch
      # TODO: This is a legacy variable that we eventually want to get rid of in
      #       favor of GPU_ARCH_VERSION
      DESIRED_CUDA: cpu
      GPU_ARCH_TYPE: cpu
      DOCKER_IMAGE: pytorch/manylinux-builder:cpu
      LIBTORCH_VARIANT: shared-without-deps
      DESIRED_DEVTOOLSET: pre-cxx11
      build_name: libtorch-cpu-shared-without-deps-pre-cxx11
      build_environment: linux-binary-libtorch-pre-cxx11
    secrets:
      github-token: ${{ secrets.GITHUB_TOKEN }}

  libtorch-cpu-shared-without-deps-pre-cxx11-test:  # Testing
    if: ${{ github.repository_owner == 'pytorch' }}
    needs: libtorch-cpu-shared-without-deps-pre-cxx11-build
    uses: ./.github/workflows/_binary-test-linux.yml
    with:
      PYTORCH_ROOT: /pytorch
      BUILDER_ROOT: /builder
      PACKAGE_TYPE: libtorch
      # TODO: This is a legacy variable that we eventually want to get rid of in
      #       favor of GPU_ARCH_VERSION
      DESIRED_CUDA: cpu
      GPU_ARCH_TYPE: cpu
      DOCKER_IMAGE: pytorch/manylinux-builder:cpu
      LIBTORCH_VARIANT: shared-without-deps
      DESIRED_DEVTOOLSET: pre-cxx11
      build_name: libtorch-cpu-shared-without-deps-pre-cxx11
      build_environment: linux-binary-libtorch-pre-cxx11
      runs_on: linux.4xlarge
    secrets:
      github-token: ${{ secrets.GITHUB_TOKEN }}
  libtorch-cpu-shared-without-deps-pre-cxx11-upload:  # Uploading
    if: ${{ github.repository_owner == 'pytorch' }}
    needs: libtorch-cpu-shared-without-deps-pre-cxx11-test
    with:
      PYTORCH_ROOT: /pytorch
      BUILDER_ROOT: /builder
      PACKAGE_TYPE: libtorch
      # TODO: This is a legacy variable that we eventually want to get rid of in
      #       favor of GPU_ARCH_VERSION
      DESIRED_CUDA: cpu
      GPU_ARCH_TYPE: cpu
      DOCKER_IMAGE: pytorch/manylinux-builder:cpu
      LIBTORCH_VARIANT: shared-without-deps
      DESIRED_DEVTOOLSET: pre-cxx11
      build_name: libtorch-cpu-shared-without-deps-pre-cxx11
    secrets:
      github-token: ${{ secrets.GITHUB_TOKEN }}
      aws-access-key-id: ${{ secrets.AWS_PYTORCH_UPLOADER_ACCESS_KEY_ID }}
      aws-pytorch-uploader-secret-access-key: ${{ secrets.AWS_PYTORCH_UPLOADER_SECRET_ACCESS_KEY }}
      conda-pytorchbot-token: ${{ secrets.CONDA_PYTORCHBOT_TOKEN }}
    uses: ./.github/workflows/_binary-upload.yml
  libtorch-cpu-static-with-deps-pre-cxx11-build:
    if: ${{ github.repository_owner == 'pytorch' }}
    uses: ./.github/workflows/_binary-build-linux.yml
    with:
      PYTORCH_ROOT: /pytorch
      BUILDER_ROOT: /builder
      PACKAGE_TYPE: libtorch
      # TODO: This is a legacy variable that we eventually want to get rid of in
      #       favor of GPU_ARCH_VERSION
      DESIRED_CUDA: cpu
      GPU_ARCH_TYPE: cpu
      DOCKER_IMAGE: pytorch/manylinux-builder:cpu
      LIBTORCH_VARIANT: static-with-deps
      DESIRED_DEVTOOLSET: pre-cxx11
      build_name: libtorch-cpu-static-with-deps-pre-cxx11
      build_environment: linux-binary-libtorch-pre-cxx11
    secrets:
      github-token: ${{ secrets.GITHUB_TOKEN }}

  libtorch-cpu-static-with-deps-pre-cxx11-test:  # Testing
    if: ${{ github.repository_owner == 'pytorch' }}
    needs: libtorch-cpu-static-with-deps-pre-cxx11-build
    uses: ./.github/workflows/_binary-test-linux.yml
    with:
      PYTORCH_ROOT: /pytorch
      BUILDER_ROOT: /builder
      PACKAGE_TYPE: libtorch
      # TODO: This is a legacy variable that we eventually want to get rid of in
      #       favor of GPU_ARCH_VERSION
      DESIRED_CUDA: cpu
      GPU_ARCH_TYPE: cpu
      DOCKER_IMAGE: pytorch/manylinux-builder:cpu
      LIBTORCH_VARIANT: static-with-deps
      DESIRED_DEVTOOLSET: pre-cxx11
      build_name: libtorch-cpu-static-with-deps-pre-cxx11
      build_environment: linux-binary-libtorch-pre-cxx11
      runs_on: linux.4xlarge
    secrets:
      github-token: ${{ secrets.GITHUB_TOKEN }}
  libtorch-cpu-static-with-deps-pre-cxx11-upload:  # Uploading
    if: ${{ github.repository_owner == 'pytorch' }}
    needs: libtorch-cpu-static-with-deps-pre-cxx11-test
    with:
      PYTORCH_ROOT: /pytorch
      BUILDER_ROOT: /builder
      PACKAGE_TYPE: libtorch
      # TODO: This is a legacy variable that we eventually want to get rid of in
      #       favor of GPU_ARCH_VERSION
      DESIRED_CUDA: cpu
      GPU_ARCH_TYPE: cpu
      DOCKER_IMAGE: pytorch/manylinux-builder:cpu
      LIBTORCH_VARIANT: static-with-deps
      DESIRED_DEVTOOLSET: pre-cxx11
      build_name: libtorch-cpu-static-with-deps-pre-cxx11
    secrets:
      github-token: ${{ secrets.GITHUB_TOKEN }}
      aws-access-key-id: ${{ secrets.AWS_PYTORCH_UPLOADER_ACCESS_KEY_ID }}
      aws-pytorch-uploader-secret-access-key: ${{ secrets.AWS_PYTORCH_UPLOADER_SECRET_ACCESS_KEY }}
      conda-pytorchbot-token: ${{ secrets.CONDA_PYTORCHBOT_TOKEN }}
    uses: ./.github/workflows/_binary-upload.yml
  libtorch-cpu-static-without-deps-pre-cxx11-build:
    if: ${{ github.repository_owner == 'pytorch' }}
    uses: ./.github/workflows/_binary-build-linux.yml
    with:
      PYTORCH_ROOT: /pytorch
      BUILDER_ROOT: /builder
      PACKAGE_TYPE: libtorch
      # TODO: This is a legacy variable that we eventually want to get rid of in
      #       favor of GPU_ARCH_VERSION
      DESIRED_CUDA: cpu
      GPU_ARCH_TYPE: cpu
      DOCKER_IMAGE: pytorch/manylinux-builder:cpu
      LIBTORCH_VARIANT: static-without-deps
      DESIRED_DEVTOOLSET: pre-cxx11
      build_name: libtorch-cpu-static-without-deps-pre-cxx11
      build_environment: linux-binary-libtorch-pre-cxx11
    secrets:
      github-token: ${{ secrets.GITHUB_TOKEN }}

  libtorch-cpu-static-without-deps-pre-cxx11-test:  # Testing
    if: ${{ github.repository_owner == 'pytorch' }}
    needs: libtorch-cpu-static-without-deps-pre-cxx11-build
    uses: ./.github/workflows/_binary-test-linux.yml
    with:
      PYTORCH_ROOT: /pytorch
      BUILDER_ROOT: /builder
      PACKAGE_TYPE: libtorch
      # TODO: This is a legacy variable that we eventually want to get rid of in
      #       favor of GPU_ARCH_VERSION
      DESIRED_CUDA: cpu
      GPU_ARCH_TYPE: cpu
      DOCKER_IMAGE: pytorch/manylinux-builder:cpu
      LIBTORCH_VARIANT: static-without-deps
      DESIRED_DEVTOOLSET: pre-cxx11
      build_name: libtorch-cpu-static-without-deps-pre-cxx11
      build_environment: linux-binary-libtorch-pre-cxx11
      runs_on: linux.4xlarge
    secrets:
      github-token: ${{ secrets.GITHUB_TOKEN }}
  libtorch-cpu-static-without-deps-pre-cxx11-upload:  # Uploading
    if: ${{ github.repository_owner == 'pytorch' }}
    needs: libtorch-cpu-static-without-deps-pre-cxx11-test
    with:
      PYTORCH_ROOT: /pytorch
      BUILDER_ROOT: /builder
      PACKAGE_TYPE: libtorch
      # TODO: This is a legacy variable that we eventually want to get rid of in
      #       favor of GPU_ARCH_VERSION
      DESIRED_CUDA: cpu
      GPU_ARCH_TYPE: cpu
      DOCKER_IMAGE: pytorch/manylinux-builder:cpu
      LIBTORCH_VARIANT: static-without-deps
      DESIRED_DEVTOOLSET: pre-cxx11
      build_name: libtorch-cpu-static-without-deps-pre-cxx11
    secrets:
      github-token: ${{ secrets.GITHUB_TOKEN }}
      aws-access-key-id: ${{ secrets.AWS_PYTORCH_UPLOADER_ACCESS_KEY_ID }}
      aws-pytorch-uploader-secret-access-key: ${{ secrets.AWS_PYTORCH_UPLOADER_SECRET_ACCESS_KEY }}
      conda-pytorchbot-token: ${{ secrets.CONDA_PYTORCHBOT_TOKEN }}
    uses: ./.github/workflows/_binary-upload.yml
  libtorch-cuda11_6-shared-with-deps-pre-cxx11-build:
    if: ${{ github.repository_owner == 'pytorch' }}
    uses: ./.github/workflows/_binary-build-linux.yml
    with:
      PYTORCH_ROOT: /pytorch
      BUILDER_ROOT: /builder
      PACKAGE_TYPE: libtorch
      # TODO: This is a legacy variable that we eventually want to get rid of in
      #       favor of GPU_ARCH_VERSION
      DESIRED_CUDA: cu116
      GPU_ARCH_VERSION: 11.6
      GPU_ARCH_TYPE: cuda
      DOCKER_IMAGE: pytorch/manylinux-builder:cuda11.6
      LIBTORCH_VARIANT: shared-with-deps
      DESIRED_DEVTOOLSET: pre-cxx11
      build_name: libtorch-cuda11_6-shared-with-deps-pre-cxx11
      build_environment: linux-binary-libtorch-pre-cxx11
    secrets:
      github-token: ${{ secrets.GITHUB_TOKEN }}

  libtorch-cuda11_6-shared-with-deps-pre-cxx11-test:  # Testing
    if: ${{ github.repository_owner == 'pytorch' }}
    needs: libtorch-cuda11_6-shared-with-deps-pre-cxx11-build
    uses: ./.github/workflows/_binary-test-linux.yml
    with:
      PYTORCH_ROOT: /pytorch
      BUILDER_ROOT: /builder
      PACKAGE_TYPE: libtorch
      # TODO: This is a legacy variable that we eventually want to get rid of in
      #       favor of GPU_ARCH_VERSION
      DESIRED_CUDA: cu116
      GPU_ARCH_VERSION: 11.6
      GPU_ARCH_TYPE: cuda
      DOCKER_IMAGE: pytorch/manylinux-builder:cuda11.6
      LIBTORCH_VARIANT: shared-with-deps
      DESIRED_DEVTOOLSET: pre-cxx11
      build_name: libtorch-cuda11_6-shared-with-deps-pre-cxx11
      build_environment: linux-binary-libtorch-pre-cxx11
      runs_on: linux.4xlarge.nvidia.gpu
    secrets:
      github-token: ${{ secrets.GITHUB_TOKEN }}
  libtorch-cuda11_6-shared-with-deps-pre-cxx11-upload:  # Uploading
    if: ${{ github.repository_owner == 'pytorch' }}
    needs: libtorch-cuda11_6-shared-with-deps-pre-cxx11-test
    with:
      PYTORCH_ROOT: /pytorch
      BUILDER_ROOT: /builder
      PACKAGE_TYPE: libtorch
      # TODO: This is a legacy variable that we eventually want to get rid of in
      #       favor of GPU_ARCH_VERSION
      DESIRED_CUDA: cu116
      GPU_ARCH_VERSION: 11.6
      GPU_ARCH_TYPE: cuda
      DOCKER_IMAGE: pytorch/manylinux-builder:cuda11.6
      LIBTORCH_VARIANT: shared-with-deps
      DESIRED_DEVTOOLSET: pre-cxx11
      build_name: libtorch-cuda11_6-shared-with-deps-pre-cxx11
    secrets:
      github-token: ${{ secrets.GITHUB_TOKEN }}
      aws-access-key-id: ${{ secrets.AWS_PYTORCH_UPLOADER_ACCESS_KEY_ID }}
      aws-pytorch-uploader-secret-access-key: ${{ secrets.AWS_PYTORCH_UPLOADER_SECRET_ACCESS_KEY }}
      conda-pytorchbot-token: ${{ secrets.CONDA_PYTORCHBOT_TOKEN }}
    uses: ./.github/workflows/_binary-upload.yml
  libtorch-cuda11_6-shared-without-deps-pre-cxx11-build:
    if: ${{ github.repository_owner == 'pytorch' }}
    uses: ./.github/workflows/_binary-build-linux.yml
    with:
      PYTORCH_ROOT: /pytorch
      BUILDER_ROOT: /builder
      PACKAGE_TYPE: libtorch
      # TODO: This is a legacy variable that we eventually want to get rid of in
      #       favor of GPU_ARCH_VERSION
      DESIRED_CUDA: cu116
      GPU_ARCH_VERSION: 11.6
      GPU_ARCH_TYPE: cuda
      DOCKER_IMAGE: pytorch/manylinux-builder:cuda11.6
      LIBTORCH_VARIANT: shared-without-deps
      DESIRED_DEVTOOLSET: pre-cxx11
      build_name: libtorch-cuda11_6-shared-without-deps-pre-cxx11
      build_environment: linux-binary-libtorch-pre-cxx11
    secrets:
      github-token: ${{ secrets.GITHUB_TOKEN }}

  libtorch-cuda11_6-shared-without-deps-pre-cxx11-test:  # Testing
    if: ${{ github.repository_owner == 'pytorch' }}
    needs: libtorch-cuda11_6-shared-without-deps-pre-cxx11-build
    uses: ./.github/workflows/_binary-test-linux.yml
    with:
      PYTORCH_ROOT: /pytorch
      BUILDER_ROOT: /builder
      PACKAGE_TYPE: libtorch
      # TODO: This is a legacy variable that we eventually want to get rid of in
      #       favor of GPU_ARCH_VERSION
      DESIRED_CUDA: cu116
      GPU_ARCH_VERSION: 11.6
      GPU_ARCH_TYPE: cuda
      DOCKER_IMAGE: pytorch/manylinux-builder:cuda11.6
      LIBTORCH_VARIANT: shared-without-deps
      DESIRED_DEVTOOLSET: pre-cxx11
      build_name: libtorch-cuda11_6-shared-without-deps-pre-cxx11
      build_environment: linux-binary-libtorch-pre-cxx11
      runs_on: linux.4xlarge.nvidia.gpu
    secrets:
      github-token: ${{ secrets.GITHUB_TOKEN }}
  libtorch-cuda11_6-shared-without-deps-pre-cxx11-upload:  # Uploading
    if: ${{ github.repository_owner == 'pytorch' }}
    needs: libtorch-cuda11_6-shared-without-deps-pre-cxx11-test
    with:
      PYTORCH_ROOT: /pytorch
      BUILDER_ROOT: /builder
      PACKAGE_TYPE: libtorch
      # TODO: This is a legacy variable that we eventually want to get rid of in
      #       favor of GPU_ARCH_VERSION
      DESIRED_CUDA: cu116
      GPU_ARCH_VERSION: 11.6
      GPU_ARCH_TYPE: cuda
      DOCKER_IMAGE: pytorch/manylinux-builder:cuda11.6
      LIBTORCH_VARIANT: shared-without-deps
      DESIRED_DEVTOOLSET: pre-cxx11
      build_name: libtorch-cuda11_6-shared-without-deps-pre-cxx11
    secrets:
      github-token: ${{ secrets.GITHUB_TOKEN }}
      aws-access-key-id: ${{ secrets.AWS_PYTORCH_UPLOADER_ACCESS_KEY_ID }}
      aws-pytorch-uploader-secret-access-key: ${{ secrets.AWS_PYTORCH_UPLOADER_SECRET_ACCESS_KEY }}
      conda-pytorchbot-token: ${{ secrets.CONDA_PYTORCHBOT_TOKEN }}
    uses: ./.github/workflows/_binary-upload.yml
  libtorch-cuda11_6-static-with-deps-pre-cxx11-build:
    if: ${{ github.repository_owner == 'pytorch' }}
    uses: ./.github/workflows/_binary-build-linux.yml
    with:
      PYTORCH_ROOT: /pytorch
      BUILDER_ROOT: /builder
      PACKAGE_TYPE: libtorch
      # TODO: This is a legacy variable that we eventually want to get rid of in
      #       favor of GPU_ARCH_VERSION
      DESIRED_CUDA: cu116
      GPU_ARCH_VERSION: 11.6
      GPU_ARCH_TYPE: cuda
      DOCKER_IMAGE: pytorch/manylinux-builder:cuda11.6
      LIBTORCH_VARIANT: static-with-deps
      DESIRED_DEVTOOLSET: pre-cxx11
      build_name: libtorch-cuda11_6-static-with-deps-pre-cxx11
      build_environment: linux-binary-libtorch-pre-cxx11
    secrets:
      github-token: ${{ secrets.GITHUB_TOKEN }}

  libtorch-cuda11_6-static-with-deps-pre-cxx11-test:  # Testing
    if: ${{ github.repository_owner == 'pytorch' }}
    needs: libtorch-cuda11_6-static-with-deps-pre-cxx11-build
    uses: ./.github/workflows/_binary-test-linux.yml
    with:
      PYTORCH_ROOT: /pytorch
      BUILDER_ROOT: /builder
      PACKAGE_TYPE: libtorch
      # TODO: This is a legacy variable that we eventually want to get rid of in
      #       favor of GPU_ARCH_VERSION
      DESIRED_CUDA: cu116
      GPU_ARCH_VERSION: 11.6
      GPU_ARCH_TYPE: cuda
      DOCKER_IMAGE: pytorch/manylinux-builder:cuda11.6
      LIBTORCH_VARIANT: static-with-deps
      DESIRED_DEVTOOLSET: pre-cxx11
      build_name: libtorch-cuda11_6-static-with-deps-pre-cxx11
      build_environment: linux-binary-libtorch-pre-cxx11
      runs_on: linux.4xlarge.nvidia.gpu
    secrets:
      github-token: ${{ secrets.GITHUB_TOKEN }}
  libtorch-cuda11_6-static-with-deps-pre-cxx11-upload:  # Uploading
    if: ${{ github.repository_owner == 'pytorch' }}
    needs: libtorch-cuda11_6-static-with-deps-pre-cxx11-test
    with:
      PYTORCH_ROOT: /pytorch
      BUILDER_ROOT: /builder
      PACKAGE_TYPE: libtorch
      # TODO: This is a legacy variable that we eventually want to get rid of in
      #       favor of GPU_ARCH_VERSION
      DESIRED_CUDA: cu116
      GPU_ARCH_VERSION: 11.6
      GPU_ARCH_TYPE: cuda
      DOCKER_IMAGE: pytorch/manylinux-builder:cuda11.6
      LIBTORCH_VARIANT: static-with-deps
      DESIRED_DEVTOOLSET: pre-cxx11
      build_name: libtorch-cuda11_6-static-with-deps-pre-cxx11
    secrets:
      github-token: ${{ secrets.GITHUB_TOKEN }}
      aws-access-key-id: ${{ secrets.AWS_PYTORCH_UPLOADER_ACCESS_KEY_ID }}
      aws-pytorch-uploader-secret-access-key: ${{ secrets.AWS_PYTORCH_UPLOADER_SECRET_ACCESS_KEY }}
      conda-pytorchbot-token: ${{ secrets.CONDA_PYTORCHBOT_TOKEN }}
    uses: ./.github/workflows/_binary-upload.yml
  libtorch-cuda11_6-static-without-deps-pre-cxx11-build:
    if: ${{ github.repository_owner == 'pytorch' }}
    uses: ./.github/workflows/_binary-build-linux.yml
    with:
      PYTORCH_ROOT: /pytorch
      BUILDER_ROOT: /builder
      PACKAGE_TYPE: libtorch
      # TODO: This is a legacy variable that we eventually want to get rid of in
      #       favor of GPU_ARCH_VERSION
      DESIRED_CUDA: cu116
      GPU_ARCH_VERSION: 11.6
      GPU_ARCH_TYPE: cuda
      DOCKER_IMAGE: pytorch/manylinux-builder:cuda11.6
      LIBTORCH_VARIANT: static-without-deps
      DESIRED_DEVTOOLSET: pre-cxx11
      build_name: libtorch-cuda11_6-static-without-deps-pre-cxx11
      build_environment: linux-binary-libtorch-pre-cxx11
    secrets:
      github-token: ${{ secrets.GITHUB_TOKEN }}

  libtorch-cuda11_6-static-without-deps-pre-cxx11-test:  # Testing
    if: ${{ github.repository_owner == 'pytorch' }}
    needs: libtorch-cuda11_6-static-without-deps-pre-cxx11-build
    uses: ./.github/workflows/_binary-test-linux.yml
    with:
      PYTORCH_ROOT: /pytorch
      BUILDER_ROOT: /builder
      PACKAGE_TYPE: libtorch
      # TODO: This is a legacy variable that we eventually want to get rid of in
      #       favor of GPU_ARCH_VERSION
      DESIRED_CUDA: cu116
      GPU_ARCH_VERSION: 11.6
      GPU_ARCH_TYPE: cuda
      DOCKER_IMAGE: pytorch/manylinux-builder:cuda11.6
      LIBTORCH_VARIANT: static-without-deps
      DESIRED_DEVTOOLSET: pre-cxx11
      build_name: libtorch-cuda11_6-static-without-deps-pre-cxx11
      build_environment: linux-binary-libtorch-pre-cxx11
      runs_on: linux.4xlarge.nvidia.gpu
    secrets:
      github-token: ${{ secrets.GITHUB_TOKEN }}
  libtorch-cuda11_6-static-without-deps-pre-cxx11-upload:  # Uploading
    if: ${{ github.repository_owner == 'pytorch' }}
    needs: libtorch-cuda11_6-static-without-deps-pre-cxx11-test
    with:
      PYTORCH_ROOT: /pytorch
      BUILDER_ROOT: /builder
      PACKAGE_TYPE: libtorch
      # TODO: This is a legacy variable that we eventually want to get rid of in
      #       favor of GPU_ARCH_VERSION
      DESIRED_CUDA: cu116
      GPU_ARCH_VERSION: 11.6
      GPU_ARCH_TYPE: cuda
      DOCKER_IMAGE: pytorch/manylinux-builder:cuda11.6
      LIBTORCH_VARIANT: static-without-deps
      DESIRED_DEVTOOLSET: pre-cxx11
      build_name: libtorch-cuda11_6-static-without-deps-pre-cxx11
    secrets:
      github-token: ${{ secrets.GITHUB_TOKEN }}
      aws-access-key-id: ${{ secrets.AWS_PYTORCH_UPLOADER_ACCESS_KEY_ID }}
      aws-pytorch-uploader-secret-access-key: ${{ secrets.AWS_PYTORCH_UPLOADER_SECRET_ACCESS_KEY }}
      conda-pytorchbot-token: ${{ secrets.CONDA_PYTORCHBOT_TOKEN }}
    uses: ./.github/workflows/_binary-upload.yml
  libtorch-cuda11_7-shared-with-deps-pre-cxx11-build:
    if: ${{ github.repository_owner == 'pytorch' }}
    uses: ./.github/workflows/_binary-build-linux.yml
    with:
      PYTORCH_ROOT: /pytorch
      BUILDER_ROOT: /builder
      PACKAGE_TYPE: libtorch
      # TODO: This is a legacy variable that we eventually want to get rid of in
      #       favor of GPU_ARCH_VERSION
      DESIRED_CUDA: cu117
      GPU_ARCH_VERSION: 11.7
      GPU_ARCH_TYPE: cuda
      DOCKER_IMAGE: pytorch/manylinux-builder:cuda11.7
      LIBTORCH_VARIANT: shared-with-deps
      DESIRED_DEVTOOLSET: pre-cxx11
      build_name: libtorch-cuda11_7-shared-with-deps-pre-cxx11
      build_environment: linux-binary-libtorch-pre-cxx11
    secrets:
      github-token: ${{ secrets.GITHUB_TOKEN }}

  libtorch-cuda11_7-shared-with-deps-pre-cxx11-test:  # Testing
    if: ${{ github.repository_owner == 'pytorch' }}
    needs: libtorch-cuda11_7-shared-with-deps-pre-cxx11-build
    uses: ./.github/workflows/_binary-test-linux.yml
    with:
      PYTORCH_ROOT: /pytorch
      BUILDER_ROOT: /builder
      PACKAGE_TYPE: libtorch
      # TODO: This is a legacy variable that we eventually want to get rid of in
      #       favor of GPU_ARCH_VERSION
      DESIRED_CUDA: cu117
      GPU_ARCH_VERSION: 11.7
      GPU_ARCH_TYPE: cuda
      DOCKER_IMAGE: pytorch/manylinux-builder:cuda11.7
      LIBTORCH_VARIANT: shared-with-deps
      DESIRED_DEVTOOLSET: pre-cxx11
      build_name: libtorch-cuda11_7-shared-with-deps-pre-cxx11
      build_environment: linux-binary-libtorch-pre-cxx11
      runs_on: linux.4xlarge.nvidia.gpu
    secrets:
      github-token: ${{ secrets.GITHUB_TOKEN }}
  libtorch-cuda11_7-shared-with-deps-pre-cxx11-upload:  # Uploading
    if: ${{ github.repository_owner == 'pytorch' }}
    needs: libtorch-cuda11_7-shared-with-deps-pre-cxx11-test
    with:
      PYTORCH_ROOT: /pytorch
      BUILDER_ROOT: /builder
      PACKAGE_TYPE: libtorch
      # TODO: This is a legacy variable that we eventually want to get rid of in
      #       favor of GPU_ARCH_VERSION
      DESIRED_CUDA: cu117
      GPU_ARCH_VERSION: 11.7
      GPU_ARCH_TYPE: cuda
      DOCKER_IMAGE: pytorch/manylinux-builder:cuda11.7
      LIBTORCH_VARIANT: shared-with-deps
      DESIRED_DEVTOOLSET: pre-cxx11
      build_name: libtorch-cuda11_7-shared-with-deps-pre-cxx11
    secrets:
      github-token: ${{ secrets.GITHUB_TOKEN }}
      aws-access-key-id: ${{ secrets.AWS_PYTORCH_UPLOADER_ACCESS_KEY_ID }}
      aws-pytorch-uploader-secret-access-key: ${{ secrets.AWS_PYTORCH_UPLOADER_SECRET_ACCESS_KEY }}
      conda-pytorchbot-token: ${{ secrets.CONDA_PYTORCHBOT_TOKEN }}
    uses: ./.github/workflows/_binary-upload.yml
  libtorch-cuda11_7-shared-without-deps-pre-cxx11-build:
    if: ${{ github.repository_owner == 'pytorch' }}
    uses: ./.github/workflows/_binary-build-linux.yml
    with:
      PYTORCH_ROOT: /pytorch
      BUILDER_ROOT: /builder
      PACKAGE_TYPE: libtorch
      # TODO: This is a legacy variable that we eventually want to get rid of in
      #       favor of GPU_ARCH_VERSION
      DESIRED_CUDA: cu117
      GPU_ARCH_VERSION: 11.7
      GPU_ARCH_TYPE: cuda
      DOCKER_IMAGE: pytorch/manylinux-builder:cuda11.7
      LIBTORCH_VARIANT: shared-without-deps
      DESIRED_DEVTOOLSET: pre-cxx11
      build_name: libtorch-cuda11_7-shared-without-deps-pre-cxx11
      build_environment: linux-binary-libtorch-pre-cxx11
    secrets:
      github-token: ${{ secrets.GITHUB_TOKEN }}

  libtorch-cuda11_7-shared-without-deps-pre-cxx11-test:  # Testing
    if: ${{ github.repository_owner == 'pytorch' }}
    needs: libtorch-cuda11_7-shared-without-deps-pre-cxx11-build
    uses: ./.github/workflows/_binary-test-linux.yml
    with:
      PYTORCH_ROOT: /pytorch
      BUILDER_ROOT: /builder
      PACKAGE_TYPE: libtorch
      # TODO: This is a legacy variable that we eventually want to get rid of in
      #       favor of GPU_ARCH_VERSION
      DESIRED_CUDA: cu117
      GPU_ARCH_VERSION: 11.7
      GPU_ARCH_TYPE: cuda
      DOCKER_IMAGE: pytorch/manylinux-builder:cuda11.7
      LIBTORCH_VARIANT: shared-without-deps
      DESIRED_DEVTOOLSET: pre-cxx11
      build_name: libtorch-cuda11_7-shared-without-deps-pre-cxx11
      build_environment: linux-binary-libtorch-pre-cxx11
      runs_on: linux.4xlarge.nvidia.gpu
    secrets:
      github-token: ${{ secrets.GITHUB_TOKEN }}
  libtorch-cuda11_7-shared-without-deps-pre-cxx11-upload:  # Uploading
    if: ${{ github.repository_owner == 'pytorch' }}
    needs: libtorch-cuda11_7-shared-without-deps-pre-cxx11-test
    with:
      PYTORCH_ROOT: /pytorch
      BUILDER_ROOT: /builder
      PACKAGE_TYPE: libtorch
      # TODO: This is a legacy variable that we eventually want to get rid of in
      #       favor of GPU_ARCH_VERSION
      DESIRED_CUDA: cu117
      GPU_ARCH_VERSION: 11.7
      GPU_ARCH_TYPE: cuda
      DOCKER_IMAGE: pytorch/manylinux-builder:cuda11.7
      LIBTORCH_VARIANT: shared-without-deps
      DESIRED_DEVTOOLSET: pre-cxx11
      build_name: libtorch-cuda11_7-shared-without-deps-pre-cxx11
    secrets:
      github-token: ${{ secrets.GITHUB_TOKEN }}
      aws-access-key-id: ${{ secrets.AWS_PYTORCH_UPLOADER_ACCESS_KEY_ID }}
      aws-pytorch-uploader-secret-access-key: ${{ secrets.AWS_PYTORCH_UPLOADER_SECRET_ACCESS_KEY }}
      conda-pytorchbot-token: ${{ secrets.CONDA_PYTORCHBOT_TOKEN }}
    uses: ./.github/workflows/_binary-upload.yml
  libtorch-cuda11_7-static-with-deps-pre-cxx11-build:
    if: ${{ github.repository_owner == 'pytorch' }}
    uses: ./.github/workflows/_binary-build-linux.yml
    with:
      PYTORCH_ROOT: /pytorch
      BUILDER_ROOT: /builder
      PACKAGE_TYPE: libtorch
      # TODO: This is a legacy variable that we eventually want to get rid of in
      #       favor of GPU_ARCH_VERSION
      DESIRED_CUDA: cu117
      GPU_ARCH_VERSION: 11.7
      GPU_ARCH_TYPE: cuda
      DOCKER_IMAGE: pytorch/manylinux-builder:cuda11.7
      LIBTORCH_VARIANT: static-with-deps
      DESIRED_DEVTOOLSET: pre-cxx11
      build_name: libtorch-cuda11_7-static-with-deps-pre-cxx11
      build_environment: linux-binary-libtorch-pre-cxx11
    secrets:
      github-token: ${{ secrets.GITHUB_TOKEN }}

  libtorch-cuda11_7-static-with-deps-pre-cxx11-test:  # Testing
    if: ${{ github.repository_owner == 'pytorch' }}
    needs: libtorch-cuda11_7-static-with-deps-pre-cxx11-build
    uses: ./.github/workflows/_binary-test-linux.yml
    with:
      PYTORCH_ROOT: /pytorch
      BUILDER_ROOT: /builder
      PACKAGE_TYPE: libtorch
      # TODO: This is a legacy variable that we eventually want to get rid of in
      #       favor of GPU_ARCH_VERSION
      DESIRED_CUDA: cu117
      GPU_ARCH_VERSION: 11.7
      GPU_ARCH_TYPE: cuda
      DOCKER_IMAGE: pytorch/manylinux-builder:cuda11.7
      LIBTORCH_VARIANT: static-with-deps
      DESIRED_DEVTOOLSET: pre-cxx11
      build_name: libtorch-cuda11_7-static-with-deps-pre-cxx11
      build_environment: linux-binary-libtorch-pre-cxx11
      runs_on: linux.4xlarge.nvidia.gpu
    secrets:
      github-token: ${{ secrets.GITHUB_TOKEN }}
  libtorch-cuda11_7-static-with-deps-pre-cxx11-upload:  # Uploading
    if: ${{ github.repository_owner == 'pytorch' }}
    needs: libtorch-cuda11_7-static-with-deps-pre-cxx11-test
    with:
      PYTORCH_ROOT: /pytorch
      BUILDER_ROOT: /builder
      PACKAGE_TYPE: libtorch
      # TODO: This is a legacy variable that we eventually want to get rid of in
      #       favor of GPU_ARCH_VERSION
      DESIRED_CUDA: cu117
      GPU_ARCH_VERSION: 11.7
      GPU_ARCH_TYPE: cuda
      DOCKER_IMAGE: pytorch/manylinux-builder:cuda11.7
      LIBTORCH_VARIANT: static-with-deps
      DESIRED_DEVTOOLSET: pre-cxx11
      build_name: libtorch-cuda11_7-static-with-deps-pre-cxx11
    secrets:
      github-token: ${{ secrets.GITHUB_TOKEN }}
      aws-access-key-id: ${{ secrets.AWS_PYTORCH_UPLOADER_ACCESS_KEY_ID }}
      aws-pytorch-uploader-secret-access-key: ${{ secrets.AWS_PYTORCH_UPLOADER_SECRET_ACCESS_KEY }}
      conda-pytorchbot-token: ${{ secrets.CONDA_PYTORCHBOT_TOKEN }}
    uses: ./.github/workflows/_binary-upload.yml
  libtorch-cuda11_7-static-without-deps-pre-cxx11-build:
    if: ${{ github.repository_owner == 'pytorch' }}
    uses: ./.github/workflows/_binary-build-linux.yml
    with:
      PYTORCH_ROOT: /pytorch
      BUILDER_ROOT: /builder
      PACKAGE_TYPE: libtorch
      # TODO: This is a legacy variable that we eventually want to get rid of in
      #       favor of GPU_ARCH_VERSION
      DESIRED_CUDA: cu117
      GPU_ARCH_VERSION: 11.7
      GPU_ARCH_TYPE: cuda
      DOCKER_IMAGE: pytorch/manylinux-builder:cuda11.7
      LIBTORCH_VARIANT: static-without-deps
      DESIRED_DEVTOOLSET: pre-cxx11
      build_name: libtorch-cuda11_7-static-without-deps-pre-cxx11
      build_environment: linux-binary-libtorch-pre-cxx11
    secrets:
      github-token: ${{ secrets.GITHUB_TOKEN }}

  libtorch-cuda11_7-static-without-deps-pre-cxx11-test:  # Testing
    if: ${{ github.repository_owner == 'pytorch' }}
    needs: libtorch-cuda11_7-static-without-deps-pre-cxx11-build
    uses: ./.github/workflows/_binary-test-linux.yml
    with:
      PYTORCH_ROOT: /pytorch
      BUILDER_ROOT: /builder
      PACKAGE_TYPE: libtorch
      # TODO: This is a legacy variable that we eventually want to get rid of in
      #       favor of GPU_ARCH_VERSION
      DESIRED_CUDA: cu117
      GPU_ARCH_VERSION: 11.7
      GPU_ARCH_TYPE: cuda
      DOCKER_IMAGE: pytorch/manylinux-builder:cuda11.7
      LIBTORCH_VARIANT: static-without-deps
      DESIRED_DEVTOOLSET: pre-cxx11
      build_name: libtorch-cuda11_7-static-without-deps-pre-cxx11
      build_environment: linux-binary-libtorch-pre-cxx11
      runs_on: linux.4xlarge.nvidia.gpu
    secrets:
      github-token: ${{ secrets.GITHUB_TOKEN }}
  libtorch-cuda11_7-static-without-deps-pre-cxx11-upload:  # Uploading
    if: ${{ github.repository_owner == 'pytorch' }}
    needs: libtorch-cuda11_7-static-without-deps-pre-cxx11-test
    with:
      PYTORCH_ROOT: /pytorch
      BUILDER_ROOT: /builder
      PACKAGE_TYPE: libtorch
      # TODO: This is a legacy variable that we eventually want to get rid of in
      #       favor of GPU_ARCH_VERSION
      DESIRED_CUDA: cu117
      GPU_ARCH_VERSION: 11.7
      GPU_ARCH_TYPE: cuda
      DOCKER_IMAGE: pytorch/manylinux-builder:cuda11.7
      LIBTORCH_VARIANT: static-without-deps
      DESIRED_DEVTOOLSET: pre-cxx11
      build_name: libtorch-cuda11_7-static-without-deps-pre-cxx11
    secrets:
      github-token: ${{ secrets.GITHUB_TOKEN }}
      aws-access-key-id: ${{ secrets.AWS_PYTORCH_UPLOADER_ACCESS_KEY_ID }}
      aws-pytorch-uploader-secret-access-key: ${{ secrets.AWS_PYTORCH_UPLOADER_SECRET_ACCESS_KEY }}
      conda-pytorchbot-token: ${{ secrets.CONDA_PYTORCHBOT_TOKEN }}
    uses: ./.github/workflows/_binary-upload.yml
  libtorch-cuda11_8-shared-with-deps-pre-cxx11-build:
    if: ${{ github.repository_owner == 'pytorch' }}
    uses: ./.github/workflows/_binary-build-linux.yml
    with:
      PYTORCH_ROOT: /pytorch
      BUILDER_ROOT: /builder
      PACKAGE_TYPE: libtorch
      # TODO: This is a legacy variable that we eventually want to get rid of in
      #       favor of GPU_ARCH_VERSION
      DESIRED_CUDA: cu118
      GPU_ARCH_VERSION: 11.8
      GPU_ARCH_TYPE: cuda
      DOCKER_IMAGE: pytorch/manylinux-builder:cuda11.8
      LIBTORCH_VARIANT: shared-with-deps
      DESIRED_DEVTOOLSET: pre-cxx11
      build_name: libtorch-cuda11_8-shared-with-deps-pre-cxx11
      build_environment: linux-binary-libtorch-pre-cxx11
    secrets:
      github-token: ${{ secrets.GITHUB_TOKEN }}

  libtorch-cuda11_8-shared-with-deps-pre-cxx11-test:  # Testing
    if: ${{ github.repository_owner == 'pytorch' }}
    needs: libtorch-cuda11_8-shared-with-deps-pre-cxx11-build
    uses: ./.github/workflows/_binary-test-linux.yml
    with:
      PYTORCH_ROOT: /pytorch
      BUILDER_ROOT: /builder
      PACKAGE_TYPE: libtorch
      # TODO: This is a legacy variable that we eventually want to get rid of in
      #       favor of GPU_ARCH_VERSION
      DESIRED_CUDA: cu118
      GPU_ARCH_VERSION: 11.8
      GPU_ARCH_TYPE: cuda
      DOCKER_IMAGE: pytorch/manylinux-builder:cuda11.8
      LIBTORCH_VARIANT: shared-with-deps
      DESIRED_DEVTOOLSET: pre-cxx11
      build_name: libtorch-cuda11_8-shared-with-deps-pre-cxx11
      build_environment: linux-binary-libtorch-pre-cxx11
      runs_on: linux.4xlarge.nvidia.gpu
    secrets:
      github-token: ${{ secrets.GITHUB_TOKEN }}
  libtorch-cuda11_8-shared-with-deps-pre-cxx11-upload:  # Uploading
    if: ${{ github.repository_owner == 'pytorch' }}
    needs: libtorch-cuda11_8-shared-with-deps-pre-cxx11-test
    with:
      PYTORCH_ROOT: /pytorch
      BUILDER_ROOT: /builder
      PACKAGE_TYPE: libtorch
      # TODO: This is a legacy variable that we eventually want to get rid of in
      #       favor of GPU_ARCH_VERSION
      DESIRED_CUDA: cu118
      GPU_ARCH_VERSION: 11.8
      GPU_ARCH_TYPE: cuda
      DOCKER_IMAGE: pytorch/manylinux-builder:cuda11.8
      LIBTORCH_VARIANT: shared-with-deps
      DESIRED_DEVTOOLSET: pre-cxx11
      build_name: libtorch-cuda11_8-shared-with-deps-pre-cxx11
    secrets:
      github-token: ${{ secrets.GITHUB_TOKEN }}
      aws-access-key-id: ${{ secrets.AWS_PYTORCH_UPLOADER_ACCESS_KEY_ID }}
      aws-pytorch-uploader-secret-access-key: ${{ secrets.AWS_PYTORCH_UPLOADER_SECRET_ACCESS_KEY }}
      conda-pytorchbot-token: ${{ secrets.CONDA_PYTORCHBOT_TOKEN }}
    uses: ./.github/workflows/_binary-upload.yml
  libtorch-cuda11_8-shared-without-deps-pre-cxx11-build:
    if: ${{ github.repository_owner == 'pytorch' }}
    uses: ./.github/workflows/_binary-build-linux.yml
    with:
      PYTORCH_ROOT: /pytorch
      BUILDER_ROOT: /builder
      PACKAGE_TYPE: libtorch
      # TODO: This is a legacy variable that we eventually want to get rid of in
      #       favor of GPU_ARCH_VERSION
      DESIRED_CUDA: cu118
      GPU_ARCH_VERSION: 11.8
      GPU_ARCH_TYPE: cuda
      DOCKER_IMAGE: pytorch/manylinux-builder:cuda11.8
      LIBTORCH_VARIANT: shared-without-deps
      DESIRED_DEVTOOLSET: pre-cxx11
      build_name: libtorch-cuda11_8-shared-without-deps-pre-cxx11
      build_environment: linux-binary-libtorch-pre-cxx11
    secrets:
      github-token: ${{ secrets.GITHUB_TOKEN }}

  libtorch-cuda11_8-shared-without-deps-pre-cxx11-test:  # Testing
    if: ${{ github.repository_owner == 'pytorch' }}
    needs: libtorch-cuda11_8-shared-without-deps-pre-cxx11-build
    uses: ./.github/workflows/_binary-test-linux.yml
    with:
      PYTORCH_ROOT: /pytorch
      BUILDER_ROOT: /builder
      PACKAGE_TYPE: libtorch
      # TODO: This is a legacy variable that we eventually want to get rid of in
      #       favor of GPU_ARCH_VERSION
      DESIRED_CUDA: cu118
      GPU_ARCH_VERSION: 11.8
      GPU_ARCH_TYPE: cuda
      DOCKER_IMAGE: pytorch/manylinux-builder:cuda11.8
      LIBTORCH_VARIANT: shared-without-deps
      DESIRED_DEVTOOLSET: pre-cxx11
      build_name: libtorch-cuda11_8-shared-without-deps-pre-cxx11
      build_environment: linux-binary-libtorch-pre-cxx11
      runs_on: linux.4xlarge.nvidia.gpu
    secrets:
      github-token: ${{ secrets.GITHUB_TOKEN }}
  libtorch-cuda11_8-shared-without-deps-pre-cxx11-upload:  # Uploading
    if: ${{ github.repository_owner == 'pytorch' }}
    needs: libtorch-cuda11_8-shared-without-deps-pre-cxx11-test
    with:
      PYTORCH_ROOT: /pytorch
      BUILDER_ROOT: /builder
      PACKAGE_TYPE: libtorch
      # TODO: This is a legacy variable that we eventually want to get rid of in
      #       favor of GPU_ARCH_VERSION
      DESIRED_CUDA: cu118
      GPU_ARCH_VERSION: 11.8
      GPU_ARCH_TYPE: cuda
      DOCKER_IMAGE: pytorch/manylinux-builder:cuda11.8
      LIBTORCH_VARIANT: shared-without-deps
      DESIRED_DEVTOOLSET: pre-cxx11
      build_name: libtorch-cuda11_8-shared-without-deps-pre-cxx11
    secrets:
      github-token: ${{ secrets.GITHUB_TOKEN }}
      aws-access-key-id: ${{ secrets.AWS_PYTORCH_UPLOADER_ACCESS_KEY_ID }}
      aws-pytorch-uploader-secret-access-key: ${{ secrets.AWS_PYTORCH_UPLOADER_SECRET_ACCESS_KEY }}
      conda-pytorchbot-token: ${{ secrets.CONDA_PYTORCHBOT_TOKEN }}
    uses: ./.github/workflows/_binary-upload.yml
  libtorch-cuda11_8-static-with-deps-pre-cxx11-build:
    if: ${{ github.repository_owner == 'pytorch' }}
    uses: ./.github/workflows/_binary-build-linux.yml
    with:
      PYTORCH_ROOT: /pytorch
      BUILDER_ROOT: /builder
      PACKAGE_TYPE: libtorch
      # TODO: This is a legacy variable that we eventually want to get rid of in
      #       favor of GPU_ARCH_VERSION
      DESIRED_CUDA: cu118
      GPU_ARCH_VERSION: 11.8
      GPU_ARCH_TYPE: cuda
      DOCKER_IMAGE: pytorch/manylinux-builder:cuda11.8
      LIBTORCH_VARIANT: static-with-deps
      DESIRED_DEVTOOLSET: pre-cxx11
      build_name: libtorch-cuda11_8-static-with-deps-pre-cxx11
      build_environment: linux-binary-libtorch-pre-cxx11
    secrets:
      github-token: ${{ secrets.GITHUB_TOKEN }}

  libtorch-cuda11_8-static-with-deps-pre-cxx11-test:  # Testing
    if: ${{ github.repository_owner == 'pytorch' }}
    needs: libtorch-cuda11_8-static-with-deps-pre-cxx11-build
    uses: ./.github/workflows/_binary-test-linux.yml
    with:
      PYTORCH_ROOT: /pytorch
      BUILDER_ROOT: /builder
      PACKAGE_TYPE: libtorch
      # TODO: This is a legacy variable that we eventually want to get rid of in
      #       favor of GPU_ARCH_VERSION
      DESIRED_CUDA: cu118
      GPU_ARCH_VERSION: 11.8
      GPU_ARCH_TYPE: cuda
      DOCKER_IMAGE: pytorch/manylinux-builder:cuda11.8
      LIBTORCH_VARIANT: static-with-deps
      DESIRED_DEVTOOLSET: pre-cxx11
      build_name: libtorch-cuda11_8-static-with-deps-pre-cxx11
      build_environment: linux-binary-libtorch-pre-cxx11
      runs_on: linux.4xlarge.nvidia.gpu
    secrets:
      github-token: ${{ secrets.GITHUB_TOKEN }}
  libtorch-cuda11_8-static-with-deps-pre-cxx11-upload:  # Uploading
    if: ${{ github.repository_owner == 'pytorch' }}
    needs: libtorch-cuda11_8-static-with-deps-pre-cxx11-test
    with:
      PYTORCH_ROOT: /pytorch
      BUILDER_ROOT: /builder
      PACKAGE_TYPE: libtorch
      # TODO: This is a legacy variable that we eventually want to get rid of in
      #       favor of GPU_ARCH_VERSION
      DESIRED_CUDA: cu118
      GPU_ARCH_VERSION: 11.8
      GPU_ARCH_TYPE: cuda
      DOCKER_IMAGE: pytorch/manylinux-builder:cuda11.8
      LIBTORCH_VARIANT: static-with-deps
      DESIRED_DEVTOOLSET: pre-cxx11
      build_name: libtorch-cuda11_8-static-with-deps-pre-cxx11
    secrets:
      github-token: ${{ secrets.GITHUB_TOKEN }}
      aws-access-key-id: ${{ secrets.AWS_PYTORCH_UPLOADER_ACCESS_KEY_ID }}
      aws-pytorch-uploader-secret-access-key: ${{ secrets.AWS_PYTORCH_UPLOADER_SECRET_ACCESS_KEY }}
      conda-pytorchbot-token: ${{ secrets.CONDA_PYTORCHBOT_TOKEN }}
    uses: ./.github/workflows/_binary-upload.yml
  libtorch-cuda11_8-static-without-deps-pre-cxx11-build:
    if: ${{ github.repository_owner == 'pytorch' }}
    uses: ./.github/workflows/_binary-build-linux.yml
    with:
      PYTORCH_ROOT: /pytorch
      BUILDER_ROOT: /builder
      PACKAGE_TYPE: libtorch
      # TODO: This is a legacy variable that we eventually want to get rid of in
      #       favor of GPU_ARCH_VERSION
      DESIRED_CUDA: cu118
      GPU_ARCH_VERSION: 11.8
      GPU_ARCH_TYPE: cuda
      DOCKER_IMAGE: pytorch/manylinux-builder:cuda11.8
      LIBTORCH_VARIANT: static-without-deps
      DESIRED_DEVTOOLSET: pre-cxx11
      build_name: libtorch-cuda11_8-static-without-deps-pre-cxx11
      build_environment: linux-binary-libtorch-pre-cxx11
    secrets:
      github-token: ${{ secrets.GITHUB_TOKEN }}

  libtorch-cuda11_8-static-without-deps-pre-cxx11-test:  # Testing
    if: ${{ github.repository_owner == 'pytorch' }}
    needs: libtorch-cuda11_8-static-without-deps-pre-cxx11-build
    uses: ./.github/workflows/_binary-test-linux.yml
    with:
      PYTORCH_ROOT: /pytorch
      BUILDER_ROOT: /builder
      PACKAGE_TYPE: libtorch
      # TODO: This is a legacy variable that we eventually want to get rid of in
      #       favor of GPU_ARCH_VERSION
      DESIRED_CUDA: cu118
      GPU_ARCH_VERSION: 11.8
      GPU_ARCH_TYPE: cuda
      DOCKER_IMAGE: pytorch/manylinux-builder:cuda11.8
      LIBTORCH_VARIANT: static-without-deps
      DESIRED_DEVTOOLSET: pre-cxx11
      build_name: libtorch-cuda11_8-static-without-deps-pre-cxx11
      build_environment: linux-binary-libtorch-pre-cxx11
      runs_on: linux.4xlarge.nvidia.gpu
    secrets:
      github-token: ${{ secrets.GITHUB_TOKEN }}
  libtorch-cuda11_8-static-without-deps-pre-cxx11-upload:  # Uploading
    if: ${{ github.repository_owner == 'pytorch' }}
    needs: libtorch-cuda11_8-static-without-deps-pre-cxx11-test
    with:
      PYTORCH_ROOT: /pytorch
      BUILDER_ROOT: /builder
      PACKAGE_TYPE: libtorch
      # TODO: This is a legacy variable that we eventually want to get rid of in
      #       favor of GPU_ARCH_VERSION
      DESIRED_CUDA: cu118
      GPU_ARCH_VERSION: 11.8
      GPU_ARCH_TYPE: cuda
      DOCKER_IMAGE: pytorch/manylinux-builder:cuda11.8
      LIBTORCH_VARIANT: static-without-deps
      DESIRED_DEVTOOLSET: pre-cxx11
      build_name: libtorch-cuda11_8-static-without-deps-pre-cxx11
    secrets:
      github-token: ${{ secrets.GITHUB_TOKEN }}
      aws-access-key-id: ${{ secrets.AWS_PYTORCH_UPLOADER_ACCESS_KEY_ID }}
      aws-pytorch-uploader-secret-access-key: ${{ secrets.AWS_PYTORCH_UPLOADER_SECRET_ACCESS_KEY }}
      conda-pytorchbot-token: ${{ secrets.CONDA_PYTORCHBOT_TOKEN }}
    uses: ./.github/workflows/_binary-upload.yml
  libtorch-rocm5_2-shared-with-deps-pre-cxx11-build:
    if: ${{ github.repository_owner == 'pytorch' }}
    uses: ./.github/workflows/_binary-build-linux.yml
    with:
      PYTORCH_ROOT: /pytorch
      BUILDER_ROOT: /builder
      PACKAGE_TYPE: libtorch
      # TODO: This is a legacy variable that we eventually want to get rid of in
      #       favor of GPU_ARCH_VERSION
      DESIRED_CUDA: rocm5.2
      GPU_ARCH_VERSION: 5.2
      GPU_ARCH_TYPE: rocm
      DOCKER_IMAGE: pytorch/manylinux-builder:rocm5.2
      LIBTORCH_VARIANT: shared-with-deps
      DESIRED_DEVTOOLSET: pre-cxx11
      build_name: libtorch-rocm5_2-shared-with-deps-pre-cxx11
      build_environment: linux-binary-libtorch-pre-cxx11
    secrets:
      github-token: ${{ secrets.GITHUB_TOKEN }}

  libtorch-rocm5_2-shared-with-deps-pre-cxx11-test:  # Testing
    if: ${{ github.repository_owner == 'pytorch' }}
    needs: libtorch-rocm5_2-shared-with-deps-pre-cxx11-build
    runs-on: linux.rocm.gpu
    timeout-minutes: 240
    env:
      PYTORCH_ROOT: /pytorch
      BUILDER_ROOT: /builder
      PACKAGE_TYPE: libtorch
      # TODO: This is a legacy variable that we eventually want to get rid of in
      #       favor of GPU_ARCH_VERSION
      DESIRED_CUDA: rocm5.2
      GPU_ARCH_VERSION: 5.2
      GPU_ARCH_TYPE: rocm
      SKIP_ALL_TESTS: 1
      DOCKER_IMAGE: pytorch/manylinux-builder:rocm5.2
      LIBTORCH_VARIANT: shared-with-deps
      DESIRED_DEVTOOLSET: pre-cxx11
    steps:
<<<<<<< HEAD
      - name: Clean workspace
        run: |
          rm -rf "${GITHUB_WORKSPACE}"
          mkdir "${GITHUB_WORKSPACE}"
      - name: Set DOCKER_HOST
        run: echo "DOCKER_HOST=unix:///run/user/$(id -u)/docker.sock" >> "${GITHUB_ENV}"
      - name: Runner health check system info
        if: always()
        run: |
          cat /etc/os-release || true
          cat /etc/apt/sources.list.d/rocm.list || true
          cat /opt/rocm/.info/version || true
          whoami
      - name: Runner health check rocm-smi
        if: always()
        run: |
          rocm-smi
      - name: Runner health check rocminfo
        if: always()
        run: |
          rocminfo
      - name: Runner health check GPU count
        if: always()
        run: |
          ngpu=$(rocminfo | grep -c -E 'Name:.*\sgfx')
          if [[ "x$ngpu" != "x2" && "x$ngpu" != "x4" ]]; then
              if [[ $ngpu -eq 0 ]]; then
                echo "Error: Failed to detect any GPUs on the runner"
              else
                echo "Error: Detected $ngpu GPUs on the runner, when only 2 or 4 were expected"
              fi
              echo "Please file an issue on pytorch/pytorch reporting the faulty runner. Include a link to the runner logs so the runner can be identified"
              exit 1
          fi
      - name: Runner health check disconnect on failure
        if: ${{ failure() }}
        run: |
          killall runsvc.sh
      - name: Preserve github env variables for use in docker
        run: |
          env | grep '^GITHUB' >> "/tmp/github_env_${GITHUB_RUN_ID}"
          env | grep '^CI' >> "/tmp/github_env_${GITHUB_RUN_ID}"
=======
      - name: Setup ROCm
        uses: ./.github/actions/setup-rocm
>>>>>>> 9d20d6d5
      - uses: actions/download-artifact@v3
        name: Download Build Artifacts
        with:
          name: libtorch-rocm5_2-shared-with-deps-pre-cxx11
          path: "${{ runner.temp }}/artifacts/"
      - name: Checkout PyTorch
        uses: malfet/checkout@silent-checkout
        with:
          ref: ${{ github.event_name == 'pull_request' && github.event.pull_request.head.sha || github.sha }}
          submodules: recursive
          path: pytorch
          quiet-checkout: true
      - name: Clean PyTorch checkout
        run: |
          # Remove any artifacts from the previous checkouts
          git clean -fxd
        working-directory: pytorch
      - name: Checkout pytorch/builder
        uses: malfet/checkout@silent-checkout
        with:
          ref: main
          submodules: recursive
          repository: pytorch/builder
          path: builder
          quiet-checkout: true
      - name: Clean pytorch/builder checkout
        run: |
          # Remove any artifacts from the previous checkouts
          git clean -fxd
        working-directory: builder
      - name: ROCm set GPU_FLAG
        run: |
          echo "GPU_FLAG=--device=/dev/mem --device=/dev/kfd --device=/dev/dri --group-add video --group-add daemon" >> "${GITHUB_ENV}"
      - name: Pull Docker image
        uses: pytorch/test-infra/.github/actions/pull-docker-image@main
        with:
          docker-image: pytorch/manylinux-builder:rocm5.2
      - name: Test Pytorch binary
        uses: ./pytorch/.github/actions/test-pytorch-binary
      - name: Teardown ROCm
        uses: ./.github/actions/teardown-rocm
  libtorch-rocm5_2-shared-with-deps-pre-cxx11-upload:  # Uploading
    if: ${{ github.repository_owner == 'pytorch' }}
    needs: libtorch-rocm5_2-shared-with-deps-pre-cxx11-test
    with:
      PYTORCH_ROOT: /pytorch
      BUILDER_ROOT: /builder
      PACKAGE_TYPE: libtorch
      # TODO: This is a legacy variable that we eventually want to get rid of in
      #       favor of GPU_ARCH_VERSION
      DESIRED_CUDA: rocm5.2
      GPU_ARCH_VERSION: 5.2
      GPU_ARCH_TYPE: rocm
      DOCKER_IMAGE: pytorch/manylinux-builder:rocm5.2
      LIBTORCH_VARIANT: shared-with-deps
      DESIRED_DEVTOOLSET: pre-cxx11
      build_name: libtorch-rocm5_2-shared-with-deps-pre-cxx11
    secrets:
      github-token: ${{ secrets.GITHUB_TOKEN }}
      aws-access-key-id: ${{ secrets.AWS_PYTORCH_UPLOADER_ACCESS_KEY_ID }}
      aws-pytorch-uploader-secret-access-key: ${{ secrets.AWS_PYTORCH_UPLOADER_SECRET_ACCESS_KEY }}
      conda-pytorchbot-token: ${{ secrets.CONDA_PYTORCHBOT_TOKEN }}
    uses: ./.github/workflows/_binary-upload.yml
  libtorch-rocm5_2-static-with-deps-pre-cxx11-build:
    if: ${{ github.repository_owner == 'pytorch' }}
    uses: ./.github/workflows/_binary-build-linux.yml
    with:
      PYTORCH_ROOT: /pytorch
      BUILDER_ROOT: /builder
      PACKAGE_TYPE: libtorch
      # TODO: This is a legacy variable that we eventually want to get rid of in
      #       favor of GPU_ARCH_VERSION
      DESIRED_CUDA: rocm5.2
      GPU_ARCH_VERSION: 5.2
      GPU_ARCH_TYPE: rocm
      DOCKER_IMAGE: pytorch/manylinux-builder:rocm5.2
      LIBTORCH_VARIANT: static-with-deps
      DESIRED_DEVTOOLSET: pre-cxx11
      build_name: libtorch-rocm5_2-static-with-deps-pre-cxx11
      build_environment: linux-binary-libtorch-pre-cxx11
    secrets:
      github-token: ${{ secrets.GITHUB_TOKEN }}

  libtorch-rocm5_2-static-with-deps-pre-cxx11-test:  # Testing
    if: ${{ github.repository_owner == 'pytorch' }}
    needs: libtorch-rocm5_2-static-with-deps-pre-cxx11-build
    runs-on: linux.rocm.gpu
    timeout-minutes: 240
    env:
      PYTORCH_ROOT: /pytorch
      BUILDER_ROOT: /builder
      PACKAGE_TYPE: libtorch
      # TODO: This is a legacy variable that we eventually want to get rid of in
      #       favor of GPU_ARCH_VERSION
      DESIRED_CUDA: rocm5.2
      GPU_ARCH_VERSION: 5.2
      GPU_ARCH_TYPE: rocm
      SKIP_ALL_TESTS: 1
      DOCKER_IMAGE: pytorch/manylinux-builder:rocm5.2
      LIBTORCH_VARIANT: static-with-deps
      DESIRED_DEVTOOLSET: pre-cxx11
    steps:
<<<<<<< HEAD
      - name: Clean workspace
        run: |
          rm -rf "${GITHUB_WORKSPACE}"
          mkdir "${GITHUB_WORKSPACE}"
      - name: Set DOCKER_HOST
        run: echo "DOCKER_HOST=unix:///run/user/$(id -u)/docker.sock" >> "${GITHUB_ENV}"
      - name: Runner health check system info
        if: always()
        run: |
          cat /etc/os-release || true
          cat /etc/apt/sources.list.d/rocm.list || true
          cat /opt/rocm/.info/version || true
          whoami
      - name: Runner health check rocm-smi
        if: always()
        run: |
          rocm-smi
      - name: Runner health check rocminfo
        if: always()
        run: |
          rocminfo
      - name: Runner health check GPU count
        if: always()
        run: |
          ngpu=$(rocminfo | grep -c -E 'Name:.*\sgfx')
          if [[ "x$ngpu" != "x2" && "x$ngpu" != "x4" ]]; then
              if [[ $ngpu -eq 0 ]]; then
                echo "Error: Failed to detect any GPUs on the runner"
              else
                echo "Error: Detected $ngpu GPUs on the runner, when only 2 or 4 were expected"
              fi
              echo "Please file an issue on pytorch/pytorch reporting the faulty runner. Include a link to the runner logs so the runner can be identified"
              exit 1
          fi
      - name: Runner health check disconnect on failure
        if: ${{ failure() }}
        run: |
          killall runsvc.sh
      - name: Preserve github env variables for use in docker
        run: |
          env | grep '^GITHUB' >> "/tmp/github_env_${GITHUB_RUN_ID}"
          env | grep '^CI' >> "/tmp/github_env_${GITHUB_RUN_ID}"
=======
      - name: Setup ROCm
        uses: ./.github/actions/setup-rocm
>>>>>>> 9d20d6d5
      - uses: actions/download-artifact@v3
        name: Download Build Artifacts
        with:
          name: libtorch-rocm5_2-static-with-deps-pre-cxx11
          path: "${{ runner.temp }}/artifacts/"
      - name: Checkout PyTorch
        uses: malfet/checkout@silent-checkout
        with:
          ref: ${{ github.event_name == 'pull_request' && github.event.pull_request.head.sha || github.sha }}
          submodules: recursive
          path: pytorch
          quiet-checkout: true
      - name: Clean PyTorch checkout
        run: |
          # Remove any artifacts from the previous checkouts
          git clean -fxd
        working-directory: pytorch
      - name: Checkout pytorch/builder
        uses: malfet/checkout@silent-checkout
        with:
          ref: main
          submodules: recursive
          repository: pytorch/builder
          path: builder
          quiet-checkout: true
      - name: Clean pytorch/builder checkout
        run: |
          # Remove any artifacts from the previous checkouts
          git clean -fxd
        working-directory: builder
      - name: ROCm set GPU_FLAG
        run: |
          echo "GPU_FLAG=--device=/dev/mem --device=/dev/kfd --device=/dev/dri --group-add video --group-add daemon" >> "${GITHUB_ENV}"
      - name: Pull Docker image
        uses: pytorch/test-infra/.github/actions/pull-docker-image@main
        with:
          docker-image: pytorch/manylinux-builder:rocm5.2
      - name: Test Pytorch binary
        uses: ./pytorch/.github/actions/test-pytorch-binary
      - name: Teardown ROCm
        uses: ./.github/actions/teardown-rocm
  libtorch-rocm5_2-static-with-deps-pre-cxx11-upload:  # Uploading
    if: ${{ github.repository_owner == 'pytorch' }}
    needs: libtorch-rocm5_2-static-with-deps-pre-cxx11-test
    with:
      PYTORCH_ROOT: /pytorch
      BUILDER_ROOT: /builder
      PACKAGE_TYPE: libtorch
      # TODO: This is a legacy variable that we eventually want to get rid of in
      #       favor of GPU_ARCH_VERSION
      DESIRED_CUDA: rocm5.2
      GPU_ARCH_VERSION: 5.2
      GPU_ARCH_TYPE: rocm
      DOCKER_IMAGE: pytorch/manylinux-builder:rocm5.2
      LIBTORCH_VARIANT: static-with-deps
      DESIRED_DEVTOOLSET: pre-cxx11
      build_name: libtorch-rocm5_2-static-with-deps-pre-cxx11
    secrets:
      github-token: ${{ secrets.GITHUB_TOKEN }}
      aws-access-key-id: ${{ secrets.AWS_PYTORCH_UPLOADER_ACCESS_KEY_ID }}
      aws-pytorch-uploader-secret-access-key: ${{ secrets.AWS_PYTORCH_UPLOADER_SECRET_ACCESS_KEY }}
      conda-pytorchbot-token: ${{ secrets.CONDA_PYTORCHBOT_TOKEN }}
    uses: ./.github/workflows/_binary-upload.yml
  libtorch-rocm5_3-shared-with-deps-pre-cxx11-build:
    if: ${{ github.repository_owner == 'pytorch' }}
    uses: ./.github/workflows/_binary-build-linux.yml
    with:
      PYTORCH_ROOT: /pytorch
      BUILDER_ROOT: /builder
      PACKAGE_TYPE: libtorch
      # TODO: This is a legacy variable that we eventually want to get rid of in
      #       favor of GPU_ARCH_VERSION
      DESIRED_CUDA: rocm5.3
      GPU_ARCH_VERSION: 5.3
      GPU_ARCH_TYPE: rocm
      DOCKER_IMAGE: pytorch/manylinux-builder:rocm5.3
      LIBTORCH_VARIANT: shared-with-deps
      DESIRED_DEVTOOLSET: pre-cxx11
      build_name: libtorch-rocm5_3-shared-with-deps-pre-cxx11
      build_environment: linux-binary-libtorch-pre-cxx11
    secrets:
      github-token: ${{ secrets.GITHUB_TOKEN }}

  libtorch-rocm5_3-shared-with-deps-pre-cxx11-test:  # Testing
    if: ${{ github.repository_owner == 'pytorch' }}
    needs: libtorch-rocm5_3-shared-with-deps-pre-cxx11-build
    runs-on: linux.rocm.gpu
    timeout-minutes: 240
    env:
      PYTORCH_ROOT: /pytorch
      BUILDER_ROOT: /builder
      PACKAGE_TYPE: libtorch
      # TODO: This is a legacy variable that we eventually want to get rid of in
      #       favor of GPU_ARCH_VERSION
      DESIRED_CUDA: rocm5.3
      GPU_ARCH_VERSION: 5.3
      GPU_ARCH_TYPE: rocm
      SKIP_ALL_TESTS: 1
      DOCKER_IMAGE: pytorch/manylinux-builder:rocm5.3
      LIBTORCH_VARIANT: shared-with-deps
      DESIRED_DEVTOOLSET: pre-cxx11
    steps:
<<<<<<< HEAD
      - name: Clean workspace
        run: |
          rm -rf "${GITHUB_WORKSPACE}"
          mkdir "${GITHUB_WORKSPACE}"
      - name: Set DOCKER_HOST
        run: echo "DOCKER_HOST=unix:///run/user/$(id -u)/docker.sock" >> "${GITHUB_ENV}"
      - name: Runner health check system info
        if: always()
        run: |
          cat /etc/os-release || true
          cat /etc/apt/sources.list.d/rocm.list || true
          cat /opt/rocm/.info/version || true
          whoami
      - name: Runner health check rocm-smi
        if: always()
        run: |
          rocm-smi
      - name: Runner health check rocminfo
        if: always()
        run: |
          rocminfo
      - name: Runner health check GPU count
        if: always()
        run: |
          ngpu=$(rocminfo | grep -c -E 'Name:.*\sgfx')
          if [[ "x$ngpu" != "x2" && "x$ngpu" != "x4" ]]; then
              if [[ $ngpu -eq 0 ]]; then
                echo "Error: Failed to detect any GPUs on the runner"
              else
                echo "Error: Detected $ngpu GPUs on the runner, when only 2 or 4 were expected"
              fi
              echo "Please file an issue on pytorch/pytorch reporting the faulty runner. Include a link to the runner logs so the runner can be identified"
              exit 1
          fi
      - name: Runner health check disconnect on failure
        if: ${{ failure() }}
        run: |
          killall runsvc.sh
      - name: Preserve github env variables for use in docker
        run: |
          env | grep '^GITHUB' >> "/tmp/github_env_${GITHUB_RUN_ID}"
          env | grep '^CI' >> "/tmp/github_env_${GITHUB_RUN_ID}"
=======
      - name: Setup ROCm
        uses: ./.github/actions/setup-rocm
>>>>>>> 9d20d6d5
      - uses: actions/download-artifact@v3
        name: Download Build Artifacts
        with:
          name: libtorch-rocm5_3-shared-with-deps-pre-cxx11
          path: "${{ runner.temp }}/artifacts/"
      - name: Checkout PyTorch
        uses: malfet/checkout@silent-checkout
        with:
          ref: ${{ github.event_name == 'pull_request' && github.event.pull_request.head.sha || github.sha }}
          submodules: recursive
          path: pytorch
          quiet-checkout: true
      - name: Clean PyTorch checkout
        run: |
          # Remove any artifacts from the previous checkouts
          git clean -fxd
        working-directory: pytorch
      - name: Checkout pytorch/builder
        uses: malfet/checkout@silent-checkout
        with:
          ref: main
          submodules: recursive
          repository: pytorch/builder
          path: builder
          quiet-checkout: true
      - name: Clean pytorch/builder checkout
        run: |
          # Remove any artifacts from the previous checkouts
          git clean -fxd
        working-directory: builder
      - name: ROCm set GPU_FLAG
        run: |
          echo "GPU_FLAG=--device=/dev/mem --device=/dev/kfd --device=/dev/dri --group-add video --group-add daemon" >> "${GITHUB_ENV}"
      - name: Pull Docker image
        uses: pytorch/test-infra/.github/actions/pull-docker-image@main
        with:
          docker-image: pytorch/manylinux-builder:rocm5.3
      - name: Test Pytorch binary
        uses: ./pytorch/.github/actions/test-pytorch-binary
      - name: Teardown ROCm
        uses: ./.github/actions/teardown-rocm
  libtorch-rocm5_3-shared-with-deps-pre-cxx11-upload:  # Uploading
    if: ${{ github.repository_owner == 'pytorch' }}
    needs: libtorch-rocm5_3-shared-with-deps-pre-cxx11-test
    with:
      PYTORCH_ROOT: /pytorch
      BUILDER_ROOT: /builder
      PACKAGE_TYPE: libtorch
      # TODO: This is a legacy variable that we eventually want to get rid of in
      #       favor of GPU_ARCH_VERSION
      DESIRED_CUDA: rocm5.3
      GPU_ARCH_VERSION: 5.3
      GPU_ARCH_TYPE: rocm
      DOCKER_IMAGE: pytorch/manylinux-builder:rocm5.3
      LIBTORCH_VARIANT: shared-with-deps
      DESIRED_DEVTOOLSET: pre-cxx11
      build_name: libtorch-rocm5_3-shared-with-deps-pre-cxx11
    secrets:
      github-token: ${{ secrets.GITHUB_TOKEN }}
      aws-access-key-id: ${{ secrets.AWS_PYTORCH_UPLOADER_ACCESS_KEY_ID }}
      aws-pytorch-uploader-secret-access-key: ${{ secrets.AWS_PYTORCH_UPLOADER_SECRET_ACCESS_KEY }}
      conda-pytorchbot-token: ${{ secrets.CONDA_PYTORCHBOT_TOKEN }}
    uses: ./.github/workflows/_binary-upload.yml
  libtorch-rocm5_3-static-with-deps-pre-cxx11-build:
    if: ${{ github.repository_owner == 'pytorch' }}
    uses: ./.github/workflows/_binary-build-linux.yml
    with:
      PYTORCH_ROOT: /pytorch
      BUILDER_ROOT: /builder
      PACKAGE_TYPE: libtorch
      # TODO: This is a legacy variable that we eventually want to get rid of in
      #       favor of GPU_ARCH_VERSION
      DESIRED_CUDA: rocm5.3
      GPU_ARCH_VERSION: 5.3
      GPU_ARCH_TYPE: rocm
      DOCKER_IMAGE: pytorch/manylinux-builder:rocm5.3
      LIBTORCH_VARIANT: static-with-deps
      DESIRED_DEVTOOLSET: pre-cxx11
      build_name: libtorch-rocm5_3-static-with-deps-pre-cxx11
      build_environment: linux-binary-libtorch-pre-cxx11
    secrets:
      github-token: ${{ secrets.GITHUB_TOKEN }}

  libtorch-rocm5_3-static-with-deps-pre-cxx11-test:  # Testing
    if: ${{ github.repository_owner == 'pytorch' }}
    needs: libtorch-rocm5_3-static-with-deps-pre-cxx11-build
    runs-on: linux.rocm.gpu
    timeout-minutes: 240
    env:
      PYTORCH_ROOT: /pytorch
      BUILDER_ROOT: /builder
      PACKAGE_TYPE: libtorch
      # TODO: This is a legacy variable that we eventually want to get rid of in
      #       favor of GPU_ARCH_VERSION
      DESIRED_CUDA: rocm5.3
      GPU_ARCH_VERSION: 5.3
      GPU_ARCH_TYPE: rocm
      SKIP_ALL_TESTS: 1
      DOCKER_IMAGE: pytorch/manylinux-builder:rocm5.3
      LIBTORCH_VARIANT: static-with-deps
      DESIRED_DEVTOOLSET: pre-cxx11
    steps:
<<<<<<< HEAD
      - name: Clean workspace
        run: |
          rm -rf "${GITHUB_WORKSPACE}"
          mkdir "${GITHUB_WORKSPACE}"
      - name: Set DOCKER_HOST
        run: echo "DOCKER_HOST=unix:///run/user/$(id -u)/docker.sock" >> "${GITHUB_ENV}"
      - name: Runner health check system info
        if: always()
        run: |
          cat /etc/os-release || true
          cat /etc/apt/sources.list.d/rocm.list || true
          cat /opt/rocm/.info/version || true
          whoami
      - name: Runner health check rocm-smi
        if: always()
        run: |
          rocm-smi
      - name: Runner health check rocminfo
        if: always()
        run: |
          rocminfo
      - name: Runner health check GPU count
        if: always()
        run: |
          ngpu=$(rocminfo | grep -c -E 'Name:.*\sgfx')
          if [[ "x$ngpu" != "x2" && "x$ngpu" != "x4" ]]; then
              if [[ $ngpu -eq 0 ]]; then
                echo "Error: Failed to detect any GPUs on the runner"
              else
                echo "Error: Detected $ngpu GPUs on the runner, when only 2 or 4 were expected"
              fi
              echo "Please file an issue on pytorch/pytorch reporting the faulty runner. Include a link to the runner logs so the runner can be identified"
              exit 1
          fi
      - name: Runner health check disconnect on failure
        if: ${{ failure() }}
        run: |
          killall runsvc.sh
      - name: Preserve github env variables for use in docker
        run: |
          env | grep '^GITHUB' >> "/tmp/github_env_${GITHUB_RUN_ID}"
          env | grep '^CI' >> "/tmp/github_env_${GITHUB_RUN_ID}"
=======
      - name: Setup ROCm
        uses: ./.github/actions/setup-rocm
>>>>>>> 9d20d6d5
      - uses: actions/download-artifact@v3
        name: Download Build Artifacts
        with:
          name: libtorch-rocm5_3-static-with-deps-pre-cxx11
          path: "${{ runner.temp }}/artifacts/"
      - name: Checkout PyTorch
        uses: malfet/checkout@silent-checkout
        with:
          ref: ${{ github.event_name == 'pull_request' && github.event.pull_request.head.sha || github.sha }}
          submodules: recursive
          path: pytorch
          quiet-checkout: true
      - name: Clean PyTorch checkout
        run: |
          # Remove any artifacts from the previous checkouts
          git clean -fxd
        working-directory: pytorch
      - name: Checkout pytorch/builder
        uses: malfet/checkout@silent-checkout
        with:
          ref: main
          submodules: recursive
          repository: pytorch/builder
          path: builder
          quiet-checkout: true
      - name: Clean pytorch/builder checkout
        run: |
          # Remove any artifacts from the previous checkouts
          git clean -fxd
        working-directory: builder
      - name: ROCm set GPU_FLAG
        run: |
          echo "GPU_FLAG=--device=/dev/mem --device=/dev/kfd --device=/dev/dri --group-add video --group-add daemon" >> "${GITHUB_ENV}"
      - name: Pull Docker image
        uses: pytorch/test-infra/.github/actions/pull-docker-image@main
        with:
          docker-image: pytorch/manylinux-builder:rocm5.3
      - name: Test Pytorch binary
        uses: ./pytorch/.github/actions/test-pytorch-binary
      - name: Teardown ROCm
        uses: ./.github/actions/teardown-rocm
  libtorch-rocm5_3-static-with-deps-pre-cxx11-upload:  # Uploading
    if: ${{ github.repository_owner == 'pytorch' }}
    needs: libtorch-rocm5_3-static-with-deps-pre-cxx11-test
    with:
      PYTORCH_ROOT: /pytorch
      BUILDER_ROOT: /builder
      PACKAGE_TYPE: libtorch
      # TODO: This is a legacy variable that we eventually want to get rid of in
      #       favor of GPU_ARCH_VERSION
      DESIRED_CUDA: rocm5.3
      GPU_ARCH_VERSION: 5.3
      GPU_ARCH_TYPE: rocm
      DOCKER_IMAGE: pytorch/manylinux-builder:rocm5.3
      LIBTORCH_VARIANT: static-with-deps
      DESIRED_DEVTOOLSET: pre-cxx11
      build_name: libtorch-rocm5_3-static-with-deps-pre-cxx11
    secrets:
      github-token: ${{ secrets.GITHUB_TOKEN }}
      aws-access-key-id: ${{ secrets.AWS_PYTORCH_UPLOADER_ACCESS_KEY_ID }}
      aws-pytorch-uploader-secret-access-key: ${{ secrets.AWS_PYTORCH_UPLOADER_SECRET_ACCESS_KEY }}
      conda-pytorchbot-token: ${{ secrets.CONDA_PYTORCHBOT_TOKEN }}
    uses: ./.github/workflows/_binary-upload.yml<|MERGE_RESOLUTION|>--- conflicted
+++ resolved
@@ -1071,53 +1071,8 @@
       LIBTORCH_VARIANT: shared-with-deps
       DESIRED_DEVTOOLSET: pre-cxx11
     steps:
-<<<<<<< HEAD
-      - name: Clean workspace
-        run: |
-          rm -rf "${GITHUB_WORKSPACE}"
-          mkdir "${GITHUB_WORKSPACE}"
-      - name: Set DOCKER_HOST
-        run: echo "DOCKER_HOST=unix:///run/user/$(id -u)/docker.sock" >> "${GITHUB_ENV}"
-      - name: Runner health check system info
-        if: always()
-        run: |
-          cat /etc/os-release || true
-          cat /etc/apt/sources.list.d/rocm.list || true
-          cat /opt/rocm/.info/version || true
-          whoami
-      - name: Runner health check rocm-smi
-        if: always()
-        run: |
-          rocm-smi
-      - name: Runner health check rocminfo
-        if: always()
-        run: |
-          rocminfo
-      - name: Runner health check GPU count
-        if: always()
-        run: |
-          ngpu=$(rocminfo | grep -c -E 'Name:.*\sgfx')
-          if [[ "x$ngpu" != "x2" && "x$ngpu" != "x4" ]]; then
-              if [[ $ngpu -eq 0 ]]; then
-                echo "Error: Failed to detect any GPUs on the runner"
-              else
-                echo "Error: Detected $ngpu GPUs on the runner, when only 2 or 4 were expected"
-              fi
-              echo "Please file an issue on pytorch/pytorch reporting the faulty runner. Include a link to the runner logs so the runner can be identified"
-              exit 1
-          fi
-      - name: Runner health check disconnect on failure
-        if: ${{ failure() }}
-        run: |
-          killall runsvc.sh
-      - name: Preserve github env variables for use in docker
-        run: |
-          env | grep '^GITHUB' >> "/tmp/github_env_${GITHUB_RUN_ID}"
-          env | grep '^CI' >> "/tmp/github_env_${GITHUB_RUN_ID}"
-=======
       - name: Setup ROCm
         uses: ./.github/actions/setup-rocm
->>>>>>> 9d20d6d5
       - uses: actions/download-artifact@v3
         name: Download Build Artifacts
         with:
@@ -1220,53 +1175,8 @@
       LIBTORCH_VARIANT: static-with-deps
       DESIRED_DEVTOOLSET: pre-cxx11
     steps:
-<<<<<<< HEAD
-      - name: Clean workspace
-        run: |
-          rm -rf "${GITHUB_WORKSPACE}"
-          mkdir "${GITHUB_WORKSPACE}"
-      - name: Set DOCKER_HOST
-        run: echo "DOCKER_HOST=unix:///run/user/$(id -u)/docker.sock" >> "${GITHUB_ENV}"
-      - name: Runner health check system info
-        if: always()
-        run: |
-          cat /etc/os-release || true
-          cat /etc/apt/sources.list.d/rocm.list || true
-          cat /opt/rocm/.info/version || true
-          whoami
-      - name: Runner health check rocm-smi
-        if: always()
-        run: |
-          rocm-smi
-      - name: Runner health check rocminfo
-        if: always()
-        run: |
-          rocminfo
-      - name: Runner health check GPU count
-        if: always()
-        run: |
-          ngpu=$(rocminfo | grep -c -E 'Name:.*\sgfx')
-          if [[ "x$ngpu" != "x2" && "x$ngpu" != "x4" ]]; then
-              if [[ $ngpu -eq 0 ]]; then
-                echo "Error: Failed to detect any GPUs on the runner"
-              else
-                echo "Error: Detected $ngpu GPUs on the runner, when only 2 or 4 were expected"
-              fi
-              echo "Please file an issue on pytorch/pytorch reporting the faulty runner. Include a link to the runner logs so the runner can be identified"
-              exit 1
-          fi
-      - name: Runner health check disconnect on failure
-        if: ${{ failure() }}
-        run: |
-          killall runsvc.sh
-      - name: Preserve github env variables for use in docker
-        run: |
-          env | grep '^GITHUB' >> "/tmp/github_env_${GITHUB_RUN_ID}"
-          env | grep '^CI' >> "/tmp/github_env_${GITHUB_RUN_ID}"
-=======
       - name: Setup ROCm
         uses: ./.github/actions/setup-rocm
->>>>>>> 9d20d6d5
       - uses: actions/download-artifact@v3
         name: Download Build Artifacts
         with:
@@ -1369,53 +1279,8 @@
       LIBTORCH_VARIANT: shared-with-deps
       DESIRED_DEVTOOLSET: pre-cxx11
     steps:
-<<<<<<< HEAD
-      - name: Clean workspace
-        run: |
-          rm -rf "${GITHUB_WORKSPACE}"
-          mkdir "${GITHUB_WORKSPACE}"
-      - name: Set DOCKER_HOST
-        run: echo "DOCKER_HOST=unix:///run/user/$(id -u)/docker.sock" >> "${GITHUB_ENV}"
-      - name: Runner health check system info
-        if: always()
-        run: |
-          cat /etc/os-release || true
-          cat /etc/apt/sources.list.d/rocm.list || true
-          cat /opt/rocm/.info/version || true
-          whoami
-      - name: Runner health check rocm-smi
-        if: always()
-        run: |
-          rocm-smi
-      - name: Runner health check rocminfo
-        if: always()
-        run: |
-          rocminfo
-      - name: Runner health check GPU count
-        if: always()
-        run: |
-          ngpu=$(rocminfo | grep -c -E 'Name:.*\sgfx')
-          if [[ "x$ngpu" != "x2" && "x$ngpu" != "x4" ]]; then
-              if [[ $ngpu -eq 0 ]]; then
-                echo "Error: Failed to detect any GPUs on the runner"
-              else
-                echo "Error: Detected $ngpu GPUs on the runner, when only 2 or 4 were expected"
-              fi
-              echo "Please file an issue on pytorch/pytorch reporting the faulty runner. Include a link to the runner logs so the runner can be identified"
-              exit 1
-          fi
-      - name: Runner health check disconnect on failure
-        if: ${{ failure() }}
-        run: |
-          killall runsvc.sh
-      - name: Preserve github env variables for use in docker
-        run: |
-          env | grep '^GITHUB' >> "/tmp/github_env_${GITHUB_RUN_ID}"
-          env | grep '^CI' >> "/tmp/github_env_${GITHUB_RUN_ID}"
-=======
       - name: Setup ROCm
         uses: ./.github/actions/setup-rocm
->>>>>>> 9d20d6d5
       - uses: actions/download-artifact@v3
         name: Download Build Artifacts
         with:
@@ -1518,53 +1383,8 @@
       LIBTORCH_VARIANT: static-with-deps
       DESIRED_DEVTOOLSET: pre-cxx11
     steps:
-<<<<<<< HEAD
-      - name: Clean workspace
-        run: |
-          rm -rf "${GITHUB_WORKSPACE}"
-          mkdir "${GITHUB_WORKSPACE}"
-      - name: Set DOCKER_HOST
-        run: echo "DOCKER_HOST=unix:///run/user/$(id -u)/docker.sock" >> "${GITHUB_ENV}"
-      - name: Runner health check system info
-        if: always()
-        run: |
-          cat /etc/os-release || true
-          cat /etc/apt/sources.list.d/rocm.list || true
-          cat /opt/rocm/.info/version || true
-          whoami
-      - name: Runner health check rocm-smi
-        if: always()
-        run: |
-          rocm-smi
-      - name: Runner health check rocminfo
-        if: always()
-        run: |
-          rocminfo
-      - name: Runner health check GPU count
-        if: always()
-        run: |
-          ngpu=$(rocminfo | grep -c -E 'Name:.*\sgfx')
-          if [[ "x$ngpu" != "x2" && "x$ngpu" != "x4" ]]; then
-              if [[ $ngpu -eq 0 ]]; then
-                echo "Error: Failed to detect any GPUs on the runner"
-              else
-                echo "Error: Detected $ngpu GPUs on the runner, when only 2 or 4 were expected"
-              fi
-              echo "Please file an issue on pytorch/pytorch reporting the faulty runner. Include a link to the runner logs so the runner can be identified"
-              exit 1
-          fi
-      - name: Runner health check disconnect on failure
-        if: ${{ failure() }}
-        run: |
-          killall runsvc.sh
-      - name: Preserve github env variables for use in docker
-        run: |
-          env | grep '^GITHUB' >> "/tmp/github_env_${GITHUB_RUN_ID}"
-          env | grep '^CI' >> "/tmp/github_env_${GITHUB_RUN_ID}"
-=======
       - name: Setup ROCm
         uses: ./.github/actions/setup-rocm
->>>>>>> 9d20d6d5
       - uses: actions/download-artifact@v3
         name: Download Build Artifacts
         with:
