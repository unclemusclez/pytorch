#!/usr/bin/env python3
from __future__ import annotations

import abc

import argparse
import collections
import contextlib
import copy
import csv
import dataclasses
import functools
import importlib
import itertools
import logging
import os
import pathlib
import shutil
import signal
import subprocess
import sys
import time
import weakref
from contextlib import contextmanager

from typing import (
    Any,
    Callable,
    Generator,
    List,
    Mapping,
    NamedTuple,
    Optional,
    Sequence,
    Tuple,
    Type,
    TYPE_CHECKING,
)
from unittest.mock import MagicMock

from typing_extensions import Self

if TYPE_CHECKING:
    from torch.onnx._internal.fx import diagnostics

import numpy as np
import pandas as pd
import psutil
import torch
import torch._dynamo
import torch._dynamo.utils
import torch._export
import torch.distributed
import torch.multiprocessing as mp
from scipy.stats import gmean, ttest_ind
from torch._dynamo.profiler import fx_insert_profiling, Profiler
from torch._dynamo.testing import (
    dummy_fx_compile,
    format_speedup,
    reset_rng_state,
    same,
)

try:
    from torch._dynamo.utils import (
        clone_inputs,
        graph_break_reasons,
        maybe_enable_compiled_autograd,
    )
    from torch._inductor.utils import fresh_inductor_cache
except ImportError:
    from _dynamo.utils import (
        clone_inputs,
        graph_break_reasons,
        maybe_enable_compiled_autograd,
    )
from torch._functorch.aot_autograd import set_model_name
from torch._inductor import config as inductor_config, metrics
from torch._subclasses.fake_tensor import FakeTensorMode

from torch.utils import _pytree as pytree
from torch.utils._pytree import tree_map, tree_map_only

from tqdm.auto import tqdm, trange

try:
    import torch_xla
    import torch_xla.core.xla_model as xm

    # This is to woraround the backward issue https://github.com/pytorch/xla/issues/4174
    torch_xla._XLAC._init_computation_client()
except ImportError:
    # ignore the error if torch_xla is not installed
    pass

log = logging.getLogger(__name__)

# We are primarily interested in TF32
torch.backends.cuda.matmul.allow_tf32 = True

# Suppress torch.profiler spam
os.environ["KINETO_LOG_LEVEL"] = "5"

current_name = ""
current_device = ""
current_onnx_compiler = ""
current_batch_size = None
output_filename = None

MAX_DOWNLOAD_ATTEMPTS = 5


class CI(NamedTuple):
    backend: str  # aot_eager or inductor
    training: bool
    dynamic: bool = False
    device: str = "cuda"


CI_SKIP_OPTIMIZER = {
    # TIMM
    "convmixer_768_32",  # accuracy
    "hrnet_w18",  # Stack issue in fx
    # HF
    "pnasnet5large",  # Stack issue in fx
    "MobileBertForMaskedLM",  # Stack issue in fx
    "MobileBertForQuestionAnswering",  # Stack issue in fx
    "PegasusForConditionalGeneration",  # OOM
}

CI_SKIP_DYNAMIC_BATCH_ONLY = {
    "sam",
    # See https://github.com/mindee/doctr/blob/f2114758d529ed8d3d0030581638f0520b6b98d8/doctr/models/detection/core.py#L89
    # It iterates over the batch, which is dynamic, and dynamo chokes
    # We should be able to graphbreak there.
    "doctr_det_predictor",
    "dlrm",
    "pyhpc_isoneutral_mixing",
    "pyhpc_equation_of_state",
    "pyhpc_turbulent_kinetic_energy",
    "detectron2_fcos_r_50_fpn",
}

# These models currently fail accuracy with eager Adam optimizer
# so we use SGD when running the full benchmarks
# https://github.com/pytorch/pytorch/issues/115966
BENCHMARK_USE_SGD = {
    # TorchBench
    "BERT_pytorch",
    "LearningToPaint",
    "alexnet",
    "dcgan",
    "demucs",
    "densenet121",
    "dlrm",
    "fastNLP_Bert",
    "mobilenet_v2",
    "phlippe_densenet",
    "phlippe_resnet",
    "pytorch_stargan",
    "resnet18",
    "shufflenet_v2_x1_0",
    "speech_transformer",
    "squeezenet1_1",
    "stable_diffusion_text_encoder",
    "timm_efficientdet",
    "timm_nfnet",
    "timm_regnet",
    "timm_vision_transformer",
    "timm_vovnet",
    "vgg16",
    "hf_T5",  # Fails dynamic https://github.com/pytorch/pytorch/issues/115968
    # HF
    "AlbertForMaskedLM",
    "BartForCausalLM",
    "BartForConditionalGeneration",
    "BlenderbotSmallForCausalLM",
    "BlenderbotSmallForConditionalGeneration",
    "DebertaV2ForQuestionAnswering",  # eager OOM
    "ElectraForCausalLM",
    "M2M100ForConditionalGeneration",
    "MBartForCausalLM",
    "MBartForConditionalGeneration",
    "OPTForCausalLM",
    "PLBartForCausalLM",
    "PLBartForConditionalGeneration",
    "PegasusForCausalLM",
    "Speech2Text2ForCausalLM",
    "TrOCRForCausalLM",
    "XGLMForCausalLM",
    # TIMM
    "adv_inception_v3",
    "botnet26t_256",
    "cait_m36_384",  # OOM
    "coat_lite_mini",
    "convit_base",
    "dpn107",
    "fbnetv3_b",
    "gernet_l",
    "lcnet_050",
    "mixnet_l",
    "res2net101_26w_4s",
    "res2net50_14w_8s",
    "res2next50",
    "resnest101e",
    "sebotnet33ts_256",
    "swsl_resnext101_32x16d",
    "tf_efficientnet_b0",
    "ghostnet_100",
    "gmixer_24_224",
    "tinynet_a",
}

# These models OOM in CI
# due to the extra memory of Adam optimizer states,
# so we fall back to SGD in CI
CI_USE_SGD = {
    "torchrec_dlrm",
    "demucs",
    "detectron2_fasterrcnn_r_101_c4",
    "detectron2_fasterrcnn_r_101_dc5",
    "detectron2_fasterrcnn_r_101_fpn",
    "detectron2_fasterrcnn_r_50_c4",
    "detectron2_fasterrcnn_r_50_dc5",
    "detectron2_fasterrcnn_r_50_fpn",
    "detectron2_maskrcnn_r_101_c4",
    "detectron2_maskrcnn_r_101_fpn",
    "detectron2_maskrcnn_r_50_c4",
    "detectron2_maskrcnn_r_50_fpn",
    "hf_T5_base",
    "hf_clip",
    "llama_v2_7b_16h",
    "mobilenet_v2_quantized_qat",
    "phi_1_5 resnet50_quantized_qat",
    "BlenderbotForCausalLM",
    "cait_m36_384",
    "DALLE2_pytorch",
    "moco",
    "timm_efficientdet",
    "ghostnet_100",
    "regnety_002",
    "poolformer_m36",
    "inception_v3",
    "tinynet_a",
    "selecsls42b",
    "mobilevit_s",
    "pytorch_CycleGAN_and_pix2pix",
    "vision_maskrcnn",
    "resmlp_12_224",
    "dlrm",
    "resnet50",
    "dm_nfnet_f0",
    "pit_b_224",
    "tf_mixnet_l",
}


DO_NOT_CAST_INPUTS = {"stable_diffusion"}


# Maps a benchmark model name to a list of status codes. For any listed entry, we'll
# capture TORCH_COMPILE_DEBUG logs in CI runs and preseve them (i.e., for upload) if
# the result status matches one listed.
CI_PRESERVE_COMPILE_DEBUG = {
    # For example:
    # "mnasnet1_0": ["fail_accuracy"],
}


def model_specified_by_path(path_and_class_str):
    return ":" in path_and_class_str


def load_model_from_path(path_and_class_str):
    configs = {}
    for kvstr in path_and_class_str.split(","):
        k, v = kvstr.split(":")
        configs[k] = v

    for name in ["path", "class"]:
        if name not in configs:
            raise RuntimeError(
                "Invalid --only arguments. Check help message for the correct format"
            )

    path = configs["path"]
    class_name = configs["class"]

    if path[:1] != "/":
        raise RuntimeError(
            "Use absolute path since dynamo may change the current working directory which makes using relative path tricky"
        )

    spec = importlib.util.spec_from_file_location("module_name", path)
    module = importlib.util.module_from_spec(spec)
    spec.loader.exec_module(module)

    model_class = getattr(module, class_name)
    assert issubclass(model_class, torch.nn.Module)
    model = model_class()
    assert hasattr(model, "get_example_inputs")
    inputs = model.get_example_inputs()
    return model, inputs


def output_csv(filename, headers, row):
    if os.path.exists(filename):
        with open(filename) as fd:
            lines = list(csv.reader(fd)) or [[]]
            if headers and len(headers) > len(lines[0]):
                # if prior results failed the header might not be filled in yet
                lines[0] = headers
            else:
                headers = lines[0]
    else:
        lines = [headers]
    lines.append([(f"{x:.6f}" if isinstance(x, float) else x) for x in row])
    with open(filename, "w") as fd:
        writer = csv.writer(fd, lineterminator="\n")
        for line in lines:
            writer.writerow(list(line) + ["0"] * (len(headers) - len(line)))


def nothing(f):
    return f


@functools.lru_cache(None)
def patch_torch_manual_seed():
    """Make torch manual seed deterministic. Helps with accuracy testing."""

    def deterministic_torch_manual_seed(*args, **kwargs):
        from torch._C import default_generator

        seed = 1337
        import torch.cuda

        if not torch.cuda._is_in_bad_fork():
            torch.cuda.manual_seed_all(seed)
        return default_generator.manual_seed(seed)

    torch.manual_seed = deterministic_torch_manual_seed


def synchronize():
    pass


def summarize_graph_break(filename):
    """
    Sorts and de-dupes the graphs breaks on the reason string. Note that this
    function is just a best effort to reduce the logging information. We could
    miss some graph breaks because of de-duping. We can further refine this
    function as need arises.
    """
    log_file = f"{filename.rstrip('.csv')}_graph_breaks.csv"
    if os.path.exists(log_file):
        df = pd.read_csv(log_file)
        df = df.sort_values("reason").drop_duplicates(subset="reason")

        # Specialize for multi tensor sgd as reason is not identical
        multi_tensor_sgd_row = df.loc[df["reason"].str.contains("_multi_tensor_sgd")]
        if len(multi_tensor_sgd_row):
            df = df[
                ~df["reason"].str.contains("_multi_tensor_sgd")
            ]  # Drop all sgd rows
            df = pd.concat(
                [df, pd.DataFrame([multi_tensor_sgd_row.iloc[0]])], axis=0
            )  # Add back a single row
        df.to_csv(f"{log_file.rstrip('.csv')}_deduped.csv", index=False)


def print_summary(filename, print_dataframe=False):
    if not (filename and os.path.exists(filename)):
        return
    data = pd.read_csv(filename)
    if "tag" in data.columns:
        for tag in data.tag.unique():
            if tag == "0.0000":
                continue  # This happens for failed runs
            print(f"\nSummary for tag={tag}:")
            print_summary_table(data[data.tag == tag], print_dataframe=print_dataframe)
    else:
        print_summary_table(data, print_dataframe=print_dataframe)
    summarize_graph_break(filename)


def print_summary_table(data, print_dataframe=False):
    if print_dataframe:
        pd.options.display.max_rows = 1000
        pd.options.display.max_columns = 1000
        pd.options.display.width = 2000
        print(data)
    width = max(map(len, data.columns))
    for col in data.columns:
        try:
            if col in ("dev", "name", "batch_size", "tag"):
                continue
            elif col in ("pct_ops", "pct_time"):
                print(col.ljust(width), f"{data[col].mean():.3%}")
            elif col in ("graphs", "graph_calls", "captured_ops", "total_ops"):
                print(col.ljust(width), f"{data[col].mean():.3f}")
            elif col in ("compilation_latency"):
                print(col.ljust(width), f"mean={data[col].mean():.3f} seconds")
            elif col in ("compression_ratio"):
                print(col.ljust(width), f"mean={data[col].mean():.3f}x")
            elif col in ("accuracy"):
                pass_rate = (data[col] == "pass").mean()
                print(col.ljust(width), f"pass_rate={100*pass_rate:.2f}%")
            else:
                cdata = data[col]
                print(
                    col.ljust(width),
                    f"gmean={gmean(cdata):.2f}x mean={cdata.mean():.3f}x",
                )
        except Exception as e:
            pass


def tensor_is_on_xla(tensors):
    def visit(x: torch.Tensor):
        nonlocal result
        if x.device.type == "xla":
            result = True

    result = False
    tree_map_only(torch.Tensor, visit, tensors)
    return result


def timed(
    model,
    model_iter_fn,
    example_inputs,
    times=1,
    return_result=False,
    collect_outputs=False,
):
    use_xla = tensor_is_on_xla(example_inputs)
    synchronize()

    if use_xla:
        xm.mark_step()
        xm.wait_device_ops()

    time_total = 0
    # Dont collect outputs to correctly measure timing
    for _ in range(times):
        # Put this call inside the loop to reset the seed for each iteration.
        # Don't include reset_rng_state() to correctly measure timing
        reset_rng_state(use_xla)
        t_iter_begin = time.perf_counter()
        result = model_iter_fn(model, example_inputs, collect_outputs=collect_outputs)

        # instead of calling sync on result_list, we should call mark_step.
        # In training case, result_list may be empty, but we want to
        # send all the pending graphs for compilation.
        if use_xla:
            # For the model running on regular torchxla (baseline), we need the
            # mark step to send the accumulated graph for compilation.
            #
            # For the model running with dynamo/torchxla bridge, in training case,
            # we need the mark step to send the optimizer graph out for
            # compilation.
            xm.mark_step()
        t_iter_end = time.perf_counter()
        time_total += t_iter_end - t_iter_begin

    t_0 = time.perf_counter()
    if use_xla:
        xm.wait_device_ops()
    synchronize()
    t_1 = time.perf_counter()
    time_total += t_1 - t_0
    return (time_total, result) if return_result else time_total


def _normalize_bench_inputs(example_inputs) -> Tuple[Tuple[Any], Mapping[str, Any]]:
    # NOTE(bowbao): For huggingface benchmark, example_inputs are formatted as dictionary,
    # and consumed like `model(**example_inputs)`.
    # For other benchmarks, example_inputs are formatted as tuple and consumed
    # like `model(*example_inputs)`.
    if isinstance(example_inputs, dict):
        return (), example_inputs
    else:
        return tuple(example_inputs), {}


def _register_dataclass_output_as_pytree(example_outputs) -> None:
    # NOTE(angelayi): For huggingface benchmark, some example outputs are
    # formatted as a dataclass which pytree cannot consume. So we want
    # to register the pytree implementation here
    example_outputs_flat = pytree.tree_leaves(example_outputs)
    output_dataclass_types = [
        type(out) for out in example_outputs_flat if dataclasses.is_dataclass(type(out))
    ]
    for output_type in output_dataclass_types:
        from torch._export.utils import register_dataclass_as_pytree_node

        register_dataclass_as_pytree_node(
            output_type,
            serialized_type_name=f"{output_type.__module__}.{output_type.__name__}",
        )


class Stats:
    totals = collections.defaultdict(collections.Counter)

    @classmethod
    def reset_counters(cls):
        for k, v in torch._dynamo.utils.counters.items():
            cls.totals[k].update(v)
        ok = torch._dynamo.utils.counters["frames"]["ok"]
        total = torch._dynamo.utils.counters["frames"]["total"]
        torch._dynamo.utils.counters.clear()
        return ok, total

    @classmethod
    def print_summary(cls):
        for k, v in sorted(cls.totals.items()):
            lines = "\n  ".join(map(str, v.most_common(50)))
            print(f"STATS {k}\n  {lines}")

    @classmethod
    def aot_summary(cls):
        return [cls.totals["aot_autograd"]["total"], cls.totals["aot_autograd"]["ok"]]


def coverage_experiment(args, model_iter_fn, model, example_inputs):
    """
    Test operator/model coverage of TorchDynamo and record statistics
    taken from a profiler.  This target is mainly intended to check
    correctness.

    Writes to ./coverage.csv
    """
    profiler = Profiler()
    frozen_model_iter_fn = torch._dynamo.run(model_iter_fn)
    with profiler.prof:
        frozen_model_iter_fn(model, example_inputs)
    coverage_result = profiler.results()
    output_csv(
        output_filename,
        (
            "dev",
            "name",
            "batch_size",
            "graphs",
            "graph_calls",
            "captured_ops",
            "total_ops",
            "pct_ops",
            "pct_time",
        ),
        [
            current_device,
            current_name,
            current_batch_size,
        ]
        + coverage_result.tocsv(),
    )
    return coverage_result


def speedup_experiment_fx2trt(args, model_iter_fn, model, example_inputs):
    """
    Measure speedups over eager using the trt inference backend. TRT backend is based fx graph
    generated by torch._dynamo.
    Writes to ./speedups_fx2trt.csv
    """
    return speedup_experiment(args, model_iter_fn, model, example_inputs)


def recompile_profiler_experiment(args, model_iter_fn, model, example_inputs):
    prof = torch._dynamo.utils.CompilerProfiler()
    opt_model_iter_fn = torch._dynamo.optimize(prof, nopython=args.nopython)(
        model_iter_fn
    )
    opt_model_iter_fn(model, example_inputs)
    output_csv(
        output_filename, ["model", "profiler report"], [current_name, prof.report()]
    )
    met = prof.get_metrics()
    guard_failures = len(met["guard_failures"])
    return [guard_failures]


def randomize_input(inputs):
    if isinstance(inputs, (list, tuple)):
        return type(inputs)([randomize_input(x) for x in inputs])
    elif isinstance(inputs, torch.Tensor):
        if inputs.dtype in (torch.float32, torch.float64):
            torch._dynamo.utils.counters["randomize_input"]["times"] += 1
            return torch.randn_like(inputs)
        elif inputs.dtype == torch.int64:
            # Note: we can not simply tune integer tensors as follows
            #   `return torch.randint_like(inputs, high=inputs.max().item())`
            # This may break some invariants between tensors.
            # E.g. in embedding lookup case, one tensor is the length
            # and another is an indices tensor.
            return inputs
        else:
            raise RuntimeError(
                f"randomize_input need support tensor of type {inputs.dtype}"
            )
    else:
        raise RuntimeError(
            f"randomize_input can not handle input of type {type(inputs)}"
        )


def maybe_mark_step(args):
    if args.trace_on_xla:
        xm.mark_step()


def speedup_experiment(args, model_iter_fn, model, example_inputs, **kwargs):
    """
    Measure speedups over eager.

    Writes to ./speedups.csv
    """
    # if args.dynamic_shapes:
    #     return speedup_experiment_ds(args, model_iter_fn, model, example_inputs)

    timings = np.zeros((args.repeat, 2), np.float64)
    # if we randomize the input, we should also check the result is correct
    should_randomize_input = args.randomize_input

    import contextlib

    from torch._inductor.utils import maybe_profile

    @contextlib.contextmanager
    def maybe_mark_profile(*args, **kwargs):
        prof: torch.profiler.profile = kwargs.pop("p", None)
        mark = kwargs.pop("mark", None)
        if prof:
            with torch.profiler.record_function(mark):
                yield
        else:
            yield

    times = args.iterations_per_run

    # Use higher tolerance for XLA since XLA cause numerical unstability when
    # graph size changes
    tolerance = args.xla_tolerance if args.trace_on_xla else 1e-4
    torch._dynamo.config.repro_tolerance = tolerance

    with maybe_profile(args.export_profiler_trace) as p:
        if args.export_aot_inductor:
            frozen_model_iter_fn = export_aot_inductor(
                model, example_inputs, args.devices[0]
            )
        else:
            frozen_model_iter_fn = torch._dynamo.run(model_iter_fn)

        for rep in trange(args.repeat, desc="running benchmark"):
            inputs = (
                randomize_input(copy.deepcopy(example_inputs))
                if should_randomize_input
                else example_inputs
            )
            # need call mark_step to perform the computation
            # on randomize_input. Otherwise the first call using the
            # inputs will incur high penalty then the next one.
            maybe_mark_step(args)

            # interleave the runs to handle frequency scaling and load changes
            with maybe_mark_profile(p=p, mark="expected"):
                timings[rep, 0], expected_output = timed(
                    model,
                    model_iter_fn,
                    inputs,
                    return_result=True,
                    times=times,
                    collect_outputs=args.collect_outputs,
                )

            # call mark_step between the 2 calls to make the comparison fair.
            maybe_mark_step(args)

            with maybe_mark_profile(p=p, mark="actual"), maybe_enable_compiled_autograd(
                args.compiled_autograd
            ):
                timings[rep, 1], actual_output = timed(
                    model,
                    frozen_model_iter_fn,
                    inputs,
                    return_result=True,
                    times=times,
                    collect_outputs=args.collect_outputs,
                )

    if args.export_profiler_trace:
        name = args.profiler_trace_name + "_" + model.name
        if hasattr(args, "rank"):
            name += f"_rank_{args.rank}"
        name += ".json"
        name = os.path.join(torch._dynamo.config.base_dir, name)
        p.export_chrome_trace(name)
    median = np.median(timings, axis=0)
    speedup = median[0] / median[1]
    if args.dump_raw_metrics:
        np.save(
            f"{output_filename[:-4]}-raw_timings-{current_name}-{current_device}.npy",
            timings,
        )

    first_headers = ["dev", "name", "batch_size"]
    first_fields = [current_device, current_name, current_batch_size]
    if "tag" in kwargs:
        first_headers.append("tag")
        first_fields.append(kwargs["tag"])
    headers = first_headers + ["speedup", "abs_latency"]
    row = first_fields + [float(speedup), median[1] * 1000]
    msg = f"{speedup:.3f}x"
    if args.baseline:
        headers.extend(
            [
                "baseline",
                "speedup_vs_baseline",
            ]
        )
        df = pd.read_csv(args.baseline)
        try:
            baseline_speedup = df[df["name"] == current_name]["speedup"].item()
            row.extend([baseline_speedup, speedup / baseline_speedup])
            msg = f"{baseline_speedup:.3f}x -> {speedup:.3f}x [{speedup / baseline_speedup:.3f}x]"
        except (KeyError, ZeroDivisionError):
            row.extend(
                [
                    0.0,
                    0.0,
                ]
            )
    if "compilation_latency" in kwargs:
        headers += [
            "compilation_latency",
            "compression_ratio",
            "eager_peak_mem",
            "dynamo_peak_mem",
        ]
        row.append(kwargs["compilation_latency"])
        row.append(kwargs["compression_ratio"])
        row.append(kwargs["eager_peak_mem"])
        row.append(kwargs["dynamo_peak_mem"])

    if "cache_lookup_latency" in kwargs:
        headers.append("cache_lookup_latency")
        row.append(kwargs["cache_lookup_latency"])

    if "dynamo_stats" in kwargs:
        for k, v in kwargs["dynamo_stats"].items():
            headers.append(k)
            row.append(v)
    output_csv(
        output_filename,
        headers,
        row,
    )
    headers, data = torch._dynamo.utils.compile_times(repr="csv", aggregate=True)
    assert (
        output_filename.find(".csv") > 0
    ), f"expected output_filename to be a .csv, but got {output_filename}"
    output_csv(
        output_filename[:-4] + "_compilation_metrics.csv",
        first_headers + headers,
        first_fields + data,
    )
    return msg


def speedup_experiment_ds(args, model_iter_fn, model, example_inputs):
    """
    Run dynamic shapes benchmarks.

    Requires dynamic shape compatible models, which provide a list of example inputs.

    Warms up using the first input example and then iterates the inputs,
    measuring (and expecting minimal) variance between the runtime for different examples.

    """
    timings = np.zeros((args.repeat, len(example_inputs), 2), np.float64)

    if args.repeat > 5:
        print(
            f"\ndynamic shapes experiments are slow, consider setting --repeat less than {args.repeat}\n"
        )

    nwarmup = 4
    for rep in range(args.repeat):
        # Start each rep fresh, e.g. only warmup on example 0
        torch._dynamo.reset()
        optimized_model_iter_fn = optimize_ctx(model_iter_fn)
        for _ in range(nwarmup):
            optimized_model_iter_fn(model, example_inputs[0])

        for input_idx, inputs in enumerate(example_inputs):
            # interleave the runs to handle frequency scaling and load changes
            timings[rep, input_idx, 0] = timed(
                model, model_iter_fn, inputs, return_result=False
            )
            # different from regular speedup_experiment, we _DO_ want to allow recompilation
            timings[rep, input_idx, 1] = timed(
                model, optimized_model_iter_fn, inputs, return_result=False
            )
    medians = np.median(timings, axis=0)
    speedups = list(medians[:, 0] / medians[:, 1])
    speedups_mean = np.mean(speedups)
    speedups_median = np.median(speedups)
    speedups_var = np.var(speedups)

    # TODO this x[0] is not going to work in general but bert only has 1 input
    shapes = [x[0].shape for x in example_inputs]
    shape_keys = sorted(set(shapes))
    shape_speedups = {
        shape: [
            it[1] for it in filter(lambda it: it[0] == shape, zip(shapes, speedups))
        ]
        for shape in shape_keys
    }
    output_str = (
        f"mean: {speedups_mean:.3f}, median: {speedups_median:.3f}, var: {speedups_var:.3f}"
        + "\nSpeedups by shape: "
        + "\n".join(
            [
                f"{shape}: "
                + ", ".join([f"{speedup: .3g}" for speedup in shape_speedups[shape]])
                for shape in shape_keys
            ]
        )
    )
    output_csv(
        output_filename,
        ("dev", "name", "batch_size", "speedup mean", "speedup median", "speedup var"),
        [
            current_device,
            current_name,
            current_batch_size,
            speedups_mean,
            speedups_median,
            speedups_var,
        ],
    )
    return output_str


@contextlib.contextmanager
def override_synchronize_with_onnx_iobinding(iobinding):
    global synchronize
    prev_synchrnoize = synchronize
    try:
        if iobinding is not None:

            def new_synchronize():
                iobinding.synchronize_inputs()
                iobinding.synchronize_outputs()

            synchronize = new_synchronize
        yield
    finally:
        synchronize = prev_synchrnoize


def speedup_experiment_onnx(
    args,
    model_iter_fn,
    onnx_model: OnnxModel,
    model,
    example_inputs,
    **kwargs,
):
    """
    Measure speedups over eager.

    This function is responsible for the following:
        1. Creating iobinding with OnnxModel if device is CUDA, which is essential for perf measurement.
        2. Running ORT with OnnxModel.

    Writes to ./{output_filename}, which should be
        `pathlib.Path(self.output_dir) / f"{self.compiler}_{suite}_{self.dtype}_{self.mode}_{self.device}_{self.testing}.csv".

    TODO(bowbao): Record export time and export peak memory usage.
    """
    timings = np.zeros((args.repeat, 2), np.float64)
    is_correct = True
    should_randomize_input = args.randomize_input
    times = args.iterations_per_run

    def create_onnx_input_binded_fn(onnx_model: OnnxModel, pt_inputs, example_outputs):
        # Goal is to move the iobinding creation outside of the timer function.
        iobinding, outputs = onnx_model.create_iobinding(pt_inputs, example_outputs)

        def onnxrt_model_iter_fn(model, inputs, collect_outputs=True):
            onnx_model.run_with_iobinding(iobinding, outputs)
            if collect_outputs:
                return outputs

        return onnxrt_model_iter_fn, iobinding

    def create_onnx_fn(onnx_model: OnnxModel, pt_inputs):
        # NOTE: Making perf comparison fair by moving out the i/o adapting part.
        # 1. Pre-adapt `pt_inputs` to `onnx_inputs` here.
        # 2. Drop `onnx_outputs` to `pt_outputs` adapting. Output comparison is not part of perf measurement.
        onnx_inputs = onnx_model.adapt_pt_inputs_to_onnx(pt_inputs)

        def onnxrt_model_iter_fn(model, inputs, collect_outputs=True):
            return onnx_model.run_with_onnx_inputs(onnx_inputs)

        return onnxrt_model_iter_fn

    def timed_onnx(model, onnx_model: OnnxModel, inputs):
        if current_device == "cpu" or onnx_model.is_cpu():
            onnxrt_model_iter_fn = create_onnx_fn(onnx_model, inputs)
            iobinding = None
        else:
            onnxrt_model_iter_fn, iobinding = create_onnx_input_binded_fn(
                onnx_model, inputs, expected_output
            )
        with override_synchronize_with_onnx_iobinding(iobinding):
            return timed(
                model,
                onnxrt_model_iter_fn,
                inputs,
                return_result=True,
                times=times,
                collect_outputs=args.collect_outputs,
            )

    # Insert ONNX warm-up
    inputs = (
        randomize_input(copy.deepcopy(example_inputs))
        if should_randomize_input
        else example_inputs
    )
    _, expected_output = timed(
        model,
        model_iter_fn,
        inputs,
        return_result=True,
        times=times,
        collect_outputs=args.collect_outputs,
    )
    for _ in range(2):
        timed_onnx(model, onnx_model, inputs)

    for rep in range(args.repeat):
        inputs = (
            randomize_input(copy.deepcopy(example_inputs))
            if should_randomize_input
            else example_inputs
        )
        if torch.cuda.device_count() > 1:
            # Manually set correct torch.cuda.current_device to ensure torch.cuda.synchronize() works as intended.
            # When there are more than 1 cuda devices, the first one is used for pytorch eager.
            # The second one is used for onnx ort.
            torch.cuda.set_device(0)
        timings[rep, 0], expected_output = timed(
            model,
            model_iter_fn,
            inputs,
            return_result=True,
            times=times,
            collect_outputs=args.collect_outputs,
        )
        if torch.cuda.device_count() > 1:
            # Manually set correct torch.cuda.current_device to ensure torch.cuda.synchronize() works as intended.
            # When there are more than 1 cuda devices, the first one is used for pytorch eager.
            # The second one is used for onnx ort.
            torch.cuda.set_device(1)
        timings[rep, 1], actual_output = timed_onnx(model, onnx_model, inputs)

    pvalue = ttest_ind(timings[:, 0], timings[:, 1]).pvalue
    median = np.median(timings, axis=0)
    speedup = median[0] / median[1]
    if args.dump_raw_metrics:
        np.save(
            f"{output_filename[:-4]}-raw_timings-{current_name}-{current_device}.npy",
            timings,
        )

    headers = ["dev", "name", "batch_size", "speedup", "abs_latency"]
    row = [
        current_device,
        current_name,
        current_batch_size,
        float(speedup),
        median[1] * 1000,
    ]
    if "compilation_latency" in kwargs:
        headers = headers + ["compilation_latency", "compression_ratio"]
        row.append(kwargs["compilation_latency"])
        row.append(kwargs["compression_ratio"])

    output_csv(
        output_filename,
        headers,
        row,
    )
    headers, data = torch._dynamo.utils.compile_times(repr="csv", aggregate=True)
    assert (
        output_filename.find(".csv") > 0
    ), f"expected output_filename to be a .csv, but got {output_filename}"
    output_csv(
        output_filename[:-4] + "_compilation_metrics.csv",
        ["dev", "name", "batch_size"] + headers,
        [current_device, current_name, current_batch_size] + data,
    )
    return format_speedup(speedup, pvalue, is_correct=is_correct)


def overhead_experiment(*args, model_iter_fn):
    """
    Measure overheads of TorchDynamo by running with no backend (only
    eager+FX), and reporting speedup/slowdown over eager.

    Writes to ./overheads.csv
    """
    return speedup_experiment(*args, model_iter_fn)


def print_fx(gm, example_inputs):
    print(gm.graph)
    return gm


def print_aten_ops(gm, example_inputs):
    from functorch.compile import aot_module

    def trace_printer(gm, _):
        print(gm.graph)
        return gm

    return aot_module(gm, fw_compiler=trace_printer, bw_compiler=trace_printer)


def baselines(models, model_iter_fn, example_inputs, args):
    """
    Common measurement code across all baseline experiments.
    """
    models = list(models)
    for idx, (name, model) in enumerate(models):
        if idx == 0:
            result0 = model_iter_fn(model, example_inputs)
        elif model is not None:
            try:
                result = model_iter_fn(model, example_inputs)
                if same(result0, result):
                    continue
                print(name, "is INCORRECT")
            except Exception:
                log.exception("error checking %s", name)
            models[idx] = (name, None)
    timings = np.zeros((args.repeat, len(models)), np.float64)
    timings.fill(1.0e10)
    for rep in range(args.repeat):
        for idx, (name, model) in enumerate(models):
            if model is not None:
                try:
                    timings[rep, idx] = timed(model, model_iter_fn, example_inputs)
                except Exception:
                    pass
    pvalue = [
        ttest_ind(timings[:, 0], timings[:, i]).pvalue
        for i in range(1, timings.shape[1])
    ]
    median = np.median(timings, axis=0)
    speedup = median[0] / median[1:]
    for idx, (name, model) in enumerate(models[1:]):
        if model is None:
            speedup[idx] = 0.0
    result = " ".join(
        [
            format_speedup(s, p, m is not None)
            for s, p, m in zip(speedup, pvalue, [m for n, m in models[1:]])
        ]
    )
    output_csv(
        output_filename,
        ("dev", "name", "batch_size") + tuple(n for n, m in models[1:]),
        [current_device, current_name, current_batch_size]
        + [f"{x:.4f}" for x in speedup],
    )
    return result


def xla(args, model_iter_fn, model, example_inputs):
    xla_dev = xm.xla_device(devkind=current_device)
    model_xla = copy.deepcopy(model).to("cpu").to(device=xla_dev)
    example_inputs_xla = tree_map_only(
        torch.Tensor, lambda x: x.to("cpu").to(device=xla_dev), example_inputs
    )
    for _ in range(3):  # warmup
        timed(model, model_iter_fn, example_inputs)
        timed(model_xla, model_iter_fn, example_inputs_xla)
    timings = np.zeros((args.repeat, 2), np.float64)
    timings.fill(1.0e10)
    for rep in range(args.repeat):
        timings[rep, 0] = timed(model, model_iter_fn, example_inputs)
        timings[rep, 1] = timed(model_xla, model_iter_fn, example_inputs_xla)

    pvalue = ttest_ind(timings[:, 0], timings[:, 1]).pvalue
    time_baseline, time_xla = np.median(timings, axis=0)
    speedup = time_baseline / time_xla
    output_csv(
        output_filename,
        ("dev", "name", "batch_size", "speedup", "time_baseline", "time_xla"),
        [
            current_device,
            current_name,
            current_batch_size,
            speedup,
            time_baseline,
            time_xla,
        ],
    )
    return format_speedup(speedup, pvalue)


def try_script(model, example_inputs):
    try:
        return torch.jit.script(model)
    except Exception:
        return None


class AOTInductorModelCache:
    cache = dict()

    @classmethod
    def load(cls, model, example_inputs, device):
        import torch._inductor
        import torch.export._trace

        key = weakref.ref(model)
        if key not in cls.cache:
            # Register the output dataclass to pytree
            example_args, example_kwargs = _normalize_bench_inputs(example_inputs)
            with torch.no_grad():
                # copy.deepcopy is required to prevent any surprising side-effect,
                # see https://github.com/pytorch/pytorch/issues/113029
                example_outputs = copy.deepcopy(model)(*example_args, **example_kwargs)

            if pytree._is_namedtuple_instance(example_outputs):
                typ = type(example_outputs)
                pytree._register_namedtuple(
                    typ,
                    serialized_type_name=f"{typ.__module__}.{typ.__name__}",
                )
            else:
                _register_dataclass_output_as_pytree(example_outputs)

            gm = torch.export._trace._export(
                model,
                example_args,
                example_kwargs,
                pre_dispatch=True,
            ).module()
            with torch.no_grad():
                so_path = torch._inductor.aot_compile(
                    gm, example_args, example_kwargs
                )  # type: ignore[arg-type]

            cls.cache[key] = torch._export.aot_load(so_path, device)

        return cls.cache[key]


def export(model, example_inputs):
    example_args, example_kwargs = _normalize_bench_inputs(example_inputs)
    example_outputs = model(*example_args, **example_kwargs)
    _register_dataclass_output_as_pytree(example_outputs)

    ep = torch.export.export(model, example_args, example_kwargs)

    def opt_export(_, example_inputs):
        example_args, example_kwargs = _normalize_bench_inputs(example_inputs)
        return ep(*example_args, **example_kwargs)

    return opt_export


def export_aot_inductor(model, example_inputs, device):
    optimized = AOTInductorModelCache.load(model, example_inputs, device)

    def opt_aot_inductor(_, example_inputs, collect_outputs=False):
        example_args, example_kwargs = _normalize_bench_inputs(example_inputs)
        return optimized(*example_args, **example_kwargs)

    return opt_aot_inductor


def download_retry_decorator(download_fn):
    """
    Decorator function for applying retry logic to a download function.

    The wrapped function will be called up to 5 times and raises an exception if the function fails each time.
    After each unsuccessful attempt, there is a delay before the next attempt, which is increased linearly with the number of tries.

    Usage:
    @download_retry_decorator
    def download_function(model_name: str):
        # download logic goes here
    """

    @functools.wraps(download_fn)
    def wrapper(self, *args, **kwargs) -> Any:
        tries = 0
        total_allowed_tries = MAX_DOWNLOAD_ATTEMPTS
        while tries <= total_allowed_tries:
            try:
                model = download_fn(self, *args, **kwargs)
                return model
            except Exception as e:
                tries += 1
                if tries <= total_allowed_tries:
                    wait = tries * 30
                    print(
                        f"Failed to load model: {e}. Trying again ({tries}/{total_allowed_tries}) after {wait}s"
                    )
                    time.sleep(wait)
                else:
                    raise RuntimeError(  # noqa: TRY200
                        f"Failed to load model '{args}' with following error(s): {str(e)}."
                    )

    return wrapper


class OnnxModel(abc.ABC):
    TORCH_TO_NUMPY_DTYPE = {
        torch.float16: np.float16,
        torch.float32: np.float32,
        torch.float64: np.float64,
        torch.uint8: np.uint8,
        torch.int8: np.int8,
        torch.int16: np.int16,
        torch.int32: np.int32,
        torch.int64: np.longlong,
        torch.bool: np.bool_,
    }

    _COMPILER_NAME: str

    def __init__(
        self,
        output_directory,
        model,
        example_inputs,
        dynamic_shapes: bool,
        copy_before_export: bool = False,
    ):
        model_name = current_name
        self.copy_before_export = copy_before_export
        self.model_dir = self._generate_onnx_model_directory(
            output_directory, self._COMPILER_NAME, model_name
        )
        self.model_path = str(
            self.model_dir / f"{model_name}_{self._COMPILER_NAME}.onnx"
        )

    def _determine_deepcopy_target_device(self):
        if current_device == "cpu":
            target_device = "cpu"
        else:
            if torch.cuda.device_count() > 1:
                # Copy to another cuda device to avoid OOM.
                target_device = "cuda:1"
            else:
                target_device = "cuda"
        return target_device

    def deepcopy_model_and_inputs_to_device(self, model, example_inputs, target_device):
        # Deepcopy model before export to avoid modification to baseline model.
        # To avoid OOM, the model is first moved to CPU. Both models are then moved to device.
        model_device = next(model.parameters()).device
        model.to("cpu")
        model_copy = copy.deepcopy(model).to(target_device)
        model.to(model_device)

        target_device_example_inputs = tree_map_only(
            torch.Tensor, lambda x: x.to(device=target_device), example_inputs
        )

        return model_copy, target_device_example_inputs

    @classmethod
    def _generate_onnx_model_directory(
        cls, output_directory: str, compiler_name: str, model_name: str
    ) -> pathlib.Path:
        model_path = pathlib.Path(
            output_directory,
            ".onnx_models",
            model_name,
            compiler_name,
        )
        if model_path.exists() and model_path.is_dir():
            shutil.rmtree(model_path)
        model_path.mkdir(parents=True, exist_ok=True)
        return model_path

    @abc.abstractmethod
    def format_pt_inputs(self, pt_inputs: Any) -> Sequence[torch.Tensor]:
        ...

    @abc.abstractmethod
    def format_pt_outputs(self, pt_outputs: Any) -> Sequence[torch.Tensor]:
        ...

    def adapt_pt_inputs_to_onnx(self, pt_inputs) -> Mapping[str, np.ndarray]:
        pt_inputs = self.format_pt_inputs(pt_inputs)
        return {
            ort_input.name: pt_input.cpu().numpy()
            for ort_input, pt_input in zip(self.onnx_session.get_inputs(), pt_inputs)
        }

    def adapt_onnx_outputs_to_pt(self, onnx_outputs: List[np.ndarray]) -> Any:
        pt_outputs = [
            torch.from_numpy(onnx_output).to(current_device)
            for onnx_output in onnx_outputs
        ]
        if len(pt_outputs) == 1:
            return pt_outputs[0]
        return pt_outputs

    def _init_ort_session(self, model_path: str):
        import onnxruntime

        if current_device == "cpu":
            ort_providers = ["CPUExecutionProvider"]
        else:
            # NOTE(bowbao): Reduce OOM by running ORT on another gpu.
            # TODO(bowbao): This works to avoid OOM, but performance is surprisingly very bad.
            cuda_provider_options = {
                "device_id": 1 if torch.cuda.device_count() > 1 else 0,
            }
            ort_providers = [("CUDAExecutionProvider", cuda_provider_options)]
        session_options = onnxruntime.SessionOptions()
        session_options.log_severity_level = 3  # Error

        ort_session = onnxruntime.InferenceSession(
            self.model_path,
            providers=ort_providers,
            sess_options=session_options,
        )
        return ort_session

    def is_cpu(self) -> bool:
        return self.onnx_session.get_providers()[0] == "CPUExecutionProvider"

    def cpu(self) -> Self:
        self.onnx_session.set_providers(["CPUExecutionProvider"])
        return self

    def create_outputs(self, *example_outputs):
        return tuple(torch.empty_like(x) for x in example_outputs)

    def create_iobinding(self, pt_inputs, example_outputs):
        pt_inputs = self.format_pt_inputs(pt_inputs)
        example_outputs = self.format_pt_outputs(example_outputs)

        iobinding = self.onnx_session.io_binding()
        args = [arg.contiguous() for arg in pt_inputs]
        for ort_input, arg in zip(self.onnx_session.get_inputs(), args):
            # NOTE: Run ORT on another cuda device to reduce OOM.
            if torch.cuda.device_count() > 1:
                arg = arg.detach().to("cuda:1")
            device = arg.device
            iobinding.bind_input(
                ort_input.name,
                device.type,
                device.index or 0,
                self.TORCH_TO_NUMPY_DTYPE[arg.dtype],
                arg.size(),
                arg.data_ptr(),
            )

        outputs = self.create_outputs(*example_outputs)
        for ort_output, output in zip(self.onnx_session.get_outputs(), outputs):
            if torch.cuda.device_count() > 1:
                output = output.detach().to("cuda:1")
            device = output.device
            iobinding.bind_output(
                ort_output.name,
                device.type,
                device.index or 0,
                self.TORCH_TO_NUMPY_DTYPE[output.dtype],
                output.size(),
                output.data_ptr(),
            )
        return iobinding, outputs

    def run_with_iobinding(self, iobinding, outputs):
        # 'outputs' are torch empty tensors binded to 'iobinding'.
        self.onnx_session.run_with_iobinding(iobinding)
        return outputs

    def run_with_onnx_inputs(self, onnx_inputs):
        return self.onnx_session.run(None, onnx_inputs)

    @classmethod
    def save_tensor_data(cls, numpy_tensor, output_path):
        from onnx import numpy_helper

        proto_tensor = numpy_helper.from_array(numpy_tensor)
        with open(output_path, "wb") as f:
            f.write(proto_tensor.SerializeToString())

    def run_and_serialize_inputs_outputs(self, pt_inputs):
        test_data_dir = self.model_dir / "test_data_set_0"
        test_data_dir.mkdir(parents=True, exist_ok=True)

        onnx_inputs = self.adapt_pt_inputs_to_onnx(pt_inputs)
        for i, onnx_input in enumerate(onnx_inputs.values()):
            self.save_tensor_data(onnx_input, str(test_data_dir / f"input_{i}.pb"))

        onnx_outputs = self.run_with_onnx_inputs(onnx_inputs)

        for i, onnx_output in enumerate(onnx_outputs):
            self.save_tensor_data(onnx_output, str(test_data_dir / f"output_{i}.pb"))

        return self.adapt_onnx_outputs_to_pt(onnx_outputs)

    def run(self, pt_inputs):
        # NOTE: For CUDA performance testing, use `run_with_iobinding` to exclude memory
        # copying overhead for inputs/outputs between cpu and gpu.
        # Otherwise perf number is inaccurate.
        onnx_inputs = self.adapt_pt_inputs_to_onnx(pt_inputs)
        onnx_outputs = self.run_with_onnx_inputs(onnx_inputs)
        return self.adapt_onnx_outputs_to_pt(onnx_outputs)


class OnnxModelFromTorchScript(OnnxModel):
    """TorchScript based onnx export. `torch.onnx.export`

    TODO(bowbao):
    * large model export failed.
          Onnx Model is larger than 2GB, but exporter makes decision based pt model size, which is
          smaller than 2GB.
    * OOM on slightly larger model.
          Both pt model and ort inference session are on gpu. Attempt has been made to move ORT to
          cuda:1, however ORT perf drop significantly.
          For now running everything with batch_size 1 set in launch script.
    """

    _COMPILER_NAME = "torchscript"

    def __init__(
        self, output_directory, model, example_inputs, dynamic_shapes: bool, **kwargs
    ):
        if dynamic_shapes:
            raise NotImplementedError("NYI dynamic shapes for OnnxModelFromTorchScript")
        super().__init__(
            output_directory, model, example_inputs, dynamic_shapes, **kwargs
        )
        self._export(
            model,
            example_inputs,
            self.model_path,
            opset_version=17,
            do_constant_folding=False,
            verbose=False,
        )
        self.onnx_session = self._init_ort_session(self.model_path)

    def _export(self, model, example_inputs, output_path: str, /, **kwargs) -> None:
        if self.copy_before_export:
            # Deepcopy model before export to avoid modification to baseline model.
            model, example_inputs = self.deepcopy_model_and_inputs_to_device(
                model, example_inputs, self._determine_deepcopy_target_device()
            )

        # Hack for huggingface models (kwargs only).
        if isinstance(example_inputs, dict):

            class WrapperModel(torch.nn.Module):
                def __init__(self, model, keys):
                    super().__init__()
                    self.model = model
                    self.keys = keys

                def forward(self, *args):
                    return self.model(**dict(zip(self.keys, args)))

            model = WrapperModel(model, list(example_inputs.keys()))

        torch.onnx.export(
            model,
            self.format_pt_inputs(example_inputs),
            output_path,
            **kwargs,
        )

    def format_pt_inputs(self, pt_inputs):
        # NOTE(bowbao): For huggingface benchmark, pt_inputs are formatted as dictionary,
        # and consumed like `model(**pt_inputs)`.
        # For other benchmarks, pt_inputs are formatted as tuple and consumed
        # like `model(*pt_inputs)`.
        if isinstance(pt_inputs, dict):
            pt_inputs = list(pt_inputs.values())
        if isinstance(pt_inputs, torch.Tensor):
            pt_inputs = (pt_inputs,)
        return tuple(arg.contiguous() for arg in pt_inputs)

    def format_pt_outputs(self, pt_outputs):
        if isinstance(pt_outputs, torch.Tensor):
            pt_outputs = (pt_outputs,)

        pt_outputs = pytree.tree_leaves(pt_outputs)

        # Hack for huggingface model outputs
        try:
            from transformers import modeling_outputs
        except ImportError:
            pass
        else:

            def _to_tuple(x):
                if isinstance(x, modeling_outputs.ModelOutput):
                    return x.to_tuple()
                return x

            pt_outputs = pytree.tree_map(_to_tuple, pt_outputs)
            pt_outputs = pytree.tree_leaves(pt_outputs)

        return pt_outputs


class OnnxModelFromDynamo(OnnxModel):
    """Dynamo and Fx based export. `torch.onnx.dynamo_export`."""

    _COMPILER_NAME = "dynamo"

    def __init__(
        self, output_directory, model, example_inputs, dynamic_shapes: bool, **kwargs
    ):
        super().__init__(
            output_directory, model, example_inputs, dynamic_shapes, **kwargs
        )
        self._dynamic_shapes = dynamic_shapes
        self._onnx_program = self._export(model, example_inputs, self.model_path)
        # Clear the model proto to save memory.
        # The model proto is saved to disk and no longer needed from `onnx_program`.
        # `onnx_program` is kept for i/o adapter usage.
        self._onnx_program.model_proto.Clear()
        self.onnx_session = self._init_ort_session(self.model_path)

    def _export(
        self, model, example_inputs, output_path: str
    ) -> torch.onnx.ONNXProgram:
        if self.copy_before_export:
            # Deepcopy model before export to avoid modification to baseline model.
            model, example_inputs = self.deepcopy_model_and_inputs_to_device(
                model, example_inputs, self._determine_deepcopy_target_device()
            )

        example_args, example_kwargs = _normalize_bench_inputs(example_inputs)
        options = torch.onnx.ExportOptions(dynamic_shapes=self._dynamic_shapes)
        onnx_program = torch.onnx.dynamo_export(
            model, *example_args, **example_kwargs, export_options=options
        )

        onnx_program.save(output_path)
        return onnx_program

    def format_pt_inputs(self, pt_inputs):
        pt_args, pt_kwargs = _normalize_bench_inputs(pt_inputs)
        return self._onnx_program.adapt_torch_inputs_to_onnx(*pt_args, **pt_kwargs)

    def format_pt_outputs(self, pt_outputs):
        return self._onnx_program.adapt_torch_outputs_to_onnx(pt_outputs)


class OnnxModelFromDynamoAotInline(OnnxModelFromDynamo):
    """Dynamo and Fx based export, with AOT inline post export. `torch.onnx.dynamo_export`."""

    _COMPILER_NAME = "dynamo_aot_inline"

    def _export(
        self, model, example_inputs, output_path: str
    ) -> torch.onnx.ONNXProgram:
        if self.copy_before_export:
            # Deepcopy model before export to avoid modification to baseline model.
            model, example_inputs = self.deepcopy_model_and_inputs_to_device(
                model, example_inputs, self._determine_deepcopy_target_device()
            )

        example_args, example_kwargs = _normalize_bench_inputs(example_inputs)
        options = torch.onnx.ExportOptions(dynamic_shapes=self._dynamic_shapes)
        onnx_program = torch.onnx.dynamo_export(
            model, *example_args, **example_kwargs, export_options=options
        )
        # Apply AOT inline post export.
        # Requires onnx >= 1.15
        import onnx
        import onnx.inliner

        # Workaround for inliner not supporting with models larger than 2GB.
        # Save model to disk first separating out external data,
        # and load back without external data for inliner to work on.
        model_proto = onnx_program.model_proto
        onnx.save_model(model_proto, output_path, save_as_external_data=True)
        model_proto = onnx.load(output_path, load_external_data=False)
        model_proto = onnx.inliner.inline_local_functions(model_proto)
        onnx.save_model(model_proto, output_path)
        return onnx_program


class _OnnxPatch:
    @classmethod
    def patch_non_tensor_outputs(cls, correct_result, new_result, fp64_outputs):
        """Patch non-tensor outputs to make them comparable with the correct result.

        ONNX model always returns a flat tuple of tensors, but the PyTorch model outputs
        `correct_result` and `fp64_outputs` can be arbitrary types. This function normalizes
        the outputs to make them comparable with the ONNX model output.
        """
        try:
            from transformers import modeling_outputs
        except ImportError:
            has_transformers = False
        else:
            has_transformers = True

        if has_transformers and isinstance(
            correct_result, modeling_outputs.ModelOutput
        ):
            correct_result = correct_result.to_tuple()
            fp64_outputs = fp64_outputs.to_tuple() if fp64_outputs is not None else None
        elif type(correct_result).__name__ in (
            "MaskedLMOutput",
            "Seq2SeqLMOutput",
            "CausalLMOutputWithCrossAttentions",
            "LongformerMaskedLMOutput",
            "Instances",
            "SquashedNormal",
            "Boxes",
            "Normal",
            "TanhTransform",
            "Foo",
            "Variable",
        ):
            # Copied from `same` function in `torch._dynamo.utils`
            correct_result = [
                value
                for key in correct_result.__dict__.keys()
                if (value := getattr(correct_result, key)) is not None
            ]
            fp64_outputs = (
                [
                    value
                    for key in fp64_outputs.__dict__.keys()
                    if (value := getattr(fp64_outputs, key)) is not None
                ]
                if fp64_outputs is not None
                else None
            )

        # Flatten nested tuple of tensors, i.e. past_key_values
        correct_result = pytree.tree_leaves(correct_result)
        # Hack to put results from different runs on same device.
        # This is needed for ONNX CPU fallback benchmark, where PyTorch eager is run on GPU.
        # Assuming outputs from a single run are always on same device!
        devices = [x.device for x in correct_result if isinstance(x, torch.Tensor)]
        assert devices and all(
            x == devices[0] for x in devices
        ), "All tensors must be on same device!"
        device = devices[0]
        new_result = pytree.tree_leaves(new_result)
        new_result = pytree.tree_map(
            lambda x: x.to(device=device) if isinstance(x, torch.Tensor) else x,
            new_result,
        )
        fp64_outputs = pytree.tree_leaves(fp64_outputs)

        return correct_result, new_result, fp64_outputs


@dataclasses.dataclass
class OnnxExportErrorRow:
    device: str
    model_name: str
    batch_size: int
    rule_id: Optional[str] = None
    rule_name: Optional[str] = None
    diagnostic_level: Optional[str] = None
    diagnostic_message: Optional[str] = None
    exception_type_name: Optional[str] = None
    exception_message: Optional[str] = None

    def __post_init__(self):
        assert (
            self.rule_id is not None
            and self.rule_name is not None
            and self.diagnostic_level is not None
            and self.diagnostic_message is not None
        ) or self.exception_type_name, (
            "Either rule_id, rule_name, diagnostic_level and diagnostic_message "
            "must be set or exception_type_name must be set"
        )

    @property
    def headers(self) -> List[str]:
        return [field.name for field in dataclasses.fields(self)]

    @property
    def row(self) -> List[str]:
        return [getattr(self, field.name) for field in dataclasses.fields(self)]


class OnnxExportErrorParser:
    def __init__(self, device: str, model_name: str, batch_size: int):
        self.device = device
        self.model_name = model_name
        self.batch_size = batch_size

    def _qualified_exception_class_name(self, exception: Exception) -> str:
        if exception.__class__.__module__ == "builtins":
            return exception.__class__.__name__
        return f"{exception.__class__.__module__}.{exception.__class__.__name__}"

    def parse_diagnostic_context(
        self,
        diagnostic_context: diagnostics.DiagnosticContext,
    ) -> Generator[OnnxExportErrorRow, Any, Any]:
        from torch.onnx._internal.fx import diagnostics

        for diagnostic in diagnostic_context.diagnostics:
            if diagnostic.level >= diagnostics.levels.ERROR:
                yield OnnxExportErrorRow(
                    device=self.device,
                    model_name=self.model_name,
                    batch_size=self.batch_size,
                    rule_id=diagnostic.rule.id,
                    rule_name=diagnostic.rule.name,
                    diagnostic_level=diagnostic.level.name,
                    diagnostic_message=diagnostic.message,
                )

    def parse_exception(self, exception: Exception) -> OnnxExportErrorRow:
        return OnnxExportErrorRow(
            device=self.device,
            model_name=self.model_name,
            batch_size=self.batch_size,
            exception_type_name=self._qualified_exception_class_name(exception),
            exception_message=str(exception),
        )


@dataclasses.dataclass
class OnnxContext:
    onnx_model: Optional[OnnxModel] = None


def optimize_onnx_ctx(
    output_directory: str,
    onnx_model_cls: Type[OnnxModel],
    run_n_iterations: Callable,
    dynamic_shapes: bool = False,
    copy_before_export: bool = False,
) -> Callable:
    # NOTE(bowbao): This function creates and returns the onnx version of 'run_n_iterations',
    # which does the following:
    #   1. Export and cache model.
    #   2. Create iobinding for ORT.
    #   3. Run ORT for n iterations.
    # The cached model is stored in 'context' under the returned callable.
    context = OnnxContext()
    test_data_dumped = False

    def run_n_iterations_onnx(model, inputs, n=2):
        from torch.onnx._internal import exporter
        from torch.onnx._internal.fx import diagnostics

        # NOTE(bowbao): Capture all export & ort errors and diagnostics.
        # Serialize to csv, to be parsed and summarized later by '._onnx/reporter.py'.
        # TODO: Accuracy mismatch is not reported here in csv.
        assert (
            output_filename.find(".csv") > 0
        ), f"expected output_filename to be a .csv, but got {output_filename}"
        output_error_filename = output_filename[:-4] + "_export_error.csv"
        parser = OnnxExportErrorParser(current_device, current_name, current_batch_size)
        try:
            nonlocal context
            if context.onnx_model is None:
                context.onnx_model = onnx_model_cls(
                    output_directory,
                    model,
                    copy.deepcopy(inputs),
                    dynamic_shapes=dynamic_shapes,
                    copy_before_export=copy_before_export,
                )
            onnx_model = context.onnx_model

            for _ in range(n):
                nonlocal test_data_dumped
                if not test_data_dumped:
                    # Serializes inputs and outputs to .pb files for further offline analysis.
                    # Due to this, this function is not and should not be used for perf measurement.
                    outputs = onnx_model.run_and_serialize_inputs_outputs(inputs)
                    test_data_dumped = True
                else:
                    outputs = onnx_model.run(inputs)
            return outputs
        except exporter.OnnxExporterError as e:
            # `torch.onnx.dynamo_export` raises error that encloses diagnostics.
            diagnostic_context = e.onnx_program.diagnostic_context
            for parsed_error in parser.parse_diagnostic_context(diagnostic_context):
                output_csv(
                    output_error_filename, parsed_error.headers, parsed_error.row
                )
            if context.onnx_model is not None:
                e.onnx_program.save_diagnostics(
                    f"{context.onnx_model.model_dir}/"
                    f"{current_onnx_compiler}_{current_name}_{current_device}.sarif"
                )

            # Check also the raw exception that caused export failure.
            # Skip if it is already analyzed by diagnostics.
            cause_of_exception = e.__cause__
            if not isinstance(
                cause_of_exception, diagnostics.RuntimeErrorWithDiagnostic
            ):
                parsed_error = parser.parse_exception(cause_of_exception)
                output_csv(
                    output_error_filename, parsed_error.headers, parsed_error.row
                )
            raise
        except Exception as e:
            # `torch.onnx.export` errors.
            # ORT errors.
            parsed_error = parser.parse_exception(e)
            output_csv(output_error_filename, parsed_error.headers, parsed_error.row)
            raise

    run_n_iterations_onnx.context = context

    return run_n_iterations_onnx


def read_batch_size_from_file(args, filename, model_name):
    batch_size = None
    if os.path.exists("benchmarks"):
        filename = os.path.join("benchmarks", filename)
    assert os.path.exists(filename), filename
    with open(filename) as f:
        lines = f.readlines()
        lines = [i.split(",") for i in lines if len(i.strip()) > 0]
        for val in lines:
            cur_name, b = val
            if model_name == cur_name:
                batch_size = int(b)
    if batch_size is None:
        log.warning("Could not find batch size for %s", model_name)
    elif batch_size == -1:
        raise RuntimeError(
            f"Batch size is unset for {model_name} in {args.batch_size_file}"
        )
    print(f"batch size: {batch_size}")
    return batch_size


class TimeOutException(Exception):
    pass


def alarm_handler(signum, frame):
    raise TimeOutException


def exit_after(s):
    """
    Decorator to raise TimeoutException if the fn is taking more than s seconds
    to run.
    """

    def outer(fn):
        def inner(*args, **kwargs):
            signal.signal(signal.SIGALRM, alarm_handler)
            signal.alarm(s)
            try:
                result = fn(*args, **kwargs)
            finally:
                signal.alarm(0)
            return result

        return inner

    return outer


def get_peak_memory():
    return torch.cuda.max_memory_allocated() / 10**9


def null_experiment(args, model_iter_fn, model, example_inputs):
    """
    A no-op experiment useful for making sure TorchBenchark alone works properly.
    """

    return []


def cast_to(dtype, model, inputs):
    # cast model and inputs to fp16
    if dtype == torch.float16:
        model = model.half()
    else:
        model = model.to(dtype)

    inputs = tree_map(
        lambda x: x.to(dtype)
        if isinstance(x, torch.Tensor) and x.is_floating_point()
        else x,
        inputs,
    )
    return model, inputs


def cast_to_bf16(model, inputs):
    return cast_to(torch.bfloat16, model, inputs)


def cast_to_fp16(model, inputs):
    return cast_to(torch.float16, model, inputs)


def cast_to_fp64(model, inputs):
    return cast_to(torch.float64, model, inputs)


def cast_to_fp32(model, inputs):
    return cast_to(torch.float32, model, inputs)


class DummyGradScaler:
    def scale(self, loss):
        return loss


def get_dynamo_stats():
    # TODO: consider deepcopy'ing the entire counters struct and
    # adding a helper to do subtraction on it
    return collections.Counter(
        {
            "calls_captured": torch._dynamo.utils.counters["stats"]["calls_captured"],
            "unique_graphs": torch._dynamo.utils.counters["stats"]["unique_graphs"],
            "graph_breaks": sum(torch._dynamo.utils.counters["graph_break"].values()),
            # NB: The plus removes zero counts
            "unique_graph_breaks": len(+torch._dynamo.utils.counters["graph_break"]),
            "autograd_captures": torch._dynamo.utils.counters["compiled_autograd"][
                "captures"
            ],
            "autograd_compiles": torch._dynamo.utils.counters["compiled_autograd"][
                "compiles"
            ],
        }
    )


def maybe_fresh_cache(fn, is_cold_start):
    def inner(*args, **kwargs):
        cache_minder = contextlib.nullcontext()
        if is_cold_start:
            cache_entries = {}
            cache_minder = fresh_inductor_cache(cache_entries)

        try:
            with cache_minder:
                return fn(*args, **kwargs)
        finally:
            dump_cache = False
            if dump_cache and is_cold_start:
                output_csv(
                    output_filename[:-4] + "_triton_cache.csv",
                    ["dev", "name", "batch_size", "triton_cache"],
                    [
                        current_device,
                        current_name,
                        current_batch_size,
                        cache_entries,
                    ],
                )

    return inner


@contextmanager
def maybe_init_distributed(should_init_distributed, rank, world_size, port="6789"):
    try:
        if should_init_distributed:
            torch.cuda.set_device(rank)
            os.environ["MASTER_ADDR"] = "localhost"
            os.environ["MASTER_PORT"] = port
            torch.distributed.init_process_group(
                "nccl", rank=rank, world_size=world_size
            )
        yield
    finally:
        if should_init_distributed:
            torch.distributed.destroy_process_group()


@contextmanager
def maybe_snapshot_memory(should_snapshot_memory, suffix):
    # Enables Memory Snapshot tool for memory deep dives:
    # https://pytorch.org/blog/understanding-gpu-memory-1/
    try:
        if should_snapshot_memory:
            torch.cuda.memory._record_memory_history(max_entries=100000)
        yield
    finally:
        if should_snapshot_memory:
            try:
                torch.cuda.memory._dump_snapshot(
                    os.path.join(
                        torch._dynamo.config.base_dir,
                        f"{output_filename.rstrip('.csv')}_{suffix}.pickle",
                    )
                )
            except Exception as e:
                logging.error("Failed to save memory snapshot, %s", e)

            torch.cuda.memory._record_memory_history(enabled=None)


class BenchmarkRunner:
    def __init__(self):
        self.model_iter_fn = None
        self.grad_scaler = DummyGradScaler()
        self.autocast = contextlib.nullcontext
        self.autocast_arg = {}
        self.optimizer = None
        self._args = None

    def setup_amp(self, current_device=None):
        if self.args.only in self.fp32_only_models:
            return

        devices = [current_device] if current_device else self.args.devices
        if self.args.amp:
            if devices == ["cuda"]:
                # AMP training can lead to small loss values which can undeflow
                # gradient values returning in zero gradients. To solve this
                # problem, PyTorch introduces GradScaler. GradScaler is a stateful
                # structure, that scales the loss values to prevent underflow. Loss
                # values are big at the beginning of training (therefore not
                # requiring scaling), while loss value tends to be small as network
                # starts getting better (requiring scaling). GradScaler manages all
                # of this fine tuning, checking the gradients are turning to inf,
                # discarding such batches.

                # Since we are not running a long iteration, default value of
                # init_scale 65536 is going to turn all gradients to inf. Therefore,
                # we just use a init_scale of 2.0 for benchmarking purpose.

                # Disabling Gradscaler because
                #  1) Benchmark setup runs 2 iterations of fwd-bwd. So, not useful.
                #  2) Current setup shares grad_scaler for eager and dynamo model,
                #  which is bad as Gradscaler has state and can adjust the scaling
                #  factor between eager and dynamo run, making accuracy check
                #  harder.
                # self.grad_scaler = torch.cuda.amp.GradScaler(init_scale=2.0)
                self.autocast = torch.cuda.amp.autocast
            if devices == ["cpu"]:
                self.autocast = torch.cpu.amp.autocast
            if self.args.amp_dtype:
                amp_dtype = (
                    torch.float16
                    if self.args.amp_dtype == "float16"
                    else torch.bfloat16
                )
                self.autocast_arg["dtype"] = amp_dtype

    def init_optimizer(self, name, device, params):
        if device == "cuda" and self.args.training and name not in CI_SKIP_OPTIMIZER:
            if (name in CI_USE_SGD and self.args.ci) or name in BENCHMARK_USE_SGD:
                self.optimizer = torch.optim.SGD(params, lr=0.01, foreach=True)
                # Disable multi_tensor_sgd for benchmarking, there isn't a large performance benefit (~1%) to compiling
                # this optimizer because it is a single foreach add, and increases compile time.
                # After autotuning and fake tensor caching lands, we can enable, becuase the compile time impact will be lower.
                # Fake Tensor caching: https://github.com/pytorch/pytorch/pull/113873
                # Autotuning: https://github.com/pytorch/pytorch/issues/117447
                self.optimizer.step = torch._dynamo.disable(self.optimizer.step)
            else:
                self.optimizer = torch.optim.Adam(
                    params, lr=0.01, capturable=True, foreach=True
                )
        else:
            self.optimizer = None

    @property
    def args(self):
        return self._args

    @args.setter
    def args(self, args):
        self._args = args

    @property
    def skip_models(self):
        return set()

    @property
    def skip_models_for_cuda(self):
        return set()

    @property
    def skip_models_for_cpu(self):
        return set()

    @property
    def skip_models_for_freezing(self):
        return set()

    @property
    def slow_models(self):
        return set()

    @property
    def very_slow_models(self):
        return set()

    @property
    def non_deterministic_models(self):
        return set()

    @property
    def fp32_only_models(self):
        return set()

    @property
    def force_amp_for_fp16_bf16_models(self):
        return set()

    @property
    def force_fp16_for_bf16_models(self):
        return set()

    @property
    def skip_not_suitable_for_training_models(self):
        return set()

    @property
    def failing_torchinductor_models(self):
        return set()

    @property
    def failing_fx2trt_models(self):
        return set()

    @property
    def skip_accuracy_checks_large_models_dashboard(self):
        return set()

    @property
    def skip_accuracy_check_as_eager_non_deterministic(self):
        return set()

    @property
    def skip_multiprocess_models(self):
        return set()

    @property
    def skip_models_due_to_control_flow(self):
        return set()

    def get_tolerance_and_cosine_flag(self, is_training, current_device, name):
        raise NotImplementedError

    @property
    def equal_nan(self):
        equal_nan = True
        if self.args.float32:
            equal_nan = False
        return equal_nan

    def iter_models(self, args):
        for model_name in self.iter_model_names(args):
            for device in args.devices:
                try:
                    yield self.load_model(
                        device,
                        model_name,
                        batch_size=args.batch_size,
                    )
                except NotImplementedError:
                    continue  # bad benchmark implementation

    def deepcopy_model(self, model):
        return copy.deepcopy(model)

    def cast_based_on_args(self, model, example_inputs):
        if self.args.float32 or self.args.only in self.fp32_only_models:
            if not self.args.float32:
                log.warning("Model %s supports float32 only", self.args.only)
            model, example_inputs = cast_to_fp32(model, example_inputs)
        elif self.args.float16:
            if self.args.only in self.force_amp_for_fp16_bf16_models:
                log.warning(
                    "Model %s does not support float16, running with amp instead",
                    self.args.only,
                )
                self.args.amp = True
                self.setup_amp()
            else:
                model, example_inputs = cast_to_fp16(model, example_inputs)
        elif self.args.bfloat16:
            if self.args.only in self.force_amp_for_fp16_bf16_models:
                log.warning(
                    "Model %s does not support bfloat16, running with amp instead",
                    self.args.only,
                )
                self.args.amp = True
                self.setup_amp()
            elif self.args.only in self.force_fp16_for_bf16_models:
                log.warning(
                    "Model %s does not support bfloat16, running with float16 instead",
                    self.args.only,
                )
                model, example_inputs = cast_to_fp16(model, example_inputs)
            else:
                model, example_inputs = cast_to_bf16(model, example_inputs)

        return model, example_inputs

    def validate_model(self, model, example_inputs):
        """
        Runs the eager model with example inputs to ensure that eager passes.
        """
        model = self.deepcopy_model(model)
        example_inputs = clone_inputs(example_inputs)
        model, example_inputs = self.cast_based_on_args(model, example_inputs)
        try:
            self.model_iter_fn(model, example_inputs)
        except Exception as e:
            raise RuntimeError("Eager run failed") from e

    def maybe_cast(self, model, example_inputs):
        model, example_inputs = self.cast_based_on_args(model, example_inputs)
        return model, example_inputs

    def decay_batch_exp(self, batch_size, factor=0.5, divisor=2):
        out_batch_size = batch_size * factor
        if out_batch_size > divisor:
            out_batch_size = (out_batch_size + 1) // divisor * divisor
        else:
            out_batch_size = batch_size - 1
        return max(0, int(out_batch_size))

    def batch_size_finder(self, device, model_name, initial_batch_size=1024):
        batch_size = initial_batch_size
        while batch_size >= 1:
            torch.cuda.empty_cache()
            try:
                device, name, model, example_inputs, _ = self.load_model(
                    device,
                    model_name,
                    batch_size,
                )
                self.model_iter_fn(model, example_inputs)
                return batch_size
            except RuntimeError as e:
                error_str = str(e)
                if "channels_last" in error_str:
                    break
            batch_size = self.decay_batch_exp(batch_size)
        return 1

    def run_n_iterations(self, mod, inputs):
        n = self.args.iterations
        for _ in range(n - 1):
            self.model_iter_fn(mod, inputs, collect_outputs=False)
        return self.model_iter_fn(mod, inputs, collect_outputs=True)

    @torch._disable_dynamo(recursive=True)
    def optimizer_zero_grad(self, mod):
        if self.optimizer is not None:
            self.optimizer.zero_grad(True)
        else:
            mod.zero_grad(True)

    def optimizer_step(self):
        if self.optimizer is not None:
            self.optimizer.step()

    def get_benchmark_indices(self, length):
        start = self._args.partition_id * (length // self._args.total_partitions)
        end = (
            (self._args.partition_id + 1) * (length // self._args.total_partitions)
            if self._args.partition_id < self._args.total_partitions - 1
            else length
        )
        return start, end

    def get_fsdp_auto_wrap_policy(self, model_name: str):
        from diffusers.models.transformer_2d import Transformer2DModel

        from torch.distributed.fsdp.wrap import (
            ModuleWrapPolicy,
            size_based_auto_wrap_policy,
        )
        from torchbenchmark.models.nanogpt.model import Block
        from transformers.models.llama.modeling_llama import LlamaDecoderLayer

        from transformers.models.t5.modeling_t5 import T5Block
        from transformers.models.whisper.modeling_whisper import WhisperEncoderLayer

        # handcrafted wrap policy
        MODEL_FSDP_WRAP = {
            "stable_diffusion_unet": (Transformer2DModel,),
            "hf_T5": (T5Block,),
            "hf_T5_base": (T5Block,),
            "hf_T5_large": (T5Block,),
            "hf_Whisper": (WhisperEncoderLayer,),
            "llama_v2_7b_16h": (LlamaDecoderLayer,),
            "nanogpt": (Block,),
        }

        if model_name not in MODEL_FSDP_WRAP:
            # default to using wrap policy based on module size
            return functools.partial(
                size_based_auto_wrap_policy, recurse=True, min_num_params=int(1e5)
            )

        return ModuleWrapPolicy(MODEL_FSDP_WRAP[model_name])

    def deepcopy_and_maybe_parallelize(self, model):
        model = self.deepcopy_model(model)
        if self.args.ddp:
            assert (
                torch.distributed.is_available()
            ), "Can't use DDP without a distributed enabled build"
            from torch.nn.parallel import DistributedDataParallel as DDP

            model = DDP(model, find_unused_parameters=True)
        elif self.args.fsdp:
            assert (
                torch.distributed.is_available()
            ), "Can't use FSDP without a distributed enabled build"
            from torch.distributed.fsdp import (
                FullyShardedDataParallel as FSDP,
                MixedPrecision,
            )

            if self.args.float16:
                dtype = torch.float16
            elif self.args.bfloat16:
                dtype = torch.bfloat16
            else:
                dtype = torch.float32

            mp_policy = MixedPrecision(
                param_dtype=dtype,
                # Gradient communication precision.
                reduce_dtype=dtype,
                # Buffer precision.
                buffer_dtype=dtype,
            )

            model = FSDP(
                model,
                use_orig_params=True,
                device_id=torch.cuda.current_device()
                if self.args.devices[-1] == "cuda"
                else None,
                mixed_precision=mp_policy,
                limit_all_gathers=True,
                auto_wrap_policy=self.get_fsdp_auto_wrap_policy(self.args.only),
            )
            if torch._inductor.config.triton.cudagraphs:
                log.warning("Disabling cudagraphs for FSDP compatibility")
                torch._inductor.config.triton.cudagraphs = False
        return model

    def check_accuracy(
        self, name, model, example_inputs, optimize_ctx, experiment, tag
    ):
        """
        Checks accuracy.
        1) Collect the outputs with fp64 datatype. This is useful for error checking.
        2) Checks if eager itself has variations.
        """
        start_stats = get_dynamo_stats()

        def record_status(accuracy_status, dynamo_start_stats):
            """
            Records the status in the csv file
            """
            if current_name in self.non_deterministic_models:
                if accuracy_status in (
                    "pass",
                    "eager_two_runs_differ",
                    "fail_accuracy",
                ):
                    accuracy_status = "pass"

            headers = ["dev", "name", "batch_size", "accuracy"]
            fields = [current_device, current_name, current_batch_size, accuracy_status]

            if tag is not None:
                headers.insert(3, "tag")
                fields.insert(3, tag)

            dynamo_stats = get_dynamo_stats()
            dynamo_stats.subtract(dynamo_start_stats)
            for k, v in dynamo_stats.items():
                headers.append(k)
                fields.append(v)

            output_csv(output_filename, headers, fields)
            return accuracy_status

        if name in self.skip_accuracy_checks_large_models_dashboard:
            return record_status("pass_due_to_skip", dynamo_start_stats=start_stats)

        with self.pick_grad(name, self.args.training):
            # Collect the fp64 reference outputs to be used later for accuracy checking.
            fp64_outputs = None
            model_fp64 = None
            inputs_fp64 = None
            try:
                model_fp64, inputs_fp64 = cast_to_fp64(
                    self.deepcopy_and_maybe_parallelize(model),
                    clone_inputs(example_inputs),
                )
                self.init_optimizer(name, current_device, model_fp64.parameters())
                fp64_outputs = self.run_n_iterations(model_fp64, inputs_fp64)
                fp64_outputs = tree_map(
                    lambda x: x.to(torch.float64)
                    if isinstance(x, torch.Tensor) and x.is_floating_point()
                    else x,
                    fp64_outputs,
                )
            except Exception:
                log.warning(
                    "fp64 golden ref were not generated for %s. Setting accuracy check to cosine",
                    name,
                )
                self.args.cosine = True
                fp64_outputs = None
            finally:
                del model_fp64, inputs_fp64
                torch.cuda.empty_cache()

            tolerance, cos_similarity = self.get_tolerance_and_cosine_flag(
                self.args.training, current_device, name
            )

            # Cast the model to float16/float32 as necessary
            model, example_inputs = self.maybe_cast(model, example_inputs)
            accuracy_status = "pass"

            # Get results of native pytorch
            reset_rng_state()
            model_copy = None
            try:
                model_copy = self.deepcopy_and_maybe_parallelize(model)
                self.init_optimizer(name, current_device, model_copy.parameters())
                correct_result = self.run_n_iterations(
                    model_copy, clone_inputs(example_inputs)
                )
            except Exception as e:
                accuracy_status = (
                    "eager_1st_run_OOM"
                    if isinstance(e, torch.cuda.OutOfMemoryError)
                    else "eager_1st_run_fail"
                )
                log.exception(e)
                return record_status(accuracy_status, dynamo_start_stats=start_stats)
            finally:
                del model_copy
                torch.cuda.empty_cache()

            # Rerun native pytorch
            reset_rng_state()
            model_copy = None
            try:
                model_copy = self.deepcopy_and_maybe_parallelize(model)
                self.init_optimizer(name, current_device, model_copy.parameters())
                correct_rerun_result = self.run_n_iterations(
                    model_copy, clone_inputs(example_inputs)
                )
            except Exception as e:
                accuracy_status = (
                    "eager_2nd_run_OOM"
                    if isinstance(e, torch.cuda.OutOfMemoryError)
                    else "eager_2nd_run_fail"
                )
                log.exception(e)
                return record_status(accuracy_status, dynamo_start_stats=start_stats)
            finally:
                del model_copy
                torch.cuda.empty_cache()

            # Two eager runs should have exactly same result
            is_same = True
            try:
                if (
                    name not in self.skip_accuracy_check_as_eager_non_deterministic
                    and not same(
                        correct_result,
                        correct_rerun_result,
                        fp64_ref=None,
                        cos_similarity=False,
                        tol=0,
                        equal_nan=self.equal_nan,
                    )
                ):
                    is_same = False
            except Exception as e:
                # Sometimes torch.allclose may throw RuntimeError
                is_same = False

            if not is_same:
                accuracy_status = "eager_two_runs_differ"
                return record_status(accuracy_status, dynamo_start_stats=start_stats)

            correct_rerun_result = None

            # Run with Dynamo
            reset_rng_state()
            torch._dynamo.reset()
            model_copy = None
            try:
                model_copy = self.deepcopy_and_maybe_parallelize(model)
                self.init_optimizer(name, current_device, model_copy.parameters())
                if self.args.export or self.args.export_aot_inductor:
                    # apply export on module directly
                    # no need for n iterations
                    # the logic should be the same to self.model_iter_fn (forward_pass)
                    with self.autocast(**self.autocast_arg):
                        optimized_model_iter_fn = optimize_ctx(
                            model_copy, example_inputs
                        )
                        new_result = optimized_model_iter_fn(model_copy, example_inputs)
                else:
                    optimized_model_iter_fn = optimize_ctx(self.run_n_iterations)
                    with maybe_enable_compiled_autograd(self.args.compiled_autograd):
                        new_result = optimized_model_iter_fn(model_copy, example_inputs)
            except Exception as e:
                log.exception(e)
                print(
                    "TorchDynamo optimized model failed to run because of following error"
                )
                accuracy_status = (
                    "OOM"
                    if isinstance(e, torch.cuda.OutOfMemoryError)
                    else "fail_to_run"
                )
                return record_status(accuracy_status, dynamo_start_stats=start_stats)
            finally:
                del model_copy

            if name in self.skip_accuracy_check_as_eager_non_deterministic:
                return record_status("pass_due_to_skip", dynamo_start_stats=start_stats)

            if (
                current_onnx_compiler == "torchscript"
                or current_onnx_compiler == "dynamo"
            ):
                # Workaround for ONNX for non-tensor outputs
                (
                    correct_result,
                    new_result,
                    fp64_outputs,
                ) = _OnnxPatch.patch_non_tensor_outputs(
                    correct_result, new_result, fp64_outputs
                )
                # Relax tolerance for ONNX cuda
                if current_device == "cuda":
                    tolerance = 1e-2

                # TODO: store correct_result into the dumped file for offline onnx model validation.
                # The downside and potential problem, is that the output formats may be different.
                # E.g., the output order might not match, None might be part of output, etc.

            try:
                if self.args.training and self.args.amp:
                    if process_fn := self.get_output_amp_train_process_func.get(
                        name, None
                    ):
                        correct_result = process_fn(correct_result)
                        new_result = process_fn(new_result)
                        fp64_outputs = process_fn(fp64_outputs)

                if not same(
                    correct_result,
                    new_result,
                    fp64_outputs,
                    equal_nan=self.equal_nan,
                    cos_similarity=cos_similarity,
                    tol=tolerance,
                ):
                    is_same = False
            except Exception as e:
                # Sometimes torch.allclose may throw RuntimeError
                is_same = False

            if not is_same:
                if self.args.skip_accuracy_check:
                    accuracy_status = "pass_due_to_skip"
                else:
                    accuracy_status = "fail_accuracy"
                return record_status(accuracy_status, dynamo_start_stats=start_stats)

        return record_status(accuracy_status, dynamo_start_stats=start_stats)

    def check_tolerance(
        self, name, model, example_inputs, optimize_ctx, base_device="cpu"
    ):
        """
        Checks tolerance based on https://pytorch.org/docs/stable/generated/torch.allclose.html.
        """
        tolerance_status = "pass"
        if name in self.skip_accuracy_checks_large_models_dashboard:
            tolerance_status = "pass_due_to_skip"
            return tolerance_status
        # Cast the model to float16/float32 as necessary
        model, example_inputs = self.maybe_cast(model, example_inputs)

        with self.pick_grad(name, self.args.training):
            # Get results of native pytorch
            reset_rng_state()
            model_copy = copy.deepcopy(model)
            model_copy = model_copy.to(base_device)
            example_inputs_copy = copy.deepcopy(example_inputs)
            example_inputs_copy = tree_map(
                lambda x: x.to(base_device), example_inputs_copy
            )
            self.init_optimizer(name, base_device, model_copy.parameters())
            correct_result = self.run_n_iterations(model_copy, example_inputs_copy)

            # Run with Dynamo
            # Sometime CI fails with random triton compilation failure which will be skipped for now
            # TODO: revisit this after switching to new Triton runtime
            reset_rng_state()
            torch._dynamo.reset()
            try:
                self.init_optimizer(name, current_device, model.parameters())
                optimized_model_iter_fn = optimize_ctx(self.run_n_iterations)
                new_result = optimized_model_iter_fn(model, example_inputs)
            except Exception as e:
                log.exception(e)
                print(
                    "TorchDynamo optimized model failed to run because of following error"
                )
                return "fail_to_run"

            def dump_max_mean_values(tol, ref, res):
                if isinstance(ref, (list, tuple, torch.nn.ParameterList, torch.Size)):
                    for refi, resi in zip(ref, res):
                        dump_max_mean_values(tol, refi, resi)
                elif isinstance(ref, dict):
                    for k in ref.keys():
                        dump_max_mean_values(tol, ref[k], res[k])
                elif isinstance(ref, torch.Tensor):
                    res = res.to(base_device)
                    t = torch.abs(ref - res) / (1 + torch.abs(ref))
                    tol.append(t.flatten().to(torch.float32))
                return tol

            tol = []
            dump_max_mean_values(tol, correct_result, new_result)
            tol = torch.cat(tol)
            tol = torch.tensor(tol)
            max = torch.max(tol)
            mean = torch.mean(tol)
            div = torch.std(tol)
            headers = ["dev", "name", "batch_size", "max", "mean", "std"]
            fields = [
                current_device,
                current_name,
                current_batch_size,
                max.item(),
                mean.item(),
                div.item(),
            ]
            output_csv(output_filename, headers, fields)
        return tolerance_status

    def run_performance_test(
        self, name, model, example_inputs, optimize_ctx, experiment, tag=None
    ):
        if self.args.xla:
            with self.pick_grad(name, self.args.training):
                return experiment(*self.maybe_cast(model, example_inputs))

        def warmup(fn, model, example_inputs, mode, niters=5):
            peak_mem = 0
            start_stats = get_dynamo_stats()
            try:
                if current_device == "cuda":
                    torch.cuda.reset_peak_memory_stats()
                    torch.cuda.empty_cache()
                t0 = time.perf_counter()
                for _ in range(niters):
                    fn(model, example_inputs)
                t1 = time.perf_counter()
                latency = t1 - t0
                if current_device == "cuda":
                    peak_mem = get_peak_memory()
                elif current_device == "cpu":
                    total = psutil.virtual_memory().total
                    percentage = psutil.Process(os.getpid()).memory_percent()
                    peak_mem = percentage * total / 10**9
            except Exception:
                log.exception("Backend %s failed in warmup()", mode)
                return sys.exit(-1)
            dynamo_stats = get_dynamo_stats()
            dynamo_stats.subtract(start_stats)
            return latency, peak_mem, dynamo_stats

        # Cast the model to float16/float32 as necessary
        model, example_inputs = self.maybe_cast(model, example_inputs)

        # Use distributed wrapping as necessary
        model = self.deepcopy_and_maybe_parallelize(model)

        self.init_optimizer(name, current_device, model.parameters())

        # The self.autocast context is needed for the model we export with aot_compile,
        # similar to what we do in the check_accuracy function
        ctx = (
            self.autocast(**self.autocast_arg)
            if self.args.export_aot_inductor
            else contextlib.nullcontext()
        )

        with self.pick_grad(name, self.args.training), ctx:
            ok, total = Stats.reset_counters()
            experiment_kwargs = {}
            if tag is not None:
                experiment_kwargs["tag"] = tag
            results = []
            with maybe_snapshot_memory(
                self.args.snapshot_memory, f"eager_{self.args.only}"
            ):
                eager_latency, eager_peak_mem, _ = warmup(
                    self.model_iter_fn, model, example_inputs, "eager"
                )
                if self.args.use_warm_peak_memory:
                    _, eager_peak_mem, _ = warmup(
                        self.model_iter_fn, model, example_inputs, "eager", niters=1
                    )

            if self.args.export_aot_inductor:
                t_0 = time.perf_counter()
                optimized_model_iter_fn = optimize_ctx
                t_1 = time.perf_counter()
                aot_compilation_time = t_1 - t_0
            else:
                optimized_model_iter_fn = optimize_ctx(self.model_iter_fn)
                aot_compilation_time = 0

            with maybe_enable_compiled_autograd(
                self.args.compiled_autograd
            ), maybe_snapshot_memory(
                self.args.snapshot_memory, f"compiled_{self.args.only}"
            ):
                dynamo_latency, dynamo_peak_mem, dynamo_stats = warmup(
                    optimized_model_iter_fn, model, example_inputs, "dynamo"
                )
                if self.args.use_warm_peak_memory:
                    _, dynamo_peak_mem, _ = warmup(
                        optimized_model_iter_fn,
                        model,
                        example_inputs,
                        "dynamo",
                        niters=1,
                    )

            if self.args.profile_dynamo_cache_lookup:
                with torch.profiler.profile(
                    activities=[torch.profiler.ProfilerActivity.CPU]
                ) as prof:
                    with maybe_enable_compiled_autograd(self.args.compiled_autograd):
                        warmup(optimized_model_iter_fn, model, example_inputs, "dynamo")

                events = list(
                    filter(
                        lambda event: "TorchDynamo Cache Lookup" in event.key,
                        prof.key_averages(),
                    )
                )
                dynamo_cache_lookup_latency = events[0].self_cpu_time_total

            if self.args.profile_dynamo_cache_lookup:
                with torch.profiler.profile(
                    activities=[torch.profiler.ProfilerActivity.CPU]
                ) as prof:
                    with maybe_enable_compiled_autograd(self.args.compiled_autograd):
                        warmup(optimized_model_iter_fn, model, example_inputs, "dynamo")

                events = list(
                    filter(
                        lambda event: "TorchDynamo Cache Lookup" in event.key,
                        prof.key_averages(),
                    )
                )
                dynamo_cache_lookup_latency = events[0].self_cpu_time_total

            compilation_time = dynamo_latency - eager_latency + aot_compilation_time
            compression_ratio = (
                eager_peak_mem / dynamo_peak_mem if dynamo_peak_mem else 0.0
            )
            if self.args.print_memory:
                print(
                    f"memory: eager: {eager_peak_mem:.2f} GB, "
                    f"dynamo: {dynamo_peak_mem:.2f} GB, "
                    f"ratio: {compression_ratio:.2f}"
                )

            if self.args.print_compilation_time:
                print(f"Compilation time: {compilation_time:.2f}")

            if experiment.func is speedup_experiment:
                experiment_kwargs["compilation_latency"] = compilation_time
                experiment_kwargs["compression_ratio"] = compression_ratio
                experiment_kwargs["eager_peak_mem"] = eager_peak_mem
                experiment_kwargs["dynamo_peak_mem"] = dynamo_peak_mem
                experiment_kwargs["dynamo_stats"] = dynamo_stats
                if self.args.profile_dynamo_cache_lookup:
                    experiment_kwargs[
                        "cache_lookup_latency"
                    ] = dynamo_cache_lookup_latency

            if experiment.func is coverage_experiment:
                ok, total = Stats.reset_counters()
                results = []
                # run with torch._dynamo few times to populate the cache
                for _ in range(3):
                    optimized_model_iter_fn(model, example_inputs)
                _, frames_second_pass = Stats.reset_counters()  # should be 0
                if frames_second_pass > 0:
                    optimized_model_iter_fn(model, example_inputs)
                    _, frames_third_pass = Stats.reset_counters()  # should be 0
                else:
                    frames_third_pass = 0

                results.append(
                    f"{ok:3}/{total:3} +{frames_third_pass} frames {compilation_time:3.0f}s"
                )

            if experiment.func is speedup_experiment_onnx:
                experiment = functools.partial(
                    experiment, optimized_model_iter_fn.context.onnx_model
                )

            if not hasattr(model, name):
                model.name = name
            results.append(experiment(model, example_inputs, **experiment_kwargs))
            return " ".join(map(str, results))

    def minify_model(
        self,
        name,
        model,
        example_inputs,
        optimize_ctx,
        experiment,
        tag,
    ):
        logging.info("Minifying %s...", name)
        os.environ["TORCH_COMPILE_DEBUG"] = "1"
        os.environ["TORCHDYNAMO_REPRO_AFTER"] = "dynamo"
        os.environ["TORCHDYNAMO_REPRO_LEVEL"] = "4"

        self.check_accuracy(name, model, example_inputs, optimize_ctx, experiment, tag)

        if self.args.output_directory:
            repro_dir = self.args.output_directory
        else:
            repro_dir = torch._dynamo.config.base_dir

        try:
            shutil.move("repro.py", f"{repro_dir}/{name}_repro.py")
        except OSError as e:
            logging.error("Could not find repro script for model %s", name)
        else:
            logging.info(
                "Repro script for model %s with minified graph saved to %s",
                name,
                repro_dir,
            )

    def maybe_preserve_compile_debug(self, name, status):
        if (
            name in CI_PRESERVE_COMPILE_DEBUG
            and status in CI_PRESERVE_COMPILE_DEBUG[name]
        ):
            src_dir = torch._dynamo.utils.get_debug_dir()
            if os.path.isdir(src_dir):
                dbg_dir = os.path.join(
                    os.getcwd(), "test", "debug", "torch_compile_debug"
                )
                dst_dir = os.path.join(dbg_dir, os.path.basename(src_dir))
                try:
                    os.makedirs(dbg_dir, exist_ok=True)
                    os.rename(src_dir, dst_dir)
                    log.warning("Moved %s to %s", src_dir, dst_dir)
                except OSError:
                    log.exception("Failed to preserve %s", src_dir)

    def run_one_model(
        self,
        name,
        model,
        example_inputs,
        optimize_ctx,
        experiment,
        explain=False,
        tag=None,
    ):
        mode = "train" if self.args.training else "eval"
        msg = f"{current_device:4} {mode:5} {current_name:34} "
        if tag:
            msg += f" {tag:26}"
        print(msg, flush=True)

        start_stats = get_dynamo_stats()

        if self.args.accuracy:
            status = self.check_accuracy(
                name, model, example_inputs, optimize_ctx, experiment, tag
            )
            print(status)
            if status == "fail_accuracy" and self.args.minify:
                self.minify_model(
                    name, model, example_inputs, optimize_ctx, experiment, tag
                )
        elif self.args.tolerance:
            status = self.check_tolerance(name, model, example_inputs, optimize_ctx)
            print(status)
        elif self.args.performance:
            status = self.run_performance_test(
                name, model, example_inputs, optimize_ctx, experiment, tag
            )
            print(status)
        torch.cuda.empty_cache()

        self.maybe_preserve_compile_debug(name, status)

        if self.args.timing:
            from torch._dynamo.utils import op_count, print_time_report
            from torch.utils._stats import simple_call_counter

            print_time_report()
            stats = "STATS: "
            stats = stats + " | ".join(
                itertools.chain(
                    [f"call_* op count: {op_count}"],
                    (f"{key}:{value}" for key, value in simple_call_counter.items()),
                )
            )
            print(stats)
        stats = get_dynamo_stats()
        stats.subtract(start_stats)

        if explain:
            print(
                f"Dynamo produced {stats['unique_graphs']} graphs "
                f"covering {stats['calls_captured']} ops with "
                f"{stats['graph_breaks']} graph breaks ({stats['unique_graph_breaks']} unique)"
            )

        if explain or self.args.log_graph_breaks or self.args.print_graph_breaks:
            filename = f"{output_filename.rstrip('.csv')}_graph_breaks.csv"

            def add_double_quotes(x):
                # Delimiter because reason could have comma
                return f'"{x}"'

            for graph_break in graph_break_reasons:
                reason = add_double_quotes(graph_break.reason)
                user_stack = add_double_quotes(
                    ", ".join([str(x) for x in graph_break.user_stack])
                )
                output_csv(
                    filename,
                    ["model", "reason", "user_stack"],
                    [current_name, reason, user_stack],
                )

        if self.args.stats:
            Stats.print_summary()


def help(fn):
    return fn.__doc__


diff_branch_default = "DIFF-BRANCH-DEFAULT"


def should_diff_branch(args):
    return args.diff_branch != diff_branch_default


def parse_args(args=None):
    parser = argparse.ArgumentParser()
    parser.add_argument(
        "--filter", "-k", action="append", help="filter benchmarks with regexp"
    )
    parser.add_argument(
        "--exclude", "-x", action="append", help="filter benchmarks with regexp"
    )
    parser.add_argument(
        "--exclude-exact", action="append", help="filter benchmarks with exact match"
    )
    parser.add_argument(
        "--total-partitions",
        type=int,
        default=1,
        choices=range(1, 10),
        help="Total number of partitions we want to divide the benchmark suite into",
    )
    parser.add_argument(
        "--partition-id",
        type=int,
        default=0,
        help="ID of the benchmark suite partition to be run. Used to divide CI tasks",
    )
    parser.add_argument(
        "--devices", "--device", "-d", action="append", help="cpu or cuda"
    )
    parser.add_argument("--device-index", help="CUDA device index")
    parser.add_argument(
        "--repeat", "-n", type=int, default=30, help="number of timing runs"
    )
    iterations_per_run_help = """
        Run this may iterations for each time measurement. This is mainly used for
        XLA training. We want to run multiple iterations per measurement so the
        tracing and computation for different iteartions can overlap with each
        other. This makes sure we have an accurate xla baseline.
    """
    parser.add_argument(
        "--iterations-per-run", type=int, default=1, help=iterations_per_run_help
    )
    parser.add_argument(
        "--randomize-input",
        action="store_true",
        help="Whether to randomize the input values. Dimensions will be kept the same.",
    )
    parser.add_argument(
        "--threads",
        "-t",
        type=int,
        help="number of threads to use for eager and inductor",
    )
    parser.add_argument(
        "--nopython", action="store_true", help="Turn graph breaks into errors"
    )
    parser.add_argument(
        "--no-skip",
        action="store_true",
        help="run models that are in the global SKIP list",
    )
    parser.add_argument(
        "--prims-nvfuser", action="store_true", help="user prims + nvfuser backend"
    )
    parser.add_argument(
        "--dump-raw-metrics",
        action="store_true",
        help="dump raw timing metrics from speedup experiment",
    )
    parser.add_argument(
        "--log-operator-inputs",
        action="store_true",
        default=False,
    )
    parser.add_argument(
        "--channels-last",
        action="store_true",
        default=False,
        help="use channels last format",
    )
    parser.add_argument(
        "--batch-size", "--batch_size", type=int, help="batch size for benchmarking"
    )
    parser.add_argument(
        "--iterations", type=int, default=2, help="how many iterations to run"
    )
    parser.add_argument(
        "--batch-size-file", type=str, help="String to load batch size from"
    )
    parser.add_argument("--cosine", action="store_true", help="use cosine similarity")
    parser.add_argument(
        "--freezing", action="store_true", help="turn on freezing", default=False
    )
    parser.add_argument(
        "--ci", action="store_true", help="Flag to tell that its a CI run"
    )
    parser.add_argument(
        "--dashboard", action="store_true", help="Flag to tell that its a Dashboard run"
    )
    parser.add_argument(
        "--skip-fp64-check", action="store_true", help="skip accuracy check using fp64"
    )
    parser.add_argument(
        "--fast", "-f", action="store_true", help="skip slow benchmarks"
    )
    parser.add_argument(
        "--only",
        help="""Run just one model from torchbench. Or
        specify the path and class name of the model in format like:
        --only=path:<MODEL_FILE_PATH>,class:<CLASS_NAME>

        Due to the fact that dynamo changes current working directory,
        the path should be an absolute path.

        The class should have a method get_example_inputs to return the inputs
        for the model. An example looks like
        ```
        class LinearModel(nn.Module):
            def __init__(self):
                super().__init__()
                self.linear = nn.Linear(10, 10)

            def forward(self, x):
                return self.linear(x)

            def get_example_inputs(self):
                return (torch.randn(2, 10),)
        ```
    """,
    )
    parser.add_argument(
        "--multiprocess",
        action="store_true",
        help="Create n processes based on the number of devices (distributed use case).",
    )
    parser.add_argument(
        "--ddp",
        action="store_true",
        help="Wraps model in DDP before running it, and uses dynamo DDPOptmizer (graph breaks) by default.",
    )
    parser.add_argument(
        "--fsdp",
        action="store_true",
        help="""Wraps model in FSDP before running it. Disables cudagraphs by default.
        Doesn't recursively wrap, mainly useful for checking dynamo UnspecNNModule compatibility
    """,
    )
    parser.add_argument(
        "--optimize-ddp-mode",
        type=str,
        default="ddp_optimizer",
        help="Specify the DDP optimization mode -- the value of torch._dynamo.config.optimize_ddp.",
    )
    parser.add_argument(
        "--distributed-master-port",
        default="6789",
        help="Port to bind for for torch.distributed.  Use the default unless it's conflicting with another user",
    )
    parser.add_argument(
        "--dynamic-shapes",
        action="store_true",
        help="Runs a dynamic shapes version of the benchmark, if available.",
    )
    parser.add_argument(
        "--dynamic-batch-only",
        action="store_true",
        help="Only assume batch dimension is dynamic.  Implies --dynamic-shapes",
    )
    parser.add_argument(
        "--specialize-int", action="store_true", help="Run with specialize_int=True."
    )
    parser.add_argument(
        "--use-eval-mode",
        action="store_true",
        help="sets model.eval() to reduce randomness",
    )
    parser.add_argument(
        "--skip-accuracy-check",
        action="store_true",
        help="keeps running even when accuracy fails",
    )
    parser.add_argument(
        "--generate-aot-autograd-stats",
        action="store_true",
        help="Generates AOT Autograd stats like how mnay graphs are sent to AOT",
    )
    parser.add_argument(
        "--inductor-settings",
        action="store_true",
        help="Use same settings as --inductor for baseline comparisons",
    )
    parser.add_argument(
        "--suppress-errors",
        action="store_true",
        help="Suppress errors instead of raising them",
    )
    parser.add_argument(
        "--output",
        help="Overrides the output filename",
    )
    parser.add_argument(
        "--output-directory",
        help="Overrides the directory to place output files.",
    )
    parser.add_argument(
        "--baseline",
        help="Compare with a prior --output",
    )
    parser.add_argument(
        "--part",
        default=None,
        help="Specify the part of the model to run.",
    )
    parser.add_argument(
        "--export-profiler-trace",
        action="store_true",
        help="exports trace of kineto profiler",
    )
    parser.add_argument(
        "--profiler-trace-name",
        "--profiler_trace_name",
        help="Overwrites exported trace name",
    )
    parser.add_argument(
        "--diff-branch",
        default=diff_branch_default,
        help="delta current branch against given branch.",
    )
    parser.add_argument(
        "--tag", default=None, help="Specify a tag to be included in csv files."
    )
    parser.add_argument(
        "--explain",
        action="store_true",
        help="print some graph/op statistics during the run, similar to .explain()",
    )
    parser.add_argument(
        "--stats",
        action="store_true",
        help="print graph counter stats",
    )
    parser.add_argument(
        "--use-warm-peak-memory",
        "--use_warm_peak_memory",
        action="store_true",
        help="Measure peak memory using a warm run to reduce autotuning noise",
    )
    parser.add_argument(
        "--print-memory",
        action="store_true",
        help="print extra memory statistics",
    )
    parser.add_argument(
        "--print-compilation-time",
        action="store_true",
        help="print compilation latency",
    )
    parser.add_argument(
        "--print-dataframe-summary",
        action="store_true",
        help="print dataframe result used for calculating accuracy",
    )
    parser.add_argument(
        "--cold-start-latency",
        "--cold_start_latency",
        action="store_true",
        help="Use a fresh triton cachedir when running each model, to force cold-start compile.",
    )
    parser.add_argument(
        "--disable-cudagraphs",
        action="store_true",
        help="Disables cudagraphs for Inductor",
    )
    parser.add_argument(
        "--disable-split-reductions",
        action="store_true",
        help="Disables split reductions for Inductor",
    )
    parser.add_argument(
        "--disable-persistent-reductions",
        action="store_true",
        help="Disables split reductions for Inductor",
    )
    parser.add_argument(
        "--disable-divisible-by-16",
        action="store_true",
        help="Disables divisible by 16 hint to Triton for Inductor",
    )
    parser.add_argument(
        "--inductor-compile-mode",
        default=None,
        help="torch.compile mode argument for inductor runs.",
    )
    parser.add_argument(
        "--print-graph-breaks",
        action="store_true",
        help="Show a warning whenever graph break",
    )
    parser.add_argument(
        "--log-graph-breaks",
        action="store_true",
        help="log graph breaks in a file",
    )
    parser.add_argument(
        "--trace-on-xla",
        action="store_true",
        help="Whether to trace the model on XLA or on eager device",
    )
    parser.add_argument(
        "--xla-tolerance",
        type=float,
        default=1e-2,
        help="XLA needs a loose tolerance to pass the correctness check",
    )
    parser.add_argument(
        "--collect-outputs",
        action="store_true",
        help="""Whether to collect outputs for training. Set this to true if we
        want to verify the numerical correctness of graidents. But that may
        cause time measurement not accurate""",
    )
    parser.add_argument(
        "--enable-activation-checkpointing",
        action="store_true",
        help="Enables activation checkpointing for HF models",
    )
    parser.add_argument("--timing", action="store_true", help="Emits phase timing")

    parser.add_argument(
        "--progress",
        action="store_true",
        help="Print n/k models message between each model run.",
    )

    parser.add_argument(
        "--timeout",
        type=int,
        default=2000,
        help="timeout (second) for benchmarking.",
    )

    parser.add_argument(
        "--per_process_memory_fraction",
        type=float,
        default=1,
        help="Set per-process GPU memory fraction (limit) for reducing usable size and reproducing OOMs",
    )

    parser.add_argument(
        "--no-translation-validation",
        action="store_true",
        help="Disable translation validation for accuracy builds.",
    )

    parser.add_argument(
        "--minify",
        action="store_true",
        help="Enable minification when failure is below tolerance. Save repro script for each model.",
    )

    parser.add_argument(
        "--compiled-autograd",
        action="store_true",
        help="Enables compiled autograd on compiled benchmark",
    )

    parser.add_argument(
        "--profile_dynamo_cache_lookup",
        "--profile-dynamo-cache-lookup",
        action="store_true",
        help="profiles TorchDynamo cache lookup",
    )

<<<<<<< HEAD
=======
    parser.add_argument(
        "--snapshot-memory",
        "--snapshot_memory",
        action="store_true",
        help="Enables Memory Snapshot tool for memory deep dives: https://pytorch.org/blog/understanding-gpu-memory-1/",
    )

>>>>>>> f34905f6
    group_fuser = parser.add_mutually_exclusive_group()
    # --nvfuser is now the default, keep the option to not break scripts
    group_fuser.add_argument("--nvfuser", action="store_true", help=argparse.SUPPRESS)
    group_fuser.add_argument("--nnc", action="store_true", help="enable NNC for GPUs")

    group_prec = parser.add_mutually_exclusive_group()
    group_prec.add_argument("--float16", action="store_true", help="cast model to fp16")
    group_prec.add_argument(
        "--bfloat16", action="store_true", help="cast model to bf16"
    )
    group_prec.add_argument("--float32", action="store_true", help="cast model to fp32")
    group_prec.add_argument(
        "--amp", action="store_true", help="use automatic mixed precision"
    )
    parser.add_argument(
        "--amp-dtype",
        choices=("bfloat16", "float16"),
        help="the data type used with automatic mixed precision",
    )
    group_printout = parser.add_mutually_exclusive_group()
    group_printout.add_argument(
        "--verbose", "-v", action="store_true", help="enable verbose debug printouts"
    )
    group_printout.add_argument(
        "--quiet", "-q", action="store_true", help="suppress debug printouts"
    )

    group = parser.add_mutually_exclusive_group()
    group.add_argument(
        "--coverage", action="store_true", help="(default) " + help(coverage_experiment)
    )
    group.add_argument(
        "--overhead", action="store_true", help=help(overhead_experiment)
    )
    group.add_argument(
        "--speedup-dynamo-ts",
        action="store_true",
        help="TorchDynamo frontend with torchscript backend",
    )
    group.add_argument(
        "--speedup-fx2trt", action="store_true", help=help(speedup_experiment_fx2trt)
    )
    group.add_argument(
        "--speedup-fx2trt-fp16",
        action="store_true",
        help=help(speedup_experiment_fx2trt),
    )
    group.add_argument(
        "--print-fx",
        action="store_true",
        help="Print fx traces captured from model",
    )
    group.add_argument(
        "--print-aten-ops",
        action="store_true",
        help="Print traces of aten ops captured by AOT autograd",
    )
    group.add_argument(
        "--inductor",
        action="store_true",
        help="Measure speedup with TorchInductor",
    )
    group.add_argument(
        "--export",
        action="store_true",
        help="Measure pass rate with export",
    )
    group.add_argument(
        "--export-aot-inductor",
        action="store_true",
        help="Measure pass rate with Export+AOTInductor",
    )
    group.add_argument(
        "--xla", action="store_true", help="Compare TorchXLA to eager PyTorch"
    )
    group.add_argument(
        "--torchscript-onnx",
        "--torchscript_onnx",
        action="store_true",
        help="Measure speedup with TorchScript ONNX, i.e. `torch.onnx.export`",
    )
    group.add_argument(
        "--dynamo-onnx",
        "--dynamo_onnx",
        action="store_true",
        help="Measure speedup with Dynamo ONNX, i.e. `torch.onnx.dynamo_export`",
    )
    group.add_argument(
        "--dynamo-onnx-aot-inline",
        "--dynamo_onnx_aot_inline",
        action="store_true",
        help="Measure speedup with Dynamo ONNX AOT Inline, i.e. `torch.onnx.dynamo_export`",
    )
    group.add_argument(
        "--backend",
        choices=torch._dynamo.list_backends(exclude_tags=None),
        help="measure speedup with a given backend",
    )
    group.add_argument("--nothing", action="store_true", help=help(null_experiment))
    group.add_argument(
        "--log-conv-args",
        action="store_true",
        help="Dump convolution input/weight/bias's shape/stride/dtype and other options to json",
    )
    group.add_argument(
        "--recompile-profiler",
        "--recompile_profiler",
        action="store_true",
        help="Run the dynamo recompilation profiler on each model.",
    )
    group.add_argument(
        "--find-batch-sizes",
        action="store_true",
        help="finds the largest batch size that could fit on GPUs",
    )

    mode_group = parser.add_mutually_exclusive_group(required=True)
    mode_group.add_argument(
        "--accuracy",
        action="store_true",
        help="Checks accuracy with small batch size and eval mode",
    )
    mode_group.add_argument(
        "--performance", action="store_true", help="Measures performance speedup"
    )
    mode_group.add_argument(
        "--tolerance",
        action="store_true",
        help="extracts the tolerance for each model with small batch size and eval mode",
    )
    run_mode_group = parser.add_mutually_exclusive_group(required=True)
    run_mode_group.add_argument(
        "--training",
        action="store_true",
        help="Performs training",
    )
    run_mode_group.add_argument(
        "--inference", action="store_true", help="Performs inference"
    )
    return parser.parse_args(args)


def process_entry(rank, runner, original_dir, args):
    args.rank = rank
    with maybe_init_distributed(
        args.init_distributed,
        rank=rank,
        world_size=args.world_size,
        port=args.distributed_master_port,
    ):
        return maybe_fresh_cache(
            run, (args.cold_start_latency and args.only) or args.ci
        )(runner, args, original_dir)


def main(runner, original_dir=None, args=None):
    if original_dir:
        os.chdir(original_dir)
    args = parse_args() if not args else parse_args(args)
    if args.baseline:
        args.baseline = os.path.abspath(args.baseline)

    if should_diff_branch(args):
        import git

        # We do this here so we error out earlier if there's an issue
        repo = git.Repo()
        if repo.is_dirty():
            raise RuntimeError(
                "--diff-branch called on dirty branch. Commit, stash, or reset."
            )
        main_branch = repo.active_branch.name
        if main_branch == args.diff_branch:
            raise RuntimeError(
                f"--diff-branch: current branch is same as {args.diff_branch} branch, what are you diffing?"
            )

    args.init_distributed = args.only and args.multiprocess
    if args.init_distributed:
        # NB: Do NOT query device count before CUDA initialization; we're
        # going to overwrite CUDA_VISIBLE_DEVICES and this will result in
        # https://github.com/pytorch/pytorch/issues/107300
        device_count = torch.cuda.device_count()
        if device_count <= 1:
            log.warning(
                "The use multiprocess flag is set but there are <= 1 devices available."
            )
        # multiprocess path
        args.world_size = device_count
        mp.spawn(process_entry, args=(runner, original_dir, args), nprocs=device_count)
    else:
        # single process path just uses the main process
        args.world_size = 1
        process_entry(0, runner, original_dir, args)


def write_csv_when_exception(args, name: str, status: str, device=None):
    print(status)
    placeholder_batch_size = 0
    devices = [device] if device is not None else args.devices
    if args.accuracy:
        headers = ["dev", "name", "batch_size", "accuracy"]
        rows = [[device, name, placeholder_batch_size, status] for device in devices]
    elif args.performance:
        headers = ["dev", "name", "batch_size", "speedup", "abs_latency"]
        rows = [[device, name, placeholder_batch_size, 0.0, 0.0] for device in devices]
    else:
        headers = []
        rows = [[device, name, placeholder_batch_size, 0.0] for device in devices]

    for row in rows:
        output_csv(output_filename, headers, row)


def run(runner, args, original_dir=None):
    # Pass the parsed args object to benchmark runner object
    runner.args = args

    args.filter = args.filter or [r"."]
    args.exclude = args.exclude or [r"^$"]
    args.exclude_exact = args.exclude_exact or []

    if args.inductor:
        assert args.backend is None
        args.backend = "inductor"
    if args.dynamic_batch_only:
        args.dynamic_shapes = True
        torch._dynamo.config.assume_static_by_default = True
    if args.dynamic_shapes:
        if not args.dynamic_batch_only:
            torch._dynamo.config.assume_static_by_default = False
    if args.specialize_int:
        torch._dynamo.config.specialize_int = True
    if args.ci:
        if args.accuracy:
            # Run fewer iterations when checking accuracy
            args.repeat = 2

            # Set translation validation on by default on CI accuracy runs.
            torch.fx.experimental._config.translation_validation = True

        ci = functools.partial(
            CI, args.backend, training=args.training, dynamic=args.dynamic_shapes
        )
    if args.ddp:
        assert args.training, "DDP benchmark requires --training mode"
        torch._dynamo.config.optimize_ddp = args.optimize_ddp_mode
        if args.only == "dlrm":
            log.error(
                "DLRM+DDP is unsupported as it requires sharding the embedding layer separately from DDP"
            )
            return sys.exit(-1)
    if args.accuracy:
        # Use small batch size. We use >1 batch size to ensure we test
        # batch_norm type of operators that work on batch dims.
        # TODO - Go through the failures for batch size = 2
        if args.batch_size is None:
            if runner.suite_name == "huggingface":
                args.batch_size = 1
            elif runner.suite_name == "torchbench":
                args.batch_size = 4
            else:
                # Larger batch size of TIMM models to have stable batch_norm
                assert runner.suite_name == "timm_models"
                args.batch_size = 8

        # Remove sources of randomness
        if runner.suite_name not in ("timm_models", "huggingface"):
            # TODO - Using train mode for timm_models and HF models. Move to train mode for Torchbench as well.
            args.use_eval_mode = True
        inductor_config.fallback_random = True
        if args.only is not None and args.only not in {
            "alexnet",
            "Background_Matting",
            "pytorch_CycleGAN_and_pix2pix",
            "pytorch_unet",
            "Super_SloMo",
            "vgg16",
            # https://github.com/pytorch/pytorch/issues/96724
            "Wav2Vec2ForCTC",
            "Wav2Vec2ForPreTraining",
            "sam",
            "sam_fast",
            "resnet50_quantized_qat",
            "mobilenet_v2_quantized_qat",
        }:
            # some of the models do not support use_deterministic_algorithms
            torch.use_deterministic_algorithms(True)
        os.environ["CUBLAS_WORKSPACE_CONFIG"] = ":4096:8"
        torch.backends.cudnn.deterministic = True
        torch.backends.cudnn.allow_tf32 = False
        torch.backends.cudnn.benchmark = False
        torch.backends.cuda.matmul.allow_tf32 = False

        # Remove randomeness when torch manual seed is called
        patch_torch_manual_seed()

        # Some models e.g. yolov3 assert batch size on n_gpus
        if "CUDA_VISIBLE_DEVICES" not in os.environ and not args.multiprocess:
            args.device_index = "0"

        # Stricter check to disable fallbacks
        args.suppress_errors = False

    if args.device_index is not None:
        if args.multiprocess:
            print("Cannot specify both --device_index and --multiprocess")
            return sys.exit(-1)
        os.environ["CUDA_VISIBLE_DEVICES"] = args.device_index

    elif args.performance:
        # Ensure that we test on real scenarios
        args.use_eval_mode = False

    if args.partition_id > args.total_partitions or args.partition_id < 0:
        print("Invalid partition id")
        return sys.exit(-1)

    if not args.devices:
        if torch.cuda.is_available():
            args.devices = ["cuda"]
        else:
            log.warning("torch.cuda.is_available() == False, using CPU")
            args.devices = ["cpu"]

    if args.devices != ["cpu"] and torch.cuda.is_available():
        global synchronize
        synchronize = torch.cuda.synchronize

    if (
        args.devices == ["cuda"]
        and torch.cuda.get_device_properties(0).total_memory < 25 * 2**30
    ):
        # OOM errors on an RTX 3090 with 24gb RAM
        runner.skip_models.update(
            {
                # torchbench
                "hf_Longformer",
                "timm_nfnet",
                "timm_efficientdet",
            }
        )
        if args.training:
            runner.skip_models.add("hf_T5")

    if args.nnc:
        torch._C._jit_override_can_fuse_on_cpu(True)
        torch._C._jit_override_can_fuse_on_gpu(True)
        torch._C._jit_set_texpr_fuser_enabled(True)
        torch._C._jit_set_nvfuser_enabled(False)

    if args.threads:
        torch.set_num_threads(args.threads)

    if args.verbose:
        torch._logging.set_logs(dynamo=logging.DEBUG)

    if args.print_graph_breaks:
        torch._logging.set_logs(graph_breaks=True)

    if args.quiet:
        torch._logging.set_logs(dynamo=logging.ERROR)

    torch._dynamo.config.suppress_errors = args.suppress_errors

    if args.training:
        runner.model_iter_fn = runner.forward_and_backward_pass
        runner.skip_models.update(runner.skip_not_suitable_for_training_models)
    else:
        runner.model_iter_fn = runner.forward_pass

    if args.fast:
        runner.skip_models.update(runner.slow_models)

    if args.devices == ["cpu"]:
        runner.skip_models.update(runner.very_slow_models)
        runner.skip_models.update(runner.skip_models_for_cpu)
    elif args.devices == ["cuda"]:
        runner.skip_models.update(runner.skip_models_for_cuda)

    if not args.multiprocess:
        runner.skip_models.update(runner.skip_multiprocess_models)

    if args.freezing:
        runner.skip_models.update(runner.skip_models_for_freezing)

    if args.no_skip:
        runner.skip_models.clear()

    experiment = null_experiment
    global current_name, current_device, current_batch_size, output_filename, optimize_ctx, current_onnx_compiler
    optimize_ctx = contextlib.nullcontext()

    if args.overhead:
        optimize_ctx = torch._dynamo.optimize(dummy_fx_compile, nopython=args.nopython)
        experiment = speedup_experiment
        output_filename = "overheads.csv"
    elif args.inductor:
        inductor_config.debug = args.verbose
        if args.threads:
            inductor_config.cpp.threads = args.threads

        optimize_ctx = functools.partial(
            torch.compile,
            backend="inductor",
            fullgraph=args.nopython,
            mode=args.inductor_compile_mode,
        )
        experiment = speedup_experiment
        output_filename = "inductor.csv"
    elif args.export:
        optimize_ctx = export
        experiment = speedup_experiment
        output_filename = "export.csv"
    elif args.xla:
        (dev,) = args.devices
        os.environ["PJRT_DEVICE"] = {"cuda": "GPU", "cpu": "CPU"}[dev]
        torch._dynamo.mark_dynamic = MagicMock()
        experiment = xla
        output_filename = "xla.csv"
    elif args.torchscript_onnx:
        optimize_ctx = functools.partial(
            optimize_onnx_ctx,
            args.output_directory or ".",
            OnnxModelFromTorchScript,
            copy_before_export=args.performance,  # Accuarcy bench already did deepcopy
        )
        experiment = speedup_experiment_onnx
        output_filename = "torchscript_onnx.csv"
        current_onnx_compiler = "torchscript"
    elif args.dynamo_onnx:
        optimize_ctx = functools.partial(
            optimize_onnx_ctx,
            args.output_directory or ".",
            OnnxModelFromDynamo,
            dynamic_shapes=args.dynamic_shapes,
            copy_before_export=args.performance,
        )
        experiment = speedup_experiment_onnx
        output_filename = "dynamo_onnx.csv"
        current_onnx_compiler = "dynamo"
    elif args.dynamo_onnx_aot_inline:
        optimize_ctx = functools.partial(
            optimize_onnx_ctx,
            args.output_directory or ".",
            OnnxModelFromDynamoAotInline,
            dynamic_shapes=args.dynamic_shapes,
            copy_before_export=args.performance,
        )
        experiment = speedup_experiment_onnx
        output_filename = "dynamo_onnx_aot_inline.csv"
        current_onnx_compiler = "dynamo"
    elif args.speedup_dynamo_ts:
        optimize_ctx = torch._dynamo.optimize("ts", nopython=args.nopython)
        experiment = speedup_experiment
        output_filename = "speedup_dynamo_ts.csv"
    elif args.prims_nvfuser:
        optimize_ctx = torch._dynamo.optimize("prims_nvfuser", nopython=args.nopython)
        experiment = speedup_experiment
        backend_str = "prims_nvfuser"
        output_filename = f"accuracy_aot_{backend_str}.csv"
    elif args.print_fx:
        optimize_ctx = torch._dynamo.optimize(
            print_fx,
            nopython=args.nopython,
        )
    elif args.print_aten_ops:
        optimize_ctx = torch._dynamo.optimize(
            print_aten_ops,
            nopython=args.nopython,
        )
    elif args.nothing:
        optimize_ctx = nothing
        experiment = speedup_experiment
        output_filename = "nothing.csv"
    elif args.backend or args.export_aot_inductor:
        if args.export_aot_inductor:
            assert not args.training, "AOTInductor only supports inference"
            optimize_ctx = functools.partial(
                export_aot_inductor, device=args.devices[0]
            )

            # AOTInductor doesn't support control flow yet
            runner.skip_models.update(runner.skip_models_due_to_control_flow)
        else:
            optimize_ctx = torch._dynamo.optimize(args.backend, nopython=args.nopython)
        experiment = speedup_experiment
        if args.accuracy:
            output_filename = f"accuracy_{args.backend}.csv"
        elif args.tolerance:
            output_filename = f"tolerance_{args.backend}.csv"
        else:
            output_filename = f"speedup_{args.backend}.csv"
    elif args.recompile_profiler:
        output_filename = "recompile_profiler_log.csv"
        experiment = recompile_profiler_experiment
    else:
        optimize_ctx = torch._dynamo.optimize(
            fx_insert_profiling, nopython=args.nopython
        )
        experiment = coverage_experiment
        output_filename = "coverage.csv"

    if args.inductor or args.backend == "inductor" or args.export_aot_inductor:
        inductor_config.triton.cudagraphs = not args.disable_cudagraphs
        inductor_config.triton.persistent_reductions = (
            not args.disable_persistent_reductions
        )
        inductor_config.split_reductions = not args.disable_split_reductions
        inductor_config.triton.divisible_by_16 = not args.disable_divisible_by_16
        if args.inference:
            inductor_config.freezing = args.freezing

    runner.setup_amp()

    if args.output:
        output_filename = args.output

    if output_filename:
        if args.output_directory:
            output_filename = os.path.join(args.output_directory, output_filename)
        else:
            output_filename = os.path.join(
                torch._dynamo.config.base_dir, output_filename
            )

    if args.find_batch_sizes and args.only:
        for device in args.devices:
            batch_size = runner.batch_size_finder(device, args.only)
            print(args.only, batch_size)
            output_csv(output_filename, [], [args.only, batch_size])
        return

    if args.export_profiler_trace:
        if args.profiler_trace_name is None:
            if args.backend:
                args.profiler_trace_name = args.backend
            elif args.inductor:
                args.profiler_trace_name = "inductor"
            else:
                args.profiler_trace_name = "profile"
        else:
            args.profiler_trace_name = args.profiler_trace_name

    if args.no_translation_validation:
        # Overwrite 'translation_validation' config, if specified.
        torch.fx.experimental._config.translation_validation = False

    experiment = functools.partial(experiment, args, runner.model_iter_fn)

    if args.only and should_diff_branch(args):
        import git

        repo = git.Repo()
        main_branch = repo.active_branch.name
        try:
            # Adding diff-branch again to the args will override previous value
            call_args = (
                [sys.executable] + sys.argv + [f"--diff-branch={diff_branch_default}"]
            )
            # Run for main branch
            subprocess.check_call(call_args + [f"--tag={main_branch}"])
            # Run for comparison branch
            repo.git.checkout(args.diff_branch)
            subprocess.check_call(call_args + [f"--tag={args.diff_branch}"])
        finally:
            # Go back to main branch
            repo.git.checkout(main_branch)
    elif args.only:
        model_name = args.only
        for device in args.devices:
            batch_size = args.batch_size
            if args.batch_size_file:
                batch_size = read_batch_size_from_file(
                    args, args.batch_size_file, model_name
                )
            if model_specified_by_path(args.only):
                model, example_inputs = load_model_from_path(args.only)
                name = model.__class__.__name__
                model = model.to(device=device)
                example_inputs = tree_map_only(
                    torch.Tensor, lambda x: x.to(device=device), example_inputs
                )
            else:
                name = model_name
                try:
                    with tqdm(desc="loading model"):
                        extra_args = []
                        if hasattr(args, "rank") and hasattr(args, "world_size"):
                            extra_args += [
                                "--rank",
                                str(args.rank),
                                "--world_size",
                                str(args.world_size),
                            ]

                        if args.part:
                            (
                                device,
                                name,
                                model,
                                example_inputs,
                                batch_size,
                            ) = runner.load_model(
                                device,
                                model_name,
                                batch_size=batch_size,
                                part=args.part,
                                extra_args=extra_args,
                            )
                        else:
                            if args.fsdp:
                                # Always load model on cpu for fsdp
                                # When initializing FSDP, we will use the cuda device if args.cuda is set
                                (
                                    _,
                                    name,
                                    model,
                                    example_inputs,
                                    batch_size,
                                ) = runner.load_model(
                                    "cpu",
                                    model_name,
                                    batch_size=batch_size,
                                    extra_args=extra_args,
                                )
                            else:
                                (
                                    device,
                                    name,
                                    model,
                                    example_inputs,
                                    batch_size,
                                ) = runner.load_model(
                                    device,
                                    model_name,
                                    batch_size=batch_size,
                                    extra_args=extra_args,
                                )
                except Exception as e:
                    import traceback

                    mode = "train" if args.training else "eval"
                    print(f"{device:4} {mode:5} {name:34} ")
                    print(traceback.format_exc())
                    status = (
                        "model_fail_to_load"
                        if isinstance(e, NotImplementedError)
                        else "eager_fail_to_run"
                    )
                    write_csv_when_exception(args, name, status, device)
                    continue  # bad benchmark implementation

            if args.trace_on_xla:
                xla_dev = xm.xla_device()
                model = model.to(device=xla_dev)
                example_inputs = tree_map_only(
                    torch.Tensor, lambda x: x.to(device=xla_dev), example_inputs
                )

            current_name = name
            current_device = device
            current_batch_size = batch_size
            set_model_name(name)

            # Look for stuff that looks like batch size, and mark it dynamic.
            # Better integration would integrate directly with benchmark suite
            # but cannot conveniently do this
            # NB: This must be done late enough so that we don't do more
            # conversions on the inputs
            # NB: Assumes only the first batch-y like dimension is the batch
            marked = False

            def detect_and_mark_batch(t):
                nonlocal marked
                for i, s in enumerate(t.size()):
                    if s == batch_size:
                        torch._dynamo.mark_dynamic(t, i)
                        marked = True
                        break

            if (
                args.dynamic_batch_only
                and batch_size > 1
                and model_name not in CI_SKIP_DYNAMIC_BATCH_ONLY
            ):
                tree_map_only(torch.Tensor, detect_and_mark_batch, example_inputs)
                assert marked, f"nothing in example_inputs had a dim with {batch_size}"

            if args.log_operator_inputs:
                log_operator_inputs(
                    model, example_inputs, runner.model_iter_fn, name, args
                )
                continue

            if args.per_process_memory_fraction != 1:
                torch.cuda.set_per_process_memory_fraction(
                    args.per_process_memory_fraction
                )
            if model_name in DO_NOT_CAST_INPUTS:
                model, _ = runner.cast_based_on_args(model, example_inputs)

            else:
                model, example_inputs = runner.cast_based_on_args(model, example_inputs)
            runner.setup_amp(current_device)
            runner.run_one_model(
                name,
                model,
                example_inputs,
                optimize_ctx,
                experiment,
                explain=args.explain,
                tag=args.tag,
            )
        if args.generate_aot_autograd_stats:
            stats_file = output_filename.split(".csv")[0] + "_stats.csv"
            output_csv(
                stats_file,
                ("dev", "name", "batch_size", "total_aot_graphs", "ok_aot_graphs"),
                [
                    current_device,
                    current_name,
                    current_batch_size,
                    *Stats.aot_summary(),
                ],
            )
    else:
        metrics.purge_old_log_files()
        if output_filename and os.path.exists(output_filename):
            os.unlink(output_filename)
        if original_dir:
            os.chdir(original_dir)
        model_names = list(runner.iter_model_names(args))
        nmodels = len(model_names)
        for i, name in enumerate(model_names):
            current_name = name
            if args.progress:
                print(f"Running model {i+1}/{nmodels}", flush=True)

            try:
                timeout = args.timeout
                if should_diff_branch(args):
                    timeout *= 2
                env = os.environ.copy()
                if args.ci and name in CI_PRESERVE_COMPILE_DEBUG:
                    env["TORCH_COMPILE_DEBUG"] = "1"
                subprocess.check_call(
                    [sys.executable] + sys.argv + [f"--only={name}"],
                    timeout=timeout,
                    env=env,
                )
            except subprocess.TimeoutExpired:
                write_csv_when_exception(args, name, "timeout")
            except subprocess.CalledProcessError as e:
                print("Run failed with return code: ", e.returncode, file=sys.stderr)
                print("Output: ", e.output, file=sys.stderr)
                print("Error: ", e.stderr, file=sys.stderr)
        print_summary(output_filename, print_dataframe=args.print_dataframe_summary)


def log_operator_inputs(model, example_inputs, model_iter_fn, name, args):
    mode = "training" if args.training else "eval"
    output = os.path.join(os.path.dirname(args.output), f"{name}_{mode}.txt")

    # TODO - add option for coalescing inputs over multiple runs
    if os.path.exists(output):
        print(f"Skipping {name}, {output} already exists")
        return

    print(f"Running {name}")
    try:
        from .microbenchmarks.operator_inp_utils import OperatorInputsMode
    except ImportError:
        from microbenchmarks.operator_inp_utils import OperatorInputsMode

    operator_mode = OperatorInputsMode()
    fake_tensor_mode = FakeTensorMode()

    with torch._subclasses.fake_tensor.FakeCopyMode(fake_tensor_mode):
        model_fake = copy.deepcopy(model)
        example_inputs_fake = copy.deepcopy(example_inputs)
    try:
        with fake_tensor_mode, operator_mode:
            model_iter_fn(model_fake, example_inputs_fake, collect_outputs=False)
    except Exception as e:
        print(f"{name} failed to run with fake tensors, trying real. Exception: {e}")
        operator_mode = OperatorInputsMode()
        try:
            with operator_mode:
                model_iter_fn(model, example_inputs, collect_outputs=False)
        except Exception as e2:
            print(f"{name} failed to run with real. Exception: {e2}")
            raise

    print(f"Writing output to {output}")
    operator_mode.log_to_file(output)


if __name__ == "__main__":
    raise RuntimeError(
        f"You shouldn't run {sys.argv[0]} directly, instead try timm_model.py, torchbench.py or huggingface.py"
    )<|MERGE_RESOLUTION|>--- conflicted
+++ resolved
@@ -2787,21 +2787,6 @@
                 )
                 dynamo_cache_lookup_latency = events[0].self_cpu_time_total
 
-            if self.args.profile_dynamo_cache_lookup:
-                with torch.profiler.profile(
-                    activities=[torch.profiler.ProfilerActivity.CPU]
-                ) as prof:
-                    with maybe_enable_compiled_autograd(self.args.compiled_autograd):
-                        warmup(optimized_model_iter_fn, model, example_inputs, "dynamo")
-
-                events = list(
-                    filter(
-                        lambda event: "TorchDynamo Cache Lookup" in event.key,
-                        prof.key_averages(),
-                    )
-                )
-                dynamo_cache_lookup_latency = events[0].self_cpu_time_total
-
             compilation_time = dynamo_latency - eager_latency + aot_compilation_time
             compression_ratio = (
                 eager_peak_mem / dynamo_peak_mem if dynamo_peak_mem else 0.0
@@ -3370,8 +3355,6 @@
         help="profiles TorchDynamo cache lookup",
     )
 
-<<<<<<< HEAD
-=======
     parser.add_argument(
         "--snapshot-memory",
         "--snapshot_memory",
@@ -3379,7 +3362,6 @@
         help="Enables Memory Snapshot tool for memory deep dives: https://pytorch.org/blog/understanding-gpu-memory-1/",
     )
 
->>>>>>> f34905f6
     group_fuser = parser.add_mutually_exclusive_group()
     # --nvfuser is now the default, keep the option to not break scripts
     group_fuser.add_argument("--nvfuser", action="store_true", help=argparse.SUPPRESS)
