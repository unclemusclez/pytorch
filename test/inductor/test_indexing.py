# Owner(s): ["module: inductor"]
import os
import unittest

import sympy

import torch

from torch._inductor.codegen.cpp import cexpr
from torch._inductor.codegen.triton import texpr
from torch._inductor.codegen.wrapper import pexpr
from torch._inductor.runtime.runtime_utils import do_bench_gpu

from torch._inductor.sizevars import SizeVarAllocator
from torch._inductor.test_case import TestCase as InductorTestCase
from torch._inductor.utils import run_and_get_triton_code
from torch.testing._internal.common_utils import (
    instantiate_parametrized_tests,
    parametrize,
)
<<<<<<< HEAD
from torch.testing._internal.inductor_utils import HAS_CPU, HAS_CUDA
from torch.utils._sympy.functions import (
    FloorDiv,
    ModularIndexing,
    RoundDecimal,
    RoundToInt,
)
=======
from torch.utils._sympy.functions import FloorDiv, ModularIndexing, Round, RoundDecimal
>>>>>>> 8ee710fc

DO_PERF_TEST = os.environ.get("DO_PERF_TEST") == "1"


class TestIndexingSimplification(InductorTestCase):
    def test_indexing_simplification(self):
        sizevars = SizeVarAllocator()
        i0 = sympy.Symbol("i0", integer=True)
        i1 = sympy.Symbol("i1", integer=True)
        i2 = sympy.Symbol("i2", integer=True)
        r3 = sympy.Symbol("r3", integer=True)

        var_ranges = {i0: 3136, i1: 64, i2: 32, r3: 3}
        expr = (
            128 * i2
            + ModularIndexing(i1, 1, 64)
            + 64 * ModularIndexing(i1 + 64 * r3, 64, 2)
        )
        # check that `i1//64` is removed when i1 is always less than 64,
        # and the next simplificaton doesn't happen
        self.assertEqual(
            sizevars.simplify_with_ranges(expr, var_ranges),
            i1 + 128 * i2 + 64 * ModularIndexing(r3, 1, 2),
        )
        # all the modular indexing should be removed when the body cant be larger than the modulus
        var_ranges[r3] = 2
        self.assertEqual(
            sizevars.simplify_with_ranges(expr, var_ranges), i1 + 128 * i2 + 64 * r3
        )
        # if there are negative terms in ModularIndexing base, we cannot replace it with FloorDiv
        expr = ModularIndexing(i1 - 15, 1, 64)
        self.assertEqual(
            sizevars.simplify_with_ranges(expr, var_ranges),
            ModularIndexing(i1 - 15, 1, 64),
        )
        # small terms should be kept if the rest is not guaranteed to be divisible
        self.assertEqual(
            sizevars.simplify_with_ranges(FloorDiv(r3 + i2 + i1, 32), var_ranges),
            FloorDiv(r3 + i2 + i1, 32),
        )

        expr = ModularIndexing(2 * i2 + r3, 1, 64)
        # modular indexing is removed if base is smaller than modulo
        self.assertEqual(sizevars.simplify_with_ranges(expr, var_ranges), 2 * i2 + r3)

        # check the same thing but with symbolic divisor
        self.assertEqual(FloorDiv(r3 * i0, r3), i0)
        self.assertEqual(ModularIndexing(r3 * i0, r3, 10), ModularIndexing(i0, 1, 10))

        # (10*i) % 10 is always zero and should get optimized away
        self.assertEqual(
            ModularIndexing(i0 + i1 * 10, 1, 10), ModularIndexing(i0, 1, 10)
        )

        # ((20*i)//2) % 10 is always zero and should get optimized away
        self.assertEqual(
            ModularIndexing(i0 + i1 * 20, 2, 10), ModularIndexing(i0, 2, 10)
        )

        # the same things happens with symbolic divisor
        self.assertEqual(
            ModularIndexing(i0 + i1 * i2 * r3, i2, r3), ModularIndexing(i0, i2, r3)
        )

        # if there are negative terms, we cannot optimize away zero terms due to https://github.com/openai/triton/issues/619
        self.assertEqual(
            ModularIndexing(-i0 + i1 * 20, 2, 10), ModularIndexing(-i0 + i1 * 20, 2, 10)
        )
        self.assertEqual(
            ModularIndexing(-15 + i1 * 20, 2, 10), ModularIndexing(-15 + i1 * 20, 2, 10)
        )

        # Constant fold from divisor into base
        self.assertEqual(ModularIndexing(i0 * 4, 2, 10), ModularIndexing(i0 * 2, 1, 10))
        self.assertEqual(FloorDiv(i0 * 4, 2), i0 * 2)

        # Nested modular indexing is correctly simplified
        var_ranges = {sympy.Symbol("i1"): 13, sympy.Symbol("i2"): 121}
        expr = ModularIndexing(ModularIndexing(121 * i1 + i2, 1, 784), 1, 28)
        self.assertEqual(sizevars.simplify_with_ranges(expr, var_ranges), expr)
        expr = ModularIndexing(ModularIndexing(121 * i1 + i2, 1, 784) + 1, 1, 28)
        self.assertEqual(sizevars.simplify_with_ranges(expr, var_ranges), expr)
        var_ranges = {sympy.Symbol("i2"): 784}
        expr = ModularIndexing(ModularIndexing(i2, 1, 28), 7, 4)
        expected = FloorDiv(ModularIndexing(i2, 1, 28), 7)
        self.assertEqual(sizevars.simplify_with_ranges(expr, var_ranges), expected)
        expr = ModularIndexing(ModularIndexing(i2, 1, 28) + 1, 7, 4)
        self.assertEqual(sizevars.simplify_with_ranges(expr, var_ranges), expr)

    def test_indexing_join(self):
        sizevars = SizeVarAllocator()
        i0 = sympy.Symbol("i0", integer=True)
        i1 = sympy.Symbol("i1", integer=True)
        i2 = sympy.Symbol("i2", integer=True)

        # join two ModularIndexing calls into one larger one when possible
        expr1 = ModularIndexing(i0, 1, 32) + 32 * ModularIndexing(i0, 32, 4)
        self.assertEqual(
            sizevars.simplify_with_ranges(expr1, {}), ModularIndexing(i0, 1, 128)
        )

        # it should also work with a scale
        self.assertEqual(
            sizevars.simplify_with_ranges(2 * expr1, {}),
            2 * ModularIndexing(i0, 1, 128),
        )

        # it should work when divisor is not 1
        expr2 = ModularIndexing(i0, 3, 32) + 32 * ModularIndexing(i0, 32 * 3, 4)
        simplified = sizevars.simplify_with_ranges(expr2, {})
        self.assertEqual(simplified, ModularIndexing(i0, 3, 128))
        self.assertEqual(expr2.subs({i0: 39485}), simplified.subs({i0: 39485}))

        # it should not happen in this case as the modulus is wrong
        expr3 = ModularIndexing(i0, 1, 30) + 32 * ModularIndexing(i0, 32, 4)
        self.assertEqual(sizevars.simplify_with_ranges(expr3, {}), expr3)

        # check that it also works with a modulus>1
        expr4 = ModularIndexing(i0, 10, i1) + i1 * ModularIndexing(i0, i1 * 10, i2)
        res0 = expr4.subs({i0: 24056, i1: 13, i2: 19})
        simplified = sizevars.simplify_with_ranges(expr4, {})
        res1 = simplified.subs({i0: 24056, i1: 13, i2: 19})
        self.assertEqual(res0, res1)
        self.assertEqual(simplified, ModularIndexing(i0, 10, i1 * i2))

        # and also works with an offset
        self.assertEqual(
            sizevars.simplify_with_ranges(expr4 + 10, {}),
            ModularIndexing(i0, 10, i1 * i2) + 10,
        )

        # works for ModularIndexing + FloorDiv
        expr5 = 197 * FloorDiv(i0, 197) + ModularIndexing(i0, 1, 197)
        simplified = sizevars.simplify_with_ranges(expr5, {})
        self.assertEqual(simplified, i0)
        self.assertEqual(expr5.subs({i0: 39485}), simplified.subs({i0: 39485}))

        # works with a scale
        self.assertEqual(
            sizevars.simplify_with_ranges(2 * expr5, {}),
            2 * i0,
        )

        # divisor != 1
        expr6 = 197 * FloorDiv(i0, 197 * 3) + ModularIndexing(i0, 3, 197)
        simplified = sizevars.simplify_with_ranges(expr6, {})
        self.assertEqual(simplified, FloorDiv(i0, 3))
        self.assertEqual(expr6.subs({i0: 39485}), simplified.subs({i0: 39485}))

    def test_modular_indexing_pairs_merged(self):
        sizevars = SizeVarAllocator()
        x = sympy.Symbol("x", integer=True, positive=True)
        a = 1024
        b = 32
        expr1 = ModularIndexing(x, 1, a)
        expr2 = ModularIndexing(expr1, 1, b)
        expected = ModularIndexing(x, 1, b)

        actual = sizevars.combine_modular_indexing_pairs(expr2)
        self.assertEqual(expected, actual)
        self.assertNotEqual(expr2, actual)

    def test_modular_indexing_pairs_not_merged(self):
        sizevars = SizeVarAllocator()
        x = sympy.Symbol("x", integer=True, positive=True)
        a = 1024
        b = 3  # pick a 'b' that we can not merge
        expr1 = ModularIndexing(x, 1, a)
        expr2 = ModularIndexing(expr1, 1, b)

        actual = sizevars.combine_modular_indexing_pairs(expr2)
        self.assertEqual(expr2, actual)
        self.assertNotEqual(ModularIndexing(x, 1, b), actual)

    def test_expand_floor_div_skipped(self):
        sizevars = SizeVarAllocator()
        x = sympy.Symbol("x", integer=True, positive=True)
        y = sympy.Symbol("y", integer=True, positive=True)

        expr = FloorDiv(x, 2) + FloorDiv(y, 3)
        # The expression can not be simplified since there are multiple
        # FloorDiv. We return False in that case
        self.assertFalse(sizevars.expand_floor_div(expr))

    def test_expand_floor_div_applied(self):
        sizevars = SizeVarAllocator()
        x = sympy.Symbol("x", integer=True, positive=True)
        y = sympy.Symbol("y", integer=True, positive=True)

        expr = x * 5 + FloorDiv(y, 3)
        actual, denominator = sizevars.expand_floor_div(expr)
        self.assertNotEqual(expr, actual)
        expected = FloorDiv(x * 15 + y, 3)
        self.assertEqual(expected, FloorDiv(actual, denominator))

    @unittest.skipUnless(HAS_CUDA, "Need GPU for this test")
    def test_int8_unpack(self):
        @torch.compile
        def f(x):
            first_elements = x >> 4
            second_elements = x & 15
            unpacked = torch.stack([first_elements, second_elements], dim=-1).view(
                *x.size()[:-1], -1
            )
            return unpacked * 2

        x = torch.randint(0, 255, (2, 4096, 5504), dtype=torch.uint8, device="cuda")

        triton_code = run_and_get_triton_code(f, x)
        # Make sure the 2 load uses simpified indexing rather than something like
        # tl.load(in_ptr0 + ((5504*x1) + (x0 // 2)),
        self.assertEqual(2, triton_code.count("tl.load(in_ptr0 + ((x2 // 2)),"))
        if DO_PERF_TEST:
            ms = do_bench_gpu(lambda: f(x))
            print(f"{ms=:.03f}")


class ExprPrinterTests(InductorTestCase):
    def test_print_pow(self):
        s1 = sympy.Symbol("foo", integer=True)
        s2 = sympy.Symbol("bar", integer=True)
        s3 = sympy.Symbol("baz", integer=True)

        common_cases = [
            # expr, result
            # Test exprs.
            (
                s1 / (2 * s1 - 1) - 1 / (2 * s1 - 1),
                lambda c, L: f"((-1{L})*({c}/((-1{L}) + (2{L}*foo)))) + (foo*({c}/((-1{L}) + (2{L}*foo))))",
            ),
            (s1 / (s2 - s3), lambda c, L: f"foo*({c}/(bar + ((-1{L})*baz)))"),
            # Test Pow directly.
            (
                sympy.Pow(s1 + s2, 0),
                lambda _, L: f"1{L}",
            ),  # note: simplified before _print_Pow
            (
                sympy.Pow(s1 + s2, -3),
                lambda c, _: f"{c}/((bar + foo)*(bar + foo)*(bar + foo))",
            ),
        ]

        gpu_cases = common_cases + [
            (sympy.Pow(s1 + s2, 2), lambda c, L: "(bar + foo)*(bar + foo)")
        ]
        cpu_cases = common_cases + [
            (
                sympy.Pow(s1 + s2, 2),
                lambda c, L: "static_cast<long>((bar + foo)*(bar + foo))",
            )
        ]
        for expr, result in gpu_cases:
            self.assertEqual(texpr(expr), result(1, ""))
            self.assertEqual(pexpr(expr), result(1, ""))
        for expr, result in cpu_cases:
            self.assertEqual(cexpr(expr), result(1.0, "L"))  # 1.0 for FP div

    def test_print_floor(self):
        for integer in [True, False]:
            s1 = sympy.Symbol("s1", integer=integer)
            expr = sympy.floor(s1 / 2)
            if integer:
                self.assertEqual(pexpr(expr), "math.floor((1/2)*s1)")
                self.assertEqual(
                    cexpr(expr), "static_cast<long>(std::floor((1.0/2.0)*s1))"
                )
            else:
                self.assertExpectedInline(pexpr(expr), """math.floor((1/2)*s1)""")
                self.assertExpectedInline(
                    texpr(expr),
                    """libdevice.floor((1/2)*s1).to(tl.int64)""",
                )
                self.assertExpectedInline(cexpr(expr), """std::floor((1.0/2.0)*s1)""")

    def test_print_ceil(self):
        for integer in [True, False]:
            s1 = sympy.Symbol("s1", integer=integer)
            expr = sympy.ceiling(s1 / 2)
            if integer:
                self.assertExpectedInline(pexpr(expr), """math.ceil((1/2)*s1)""")
                self.assertExpectedInline(
                    cexpr(expr), """static_cast<long>(std::ceil((1.0/2.0)*s1))"""
                )
            else:
                self.assertExpectedInline(pexpr(expr), """math.ceil((1/2)*s1)""")
                self.assertExpectedInline(cexpr(expr), """std::ceil((1.0/2.0)*s1)""")

    def test_print_round(self):
        expr = Round(sympy.Symbol("x", integer=True) / 2)
        self.assertExpectedInline(pexpr(expr), """round((1/2)*x)""")
        self.assertExpectedInline(cexpr(expr), """std::lrint((1.0/2.0)*x)""")
        self.assertExpectedInline(
            texpr(expr), """libdevice.llrint((1/2)*x).to(tl.int64)"""
        )

    @parametrize("ndigits", [-1, 0, 1])
    def test_print_round_decimal(self, ndigits):
        expr = RoundDecimal(sympy.Symbol("x", integer=True) / 2, ndigits)
        self.assertEqual(pexpr(expr), f"round((1/2)*x, {ndigits})")
        self.assertEqual(
            cexpr(expr),
            f"static_cast<double>(std::nearbyint(1e{ndigits} * ((1.0/2.0)*x)) * 1e{-ndigits})",
        )
        self.assertEqual(
            texpr(expr),
            f"libdevice.nearbyint(1e{ndigits} * ((1/2)*x)) * 1e{-ndigits}",
        )

        expr = RoundDecimal(sympy.Symbol("x", integer=True), ndigits)
        if ndigits >= 0:
            for do_print in [pexpr, cexpr, texpr]:
                self.assertEqual(do_print(expr), "x")
        else:
            self.assertEqual(pexpr(expr), f"round(x, {ndigits})")
            for do_print in [cexpr, texpr]:
                with self.assertRaisesRegex(
                    ValueError, "only non-negative ndigits are currently supported"
                ):
                    do_print(expr)

    def test_print_floor_div(self):
        for integer in [True, False]:
            s1 = sympy.Symbol("s1", integer=integer)
            s2 = sympy.Symbol("s2", integer=integer)
            expr = FloorDiv(s1, s2)
            self.assertEqual(pexpr(expr), "(s1 // s2)")
            if integer:
                self.assertEqual(cexpr(expr), "c10::div_floor_integer(s1, s2)")
            else:
                self.assertEqual(
                    cexpr(expr),
                    "c10::div_floor_floating(static_cast<double>(s1), static_cast<double>(s2))",
                )

        for integer in [True, False]:
            s1 = sympy.Symbol("s1", integer=integer)
            s2 = sympy.S(-1)
            expr = FloorDiv(s1, s2)
            if integer:
                self.assertEqual(pexpr(expr), "(-1)*s1")
                self.assertEqual(cexpr(expr), "(-1L)*s1")
            else:
                self.assertEqual(pexpr(expr), "(s1 // (-1))")
                self.assertEqual(
                    cexpr(expr),
                    "c10::div_floor_floating(static_cast<double>(s1), static_cast<double>((-1L)))",
                )

    def test_print_Min_Max(self):
        cases = (
            (sympy.Min, "min"),
            (sympy.Max, "max"),
        )
        for f, s in cases:
            x = sympy.Symbol("x", integer=True)
            expr = f(-2, x)
            self.assertEqual(texpr(expr), f"tl.{s}imum(-2, x)")
            self.assertEqual(cexpr(expr), f"std::{s}(-2L, x)")

            expr = f(x, 2 * x, 3 * x)
            self.assertEqual(
                texpr(expr),
                f"tl.{s}imum(x, tl.{s}imum(2*x, 3*x))",
            )
            self.assertEqual(cexpr(expr), f"std::{s}({{x, 2L*x, 3L*x}})")


instantiate_parametrized_tests(ExprPrinterTests)


if __name__ == "__main__":
    from torch._inductor.test_case import run_tests

    if HAS_CPU or HAS_CUDA:
        run_tests("sympy")<|MERGE_RESOLUTION|>--- conflicted
+++ resolved
@@ -18,17 +18,8 @@
     instantiate_parametrized_tests,
     parametrize,
 )
-<<<<<<< HEAD
 from torch.testing._internal.inductor_utils import HAS_CPU, HAS_CUDA
-from torch.utils._sympy.functions import (
-    FloorDiv,
-    ModularIndexing,
-    RoundDecimal,
-    RoundToInt,
-)
-=======
 from torch.utils._sympy.functions import FloorDiv, ModularIndexing, Round, RoundDecimal
->>>>>>> 8ee710fc
 
 DO_PERF_TEST = os.environ.get("DO_PERF_TEST") == "1"
 
