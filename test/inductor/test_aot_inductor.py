--- conflicted
+++ resolved
@@ -2985,10 +2985,7 @@
     # minimal arrayref interface only works with CPU; test crashes.
     # https://github.com/pytorch/pytorch/issues/122983
     "test_multi_device": fail_minimal_arrayref_interface(is_skip=True),
-<<<<<<< HEAD
-=======
     "test_normal_functional": fail_with_and_without_stack_allocation(is_skip=True),
->>>>>>> ee6cb6da
     # undefined symbol: _Z16aoti_torch_dtypeIN3c104HalfEEiv
     "test_non_contiguous_output_alias": fail_with_and_without_stack_allocation(
         is_skip=True
@@ -3052,10 +3049,7 @@
 CUDA_TEST_FAILURES = {
     # test_failures, xfail by default, set is_skip=True to skip
     "test_large_grid": fail_cuda(),
-<<<<<<< HEAD
-=======
     "test_normal_functional": fail_abi_compatible_cuda(is_skip=True),
->>>>>>> ee6cb6da
     # no runtime checks for non_abi_compatible mode
     "test_runtime_checks": fail_non_abi_compatible_cuda(is_skip=True),
     "test_runtime_checks_complex": fail_non_abi_compatible_cuda(is_skip=True),
