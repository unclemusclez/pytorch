# Owner(s): ["module: inductor"]
import atexit
import contextlib
import functools
import os
import sys
import unittest
from collections import defaultdict
from enum import Enum
from functools import partial
from unittest.mock import patch

import torch

from torch._dispatch.python import enable_python_dispatcher
from torch._inductor.test_case import run_tests, TestCase
from torch._subclasses.fake_tensor import (
    DataDependentOutputException,
    DynamicOutputShapeException,
    FakeTensorMode,
)
from torch.testing._internal.common_cuda import SM80OrLater
from torch.testing._internal.common_device_type import (
    instantiate_device_type_tests,
    onlyNativeDeviceTypes,
    OpDTypes,
    ops,
    skipCPUIf,
    skipCUDAIf,
)
from torch.testing._internal.common_methods_invocations import op_db, skipOps
from torch.testing._internal.common_utils import (
    dtype_abbrs,
    IS_MACOS,
    IS_X86,
    skipCUDAMemoryLeakCheckIf,
    skipIfCrossRef,
    skipIfTorchDynamo,
    suppress_warnings,
    TEST_MKL,
    TEST_WITH_ASAN,
    TEST_WITH_ROCM,
)
from torch.testing._internal.inductor_utils import GPU_TYPE, HAS_CPU, HAS_CUDA
from torch.utils._python_dispatch import TorchDispatchMode
from torch.utils._pytree import tree_map

try:
    try:
        from .test_torchinductor import check_model, check_model_gpu
    except ImportError:
        from test_torchinductor import check_model, check_model_gpu
except (unittest.SkipTest, ImportError) as e:
    sys.stderr.write(f"{type(e)}: {e}\n")
    if __name__ == "__main__":
        sys.exit(0)
    raise

bf16 = torch.bfloat16  # not tested
f64 = torch.float64
f32 = torch.float32
f16 = torch.float16
i8 = torch.int8  # not tested
i16 = torch.int16  # not tested
i32 = torch.int32
i64 = torch.int64
b8 = torch.bool
u8 = torch.uint8  # not tested except upsampling and interpolate ops
u16 = torch.uint16  # not tested
u32 = torch.uint32  # not tested
u64 = torch.uint64  # not tested

_ops = partial(
    ops,
    dtypes=OpDTypes.supported,
    allowed_dtypes=[f16, f32, f64, i32, i64, b8, u8, u16, u32, u64],
)

# Success forces pass; failure forces fail; skip unconditionally skips testing
ExpectedTestResult = Enum("ExpectedTestResult", ("SUCCESS", "XFAILURE", "SKIP"))

COLLECT_EXPECT = os.getenv("PYTORCH_COLLECT_EXPECT", "0") == "1"
ALL_SAMPLES = os.getenv("PYTORCH_ALL_SAMPLES", "0") == "1"
START = os.getenv("PYTORCH_TEST_RANGE_START", None)
END = os.getenv("PYTORCH_TEST_RANGE_END", None)

if START is not None or END is not None:
    assert END is not None
    assert START is not None
    START = int(START)
    END = int(END)
    assert START < END
else:
    START = 0
    END = len(op_db)

seen_failed = defaultdict(set)
failed_reasons = defaultdict(set)


def print_seen():
    expected_failures = defaultdict(list)

    def fmt_dtypes(dtypes):
        r = ", ".join(sorted(dtype_abbrs[d] for d in dtypes))
        return "{" + r + "}"

    def sort_key(kv):
        k, v = kv
        device_type, op = k
        if isinstance(op, tuple):
            return op
        else:
            return op, ""

    for (device_type, op), failed_dtypes in sorted(seen_failed.items(), key=sort_key):
        key = device_type, op
        reasons = ""
        if failed_reasons[key]:

            def maybe_truncate(x, length=80):
                x = str(x).replace("\n", " ")

                idx = x.find("\\n")
                if idx >= 0:
                    x = f"{x[:idx]}..."
                if len(x) > length:
                    return f"{x[:length - 3]}..."
                return x

            reasons = sorted(set(map(maybe_truncate, failed_reasons[key])))
            reasons = "  # " + ", ".join(reasons)

        if failed_dtypes:

            def format_op(op):
                if isinstance(op, tuple):
                    return f'("{op[0]}", "{op[1]}")'
                else:
                    return f'"{op}"'

            expected_failures[device_type].append(
                f"    {format_op(op)}: {fmt_dtypes(failed_dtypes)},{reasons}"
            )

    for device_type in ("cpu", GPU_TYPE):
        expected_failures[device_type]
        nl = "\n"
        print(
            f"""
inductor_expected_failures_single_sample[\"{device_type}\"] = {{
{nl.join(expected_failures[device_type])}
}}
"""
        )


if COLLECT_EXPECT:
    atexit.register(print_seen)

# Note, in these skip/xfail dictionaries use a string as the key
# for the default test, and a tuple of two strings for variants

inductor_skips = defaultdict(dict)


inductor_skips["cpu"] = {
    "linalg.ldl_factor": {f32, f64},  # flaky
    "nn.functional.cosine_embedding_loss": {b8},  # flaky
}

if IS_MACOS and IS_X86:
    inductor_skips["cpu"]["rsqrt"] = {b8, i32}
    inductor_skips["cpu"]["nn.functional.multi_margin_loss"] = {
        b8,
        f16,
        f32,
        f64,
        i32,
        i64,
    }

inductor_skips["cuda"] = {
    # Jiterator kernel is not expected to work with inductor
    "jiterator_2inputs_2outputs": {b8, f16, f32, f64, i32, i64},
    "jiterator_4inputs_with_extra_args": {b8, f16, f32, f64, i32, i64},
    "jiterator_binary": {b8, f16, f32, f64, i32, i64},
    "jiterator_binary_return_by_ref": {b8, f16, f32, f64, i32, i64},
    "jiterator_unary": {b8, f16, f32, f64, i32, i64},
    # flaky
    "nn.functional.cosine_embedding_loss": {b8},
    "native_batch_norm": {f16, f32, f64},
    "_native_batch_norm_legit": {f16, f32, f64},
    "_batch_norm_with_update": {f16, f32, f64},
}

if not SM80OrLater:
    inductor_skips["cuda"]["bfloat16"] = {b8, f16, f32, f64, i32, i64}

if TEST_WITH_ROCM:
    # Tensors are not alike
    inductor_skips["cuda"]["logcumsumexp"] = {f32}
    inductor_skips["cuda"]["special.modified_bessel_i1"] = {f64}

inductor_expected_failures_single_sample = defaultdict(dict)

inductor_expected_failures_single_sample["cpu"] = {
    "_softmax_backward_data": {
        f16
    },  # half_to_float is only valid for the CUDA implementation
    "_upsample_bilinear2d_aa": {f32, f64},
    "cholesky": {f32, f64},
    "complex": {f16},
    "resize_": {b8, f16, f32, f64, i32, i64},
    "resize_as_": {b8, f16, f32, f64, i32, i64},
    "histc": {f16},
    "multinomial": {f16, f32, f64},
<<<<<<< HEAD
=======
    "nn.functional.avg_pool1d": {i64},
    "nn.functional.avg_pool2d": {i64},
    "nn.functional.avg_pool3d": {i64},
    "nn.functional.local_response_norm": {i64},
>>>>>>> 950776b0
    "nn.functional.rrelu": {f32, f64},
    "nonzero_static": {b8, f16, f32, f64, i32, i64},
    ("normal", "in_place"): {f16, f32, f64},
    ("normal", "number_mean"): {f16, f32, f64},
    ("sparse.mm", "reduce"): {f32, f64},
    "sparse.sampled_addmm": {f32, f64},
    "to_sparse": {f32, f64},
    "view_as_complex": {f16},
}


inductor_expected_failures_single_sample["cuda"] = {
    "_upsample_bilinear2d_aa": {f16, f32, f64},
    "cholesky": {f32, f64},
    "multinomial": {f16, f32, f64},
    "nn.functional.normalize": {f16},
    ("normal", "in_place"): {f16, f32, f64},
    ("normal", "number_mean"): {f16, f32, f64},
    "sparse.sampled_addmm": {f32, f64},
    "to_sparse": {f16, f32, f64},
    "torch.ops.aten._efficient_attention_forward": {f16, bf16, f32},
    "torch.ops.aten._flash_attention_forward": {f16, bf16, f32},
}


# intentionally not handled
intentionally_not_handled = {
    ("as_strided", "partial_views"): {b8, f16, f32, f64, i32, i64},
    "resize_": {b8, f16, f32, f64, i32, i64},
    "resize_as_": {b8, f16, f32, f64, i32, i64},
}

inductor_expected_failures_single_sample["cuda"].update(intentionally_not_handled)


inductor_gradient_expected_failures_single_sample = defaultdict(dict)

inductor_gradient_expected_failures_single_sample["cuda"] = {
    "nn.functional.normalize": {f16},
}

if not TEST_WITH_ROCM:
    inductor_gradient_expected_failures_single_sample["cuda"]["tanh"] = {f16}

if not TEST_MKL:
    inductor_expected_failures_single_sample["cpu"].update({})

inductor_should_fail_with_exception = defaultdict(dict)
inductor_should_fail_with_exception["cpu"] = {}
inductor_should_fail_with_exception["cuda"] = {}


def get_skips_and_xfails(from_dict, xfails=True):
    retval = set()
    for device, d in from_dict.items():
        for op, dtypes in d.items():
            if type(op) is tuple:
                op, variant_name = op
            else:
                variant_name = ""
            retval.add((op, variant_name, device, tuple(dtypes), xfails))
    return retval


# Note: if you get a "AssertionError: Couldn't find OpInfo for ..." error for an OpInfo you are sure
# exists, you might be trying to use a test variant and you need to replace, for example,
# "max.reduction_no_dim" with ("max", "reduction_no_dim") as the key of one of these dictionaries
test_skips_or_fails = (
    get_skips_and_xfails(inductor_skips, xfails=False)
    | get_skips_and_xfails(inductor_expected_failures_single_sample, xfails=True)
    | get_skips_and_xfails(
        inductor_gradient_expected_failures_single_sample, xfails=True
    )
)


def wrapper_noop_set_seed(op, *args, **kwargs):
    return op(*args, **kwargs)


torch.testing._internal.common_methods_invocations.wrapper_set_seed = (
    wrapper_noop_set_seed
)


# key can be either op_name, or (op_name, deivce_type), or (op_name, device_type, dtype)
inductor_override_kwargs = {
    # the return value of empty is undefined
    "empty": {"assert_equal": False},
    "empty_permuted": {"assert_equal": False},
    "empty_like": {"assert_equal": False},
    "new_empty": {"assert_equal": False},
    "empty_strided": {"assert_equal": False},
    "new_empty_strided": {"assert_equal": False},
    "randn": {"assert_equal": False},
    ("cross", "cuda", f16): {"reference_in_float": True},
    ("linalg.cross", "cuda", f16): {"reference_in_float": True},
    ("addr", "cuda", f16): {"reference_in_float": True},
    ("baddbmm", "cuda", f16): {"atol": 2e-3, "rtol": 0.002},  # decomp affects accuracy
    ("angle", "cuda", f64): {"reference_in_float": True},
    ("asin", "cuda", f16): {"reference_in_float": True},
    ("atanh", "cuda", f16): {"reference_in_float": True},
    ("cauchy", "cuda"): {"reference_in_float": True},
    ("cummax", "cuda", f16): {"atol": 5e-4, "rtol": 0.002},
    ("cumsum", "cuda", f16): {"reference_in_float": True},
    ("cumprod", "cuda"): {"reference_in_float": True, "atol": 7e-5, "rtol": 0.002},
    ("logcumsumexp", "cuda"): {"grad_atol": 8e-4, "grad_rtol": 0.001},
    ("exponential", "cuda"): {"reference_in_float": True},
    ("geometric", "cuda"): {"reference_in_float": True},
    ("kron", "cuda", f16): {"reference_in_float": True},
    ("log_normal", "cuda"): {"reference_in_float": True},
    ("masked.softmin", "cuda", f16): {"atol": 1e-4, "rtol": 0.01},
    ("nn.functional.batch_norm", "cuda", f16): {"reference_in_float": True},
    ("nn.functional.batch_norm.without_cudnn", "cuda", f16): {
        "reference_in_float": True
    },
    ("nn.functional.cosine_similarity", "cuda", f16): {"reference_in_float": True},
    ("nn.functional.instance_norm", "cuda", f16): {"reference_in_float": True},
    ("nn.functional.local_response_norm", "cuda", f16): {"reference_in_float": True},
    ("nn.functional.rms_norm", "cuda", f16): {"reference_in_float": True},
    ("nn.functional.soft_margin_loss", "cuda", f16): {"reference_in_float": True},
    ("nn.functional.softmin", "cuda", f16): {"atol": 1e-4, "rtol": 0.01},
    ("nn.functional.softsign", "cuda", f16): {"reference_in_float": True},
    ("nn.functional.tanhshrink", "cuda", f16): {"atol": 3e-4, "rtol": 0.001},
    ("outer", "cuda", f16): {"reference_in_float": True},
    ("round.decimals_3", "cuda", f16): {"reference_in_float": True},
    ("nn.functional.triplet_margin_loss", "cuda", f16): {"atol": 1e-4, "rtol": 0.02},
    ("nn.functional.triplet_margin_with_distance_loss", "cuda", f16): {
        "atol": 1e-4,
        "rtol": 0.02,
    },
    ("sinc", "cuda", f16): {"atol": 0.008, "rtol": 0.002},
    ("softmax", "cpu", f16): {"atol": 1e-4, "rtol": 0.02},
    ("softmax", "cuda", f16): {"atol": 1e-4, "rtol": 0.02},
    ("_softmax_backward_data", "cuda", f16): {"atol": 0.008, "rtol": 0.002},
    ("special.log_ndtr", "cuda", f64): {"atol": 1e-6, "rtol": 1e-5},
    ("polygamma.polygamma_n_0", "cpu", f32): {"atol": 1e-3, "rtol": 1e-4},
    ("polygamma.polygamma_n_1", "cpu", f32): {"atol": 1e-3, "rtol": 1e-4},
    ("polygamma.polygamma_n_2", "cpu", f32): {"atol": 1e-3, "rtol": 1e-4},
    ("polygamma.polygamma_n_3", "cpu", f32): {"atol": 1e-3, "rtol": 1e-4},
    ("polygamma.polygamma_n_4", "cpu", f32): {"atol": 1e-3, "rtol": 1e-4},
    ("special.polygamma.special_polygamma_n_0", "cpu", f32): {
        "atol": 1e-3,
        "rtol": 1e-4,
    },
    ("std_mean.unbiased", "cuda", f16): {"reference_in_float": True},
    ("uniform", "cuda"): {"reference_in_float": True},
    ("_unsafe_masked_index_put_accumulate", "cuda", f16): {"atol": 1e-4, "rtol": 0.01},
    ("_unsafe_masked_index_put_accumulate", "cpu", f16): {"atol": 1e-4, "rtol": 0.01},
    # Following tests are failing with strict comparision but atol=1 is acceptable due roundings errors
    ("nn.functional.interpolate.bilinear", "cpu", u8): {"atol": 1, "rtol": 0},
    ("nn.functional.upsample_bilinear", "cpu", u8): {"atol": 1, "rtol": 0},
    ("nn.functional.interpolate.bicubic", "cpu", u8): {"atol": 1, "rtol": 0},
    # High atol due to precision loss
    ("nn.functional.interpolate.bilinear", "cuda", f64): {"atol": 5e-4, "rtol": 0},
    ("nn.functional.upsample_bilinear", "cuda", f64): {"atol": 5e-4, "rtol": 0},
    ("nn.functional.interpolate.bicubic", "cpu", f32): {"atol": 5e-3, "rtol": 0},
    ("nn.functional.interpolate.bicubic", "cuda", f64): {"atol": 1e-3, "rtol": 0},
}


# Always test with all sample for following ops
inductor_all_samples = {
    "arange",
    "diagonal",
    "diagonal_copy",
    "diagonal_scatter",
    "softmax.with_dtype",
    "index_add",
    "index_copy",
    "scatter_reduce.sum",
    "select_scatter",
    "squeeze",
    "unfold",
    "unsqueeze",
    "sum",
    "amax",
    "amin",
    "all",
    "T",
    "H",
    "isinf",
    "isposinf",
    "isneginf",
    "nan_to_num",
    "mT",
    "mH",
    "rsub",
    "triu",
}


def collection_decorator(fn):
    @functools.wraps(fn)
    def inner(self, device, dtype, op):
        try:
            fn(self, device, dtype, op)
        except Exception as e:
            if COLLECT_EXPECT:
                variant = op.variant_test_name
                op_key = op.name if not variant else (op.name, variant)
                device_type = torch.device(device).type
                # failed_reasons[device_type, op_key].add(repr(e))
                seen_failed[device_type, op_key].add(dtype)
            raise e

    return inner


class TestInductorOpInfo(TestCase):
    def tearDown(self):
        torch._dynamo.reset()

    check_model = check_model
    check_model_gpu = check_model_gpu

    @onlyNativeDeviceTypes
    @suppress_warnings
    @skipCUDAMemoryLeakCheckIf(
        True
    )  # inductor kernels failing this test intermittently
    @skipCUDAIf(not HAS_CUDA, "Skipped! Triton not found")
    @skipCPUIf(not HAS_CPU, "Skipped! Supported CPU compiler not found")
    @unittest.skipIf(TEST_WITH_ASAN, "Skipped under ASAN")
    @skipIfTorchDynamo("Test uses dynamo already")
    @skipIfCrossRef
    @_ops(op_db[START:END])
    @skipOps("TestInductorOpInfo", "test_comprehensive", test_skips_or_fails)
    @patch("torch._dynamo.config.raise_on_unsafe_aot_autograd", True)
    @torch._inductor.config.patch(
        {"implicit_fallbacks": False, "triton.autotune_pointwise": False}
    )
    @collection_decorator
    def test_comprehensive(self, device, dtype, op):
        torch._dynamo.reset()
        with torch.no_grad():
            # TODO: should we move empty_cache to the common device interface
            if device == "cuda":
                torch.cuda.empty_cache()
        op_name = op.name
        if op.variant_test_name:
            op_name += f".{op.variant_test_name}"

        # Skip dtype=torch.uint8 for all ops except upsample and interpolate:
        allowed_dtypes = [f16, f32, f64, i32, i64, b8]
        if op_name not in (
            "nn.functional.interpolate.bilinear",
            "nn.functional.interpolate.bicubic",
            "nn.functional.upsample_bilinear",
            "nn.functional.upsample_nearest",
        ):
            if dtype not in allowed_dtypes:
                raise unittest.SkipTest("Skipped!")

        device_type = torch.device(device).type

        assert device_type in (GPU_TYPE, "cpu")

        # with open("test_output.txt", "a") as f:
        #     print(f"CONSIDERING OP {op_name} on {device_type} with {dtype} |
        # {inductor_skips[device_type].get(op_name, set())}", flush=True, file=f)
        #     print(f"CONSIDERING OP {op_name} on {device_type} with {dtype} |
        # {inductor_skips[device_type].get(op_name, set())}", flush=True)
        if dtype in inductor_skips[device_type].get(op_name, set()):
            test_expect = ExpectedTestResult.SKIP
            # with open("test_output.txt", "a") as f:
            #     print(f"SKIPPING OP {op_name} on {device_type}", flush=True, file=f)
            #     print(f"SKIPPING OP {op_name} on {device_type}", flush=True)
        elif dtype in inductor_expected_failures_single_sample[device_type].get(
            op_name, set()
        ) or dtype in inductor_gradient_expected_failures_single_sample[
            device_type
        ].get(
            op_name, set()
        ):
            test_expect = ExpectedTestResult.XFAILURE
        else:
            test_expect = ExpectedTestResult.SUCCESS

        overridden_kwargs = {}
        if op_name in inductor_override_kwargs:
            overridden_kwargs = inductor_override_kwargs[op_name]
        elif (op_name, device_type) in inductor_override_kwargs:
            overridden_kwargs = inductor_override_kwargs[(op_name, device_type)]
        elif (op_name, device_type, dtype) in inductor_override_kwargs:
            overridden_kwargs = inductor_override_kwargs[(op_name, device_type, dtype)]
        func = op.get_op()

        def fn(*args, **kwargs):
            return func(*args, **kwargs)

        requires_grad = (
            op.supports_autograd
            and dtype in op.supported_backward_dtypes(device_type)
            # TODO: OpInfo really ought to error out for this case, but it's
            # not exercised in test_ops_gradients atm.  The problem is not
            # complex32 per-se (which is supported by data movement only ops)
            # but that when we do backwards we expect other ops like add to work
            and not dtype == torch.complex32
        )
        samples = op.sample_inputs(device, dtype, requires_grad=requires_grad)

        if op_name not in inductor_all_samples and not ALL_SAMPLES:
            if isinstance(samples, (list, tuple)):
                samples = [samples[0]]
            else:
                samples = [next(samples)]

        class HasRngOp(TorchDispatchMode):
            def __init__(self):
                super().__init__()
                self.has_rng_op = False

            def __torch_dispatch__(self, func, types, args, kwargs=None):
                kwargs = kwargs if kwargs else {}
                if torch.Tag.nondeterministic_seeded in func.tags:
                    self.has_rng_op = True

                return func(*args, **kwargs)

        def do_nopython_and_has_rng(fn, args, kwargs):
            try:
                mode = FakeTensorMode()

                def map_to_fake(e):
                    if isinstance(e, torch.Tensor):
                        return mode.from_tensor(e)
                    else:
                        return e

                args, kwargs = tree_map(map_to_fake, (args, kwargs))
                with HasRngOp() as rng_mode, mode:
                    with enable_python_dispatcher():
                        fn(*args, **kwargs)

            except (DataDependentOutputException, DynamicOutputShapeException):
                return False, rng_mode.has_rng_op

            return True, rng_mode.has_rng_op

        def get_contexts(has_rng_op):
            if has_rng_op:
                # TODO - enable this, running into errors
                return (
                    # (
                    #     lambda: torch._inductor.config.patch(
                    #         {"fallback_random": True, "implicit_fallbacks": True}
                    #     ),
                    #     {"assert_equal": True},
                    # ),
                    (
                        contextlib.nullcontext,
                        {"assert_equal": False},
                    ),
                )
            return ((contextlib.nullcontext, {}),)

        try:

            def _get_tolerances(dtype):
                _custom_tolerances = {
                    torch.float32: (1.3e-5, 1.5e-5),
                }
                if dtype in _custom_tolerances:
                    return _custom_tolerances[dtype]
                else:
                    return None, None

            for sample_input in samples:
                args = [sample_input.input] + list(sample_input.args)
                kwargs = sample_input.kwargs
                # UNCOMMENT TO DEBUG SEGFAULTS

                # with open("test_output.txt", "a") as f:
                #     print(f"RUNNING OP {op_name} on {device_type} with {dtype}", flush=True, file=f)
                #     print(f"RUNNING OP {op_name} on {device_type} with {dtype}", flush=True)
                rtol, atol = _get_tolerances(dtype)
                if device_type == GPU_TYPE:
                    # opinfo test case have already place the input on the correct device
                    # so we don't need do additional copy by setting copy_to_gpu=False

                    no_python, has_rng_op = do_nopython_and_has_rng(fn, args, kwargs)
                    for context_fn, kwarg_overrides in get_contexts(has_rng_op):
                        with context_fn():
                            adjusted_kwargs = {
                                "check_lowp": False,
                                "nopython": no_python,
                                "copy_to_gpu": False,
                                "reference_in_float": False,
                                "check_gradient": requires_grad,
                                "check_has_compiled": no_python,
                                "output_process_fn_grad": sample_input.output_process_fn_grad,
                                "atol": atol,
                                "rtol": rtol,
                            }
                            adjusted_kwargs.update(overridden_kwargs)
                            adjusted_kwargs.update(kwarg_overrides)
                            self.check_model_gpu(
                                fn,
                                args,
                                kwargs,
                                **adjusted_kwargs,
                            )
                elif device_type == "cpu":
                    no_python, has_rng_op = do_nopython_and_has_rng(fn, args, kwargs)
                    for context_fn, kwarg_overrides in get_contexts(has_rng_op):
                        with context_fn():
                            adjusted_kwargs = {
                                "check_lowp": False,
                                "nopython": no_python,
                                "check_has_compiled": no_python,
                                # skip checking gradient on CPU for now
                                "check_gradient": False,
                                "atol": atol,
                                "rtol": rtol,
                            }
                            adjusted_kwargs.update(overridden_kwargs)
                            adjusted_kwargs.update(kwarg_overrides)

                            self.check_model(
                                fn,
                                args,
                                kwargs,
                                **adjusted_kwargs,
                            )

        except Exception as e:
            known_failure = False
            if dtype in inductor_should_fail_with_exception[device_type].get(
                op_name, set()
            ):
                failure = inductor_should_fail_with_exception[device_type][op_name][
                    dtype
                ]
                if failure in str(e):
                    known_failure = True
            if not known_failure:
                raise e

        # with open("test_output.txt", "a") as f:
        #     print(f"SUCCEEDED OP {op_name} on {device_type} with {dtype}", flush=True, file=f)


instantiate_device_type_tests(TestInductorOpInfo, globals())

if __name__ == "__main__":
    run_tests()<|MERGE_RESOLUTION|>--- conflicted
+++ resolved
@@ -215,13 +215,6 @@
     "resize_as_": {b8, f16, f32, f64, i32, i64},
     "histc": {f16},
     "multinomial": {f16, f32, f64},
-<<<<<<< HEAD
-=======
-    "nn.functional.avg_pool1d": {i64},
-    "nn.functional.avg_pool2d": {i64},
-    "nn.functional.avg_pool3d": {i64},
-    "nn.functional.local_response_norm": {i64},
->>>>>>> 950776b0
     "nn.functional.rrelu": {f32, f64},
     "nonzero_static": {b8, f16, f32, f64, i32, i64},
     ("normal", "in_place"): {f16, f32, f64},
