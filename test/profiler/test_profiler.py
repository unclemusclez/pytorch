--- conflicted
+++ resolved
@@ -13,10 +13,7 @@
 import weakref
 from dataclasses import dataclass, field
 from typing import Any, Dict, List, Optional
-<<<<<<< HEAD
-=======
 from unittest.mock import patch
->>>>>>> f34905f6
 
 import expecttest
 import torch
@@ -381,26 +378,6 @@
 
     def get_execution_trace_rf_ids(self, nodes: List[Json]) -> List[int]:
         """Returns a sorted list of rf_id (record function ids) in execution trace"""
-<<<<<<< HEAD
-        def get_rf_id(node):
-            attrs = node['attrs']
-            for a in attrs:
-                if a['name'] == 'rf_id':
-                    return a['value']
-            return None
-        rf_ids_ = (
-            get_rf_id(n) for n in nodes
-            if n['name'] != "[pytorch|profiler|execution_trace|process]"
-            and n['name'] != "[pytorch|profiler|execution_trace|thread]")
-        return sorted(rf_id for rf_id in rf_ids_ if rf_id is not None)
-
-
-    def get_kineto_external_ids(self, events: List[Json]) -> List[int]:
-        """Returns a sorted list of external Ids for CPU operators and user annotations"""
-        ops_and_annotations = (e for e in events if e.get("cat", "") in ['cpu_op', 'user_annotation'])
-        return sorted(e.get("args", {}).get("External id", -1) for e in ops_and_annotations)
-
-=======
 
         def get_rf_id(node):
             attrs = node["attrs"]
@@ -425,7 +402,6 @@
         return sorted(
             e.get("args", {}).get("Record function id", -1) for e in ops_and_annotations
         )
->>>>>>> f34905f6
 
     @unittest.skipIf(not kineto_available(), "Kineto is required")
     def test_execution_trace_with_kineto(self):
@@ -437,32 +413,18 @@
 
         use_cuda = torch.profiler.ProfilerActivity.CUDA in supported_activities()
         # Create a temp file to save execution trace and kineto data.
-<<<<<<< HEAD
-        fp = tempfile.NamedTemporaryFile('w+t', suffix='.et.json', delete=False)
-        fp.close()
-        kt = tempfile.NamedTemporaryFile(mode="w+t", suffix=".kineto.json", delete=False)
-=======
         fp = tempfile.NamedTemporaryFile("w+t", suffix=".et.json", delete=False)
         fp.close()
         kt = tempfile.NamedTemporaryFile(
             mode="w+t", suffix=".kineto.json", delete=False
         )
->>>>>>> f34905f6
         kt.close()
 
         with profile(
             activities=supported_activities(),
             schedule=torch.profiler.schedule(
-<<<<<<< HEAD
-                skip_first=3,
-                wait=1,
-                warmup=1,
-                active=2,
-                repeat=1),
-=======
                 skip_first=3, wait=1, warmup=1, active=2, repeat=1
             ),
->>>>>>> f34905f6
             on_trace_ready=trace_handler,
             execution_trace_observer=(
                 ExecutionTraceObserver().register_callback(fp.name)
@@ -472,14 +434,7 @@
                 with record_function(f"## LOOP {idx} ##"):
                     self.payload(use_cuda=use_cuda)
                 p.step()
-<<<<<<< HEAD
-            self.assertEqual(
-                fp.name,
-                p.execution_trace_observer.get_output_file_path()
-            )
-=======
             self.assertEqual(fp.name, p.execution_trace_observer.get_output_file_path())
->>>>>>> f34905f6
 
         # Uncomment for debugging
         # print("Output kineto = ", kt.name)
@@ -509,25 +464,6 @@
             kineto = json.load(f)
             events = kineto["traceEvents"]
 
-<<<<<<< HEAD
-        # Look up rf_ids and external ids as two lists.
-        rf_ids = self.get_execution_trace_rf_ids(nodes)
-        external_ids = self.get_kineto_external_ids(events)
-        self.assertEqual(len(rf_ids), len(external_ids))
-
-        # There should be a constant difference between elements in each list
-        # The test experiences a jump in the difference between iterations;
-        # adding some buffer.
-        deltas = {x - y for x, y in zip(rf_ids, external_ids)}
-        self.assertLessEqual(
-            len(deltas),
-            loop_count,
-            msg=f"ET and kineto rf_id should have constant difference, deltas = {deltas}\n"
-                f"rf_ids = {rf_ids}\n"
-                f"external_ids = {external_ids}\n"
-        )
-
-=======
         # Look up rf_ids in both Execution and Kineto trace as two lists.
         rf_ids_et = self.get_execution_trace_rf_ids(nodes)
         rf_ids_kineto = self.get_kineto_rf_ids(events)
@@ -540,7 +476,6 @@
             f"  rf_ids_et = {rf_ids_et}\n"
             f"  rf_ids_kineto = {rf_ids_kineto}\n",
         )
->>>>>>> f34905f6
 
     def test_execution_trace_alone(self):
         use_cuda = torch.profiler.ProfilerActivity.CUDA in supported_activities()
@@ -577,15 +512,8 @@
         assert found_root_node
         assert loop_count == expected_loop_events
 
-<<<<<<< HEAD
-    @unittest.skipIf(IS_WINDOWS, 'torch.compile does not support WINDOWS')
-    @unittest.skipIf(sys.version_info >= (3, 12), "torch.compile is not supported on python 3.12+")
-    def test_execution_trace_with_pt2(self):
-
-=======
     @unittest.skipIf(IS_WINDOWS, "torch.compile does not support WINDOWS")
     def test_execution_trace_with_pt2(self):
->>>>>>> f34905f6
         class ConvAndRelu(nn.Module):
             def __init__(self) -> None:
                 super().__init__()
@@ -598,11 +526,7 @@
                 return x
 
         # Create a temp file to save execution trace data.
-<<<<<<< HEAD
-        fp = tempfile.NamedTemporaryFile('w+t', suffix='.et.json', delete=False)
-=======
         fp = tempfile.NamedTemporaryFile("w+t", suffix=".et.json", delete=False)
->>>>>>> f34905f6
         fp.close()
 
         test_module = torch.compile(ConvAndRelu())
