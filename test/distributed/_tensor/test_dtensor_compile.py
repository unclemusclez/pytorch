--- conflicted
+++ resolved
@@ -17,14 +17,11 @@
     DeviceMesh,
     DTensor,
     init_device_mesh,
+    Partial,
     Replicate,
     Shard,
 )
-<<<<<<< HEAD
-from torch.distributed._tensor.placement_types import _Partial
-=======
 from torch.distributed._tensor.placement_types import DTensorSpec, TensorMeta
->>>>>>> f2d7f235
 from torch.distributed.algorithms._checkpoint.checkpoint_wrapper import (
     checkpoint_wrapper,
     CheckpointImpl,
@@ -125,7 +122,7 @@
 
         compiled_fn = torch.compile(backend="aot_eager", fullgraph=True)(fn)
 
-        for x in [Shard(0), Replicate(), _Partial()]:
+        for x in [Shard(0), Replicate(), Partial()]:
             opt_fn = fn(x)
             compiled_out = compiled_fn(x)
             self.assertEqual(opt_fn, compiled_out)
@@ -321,7 +318,7 @@
         x_dt = DTensor.from_local(
             x,
             mesh,
-            [_Partial()],
+            [Partial()],
             run_check=False,
             shape=(10, 257, 160),
             stride=(41120, 160, 1),
@@ -362,7 +359,7 @@
         x_dt = DTensor.from_local(
             x,
             mesh,
-            [_Partial()],
+            [Partial()],
             run_check=False,
             shape=(10, 257, 160),
             stride=(41120, 160, 1),
@@ -523,7 +520,7 @@
             return x + x
 
         x = torch.randn(4, 4, requires_grad=True)
-        x_dt = DTensor.from_local(x, mesh, [_Partial()], run_check=False)
+        x_dt = DTensor.from_local(x, mesh, [Partial()], run_check=False)
 
         y = torch.randn(4, 4, requires_grad=True)
         y_dt = DTensor.from_local(y, mesh, [Replicate()], run_check=False)
