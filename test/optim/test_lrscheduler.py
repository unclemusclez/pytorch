--- conflicted
+++ resolved
@@ -1,12 +1,9 @@
 # Owner(s): ["module: optimizer", "module: LrScheduler" ]
 import math
 import pickle
-<<<<<<< HEAD
-import tempfile
-=======
 import types
 import warnings
->>>>>>> 038a4e20
+import tempfile
 from functools import partial
 
 import torch
@@ -1709,6 +1706,54 @@
             max_momentum=22,
             total_steps=10,
         )
+        self._test_cycle_lr(scheduler, lr_targets, momentum_targets, 10)
+
+    def test_onecycle_lr_legacy_state_dict(self):
+        scheduler = OneCycleLR(
+            self.opt,
+            max_lr=25,
+            final_div_factor=2,
+            base_momentum=1,
+            max_momentum=22,
+            total_steps=10,
+            anneal_strategy="cos",
+        )
+        delattr(scheduler, "_anneal_func_type")
+        state_dict = scheduler.state_dict()
+        self.assertNotIn("anneal_func_type", state_dict)
+        state_dict["anneal_func"] = OneCycleLR._annealing_cos
+        scheduler.load_state_dict(state_dict)
+
+        def annealing_cos(start, end, pct):
+            cos_out = math.cos(math.pi * pct) + 1
+            return end + (start - end) / 2.0 * cos_out
+
+        lr_target = [
+            1,
+            13,
+            25,
+            annealing_cos(25, 0.5, 1 / 7.0),
+            annealing_cos(25, 0.5, 2 / 7.0),
+            annealing_cos(25, 0.5, 3 / 7.0),
+            annealing_cos(25, 0.5, 4 / 7.0),
+            annealing_cos(25, 0.5, 5 / 7.0),
+            annealing_cos(25, 0.5, 6 / 7.0),
+            0.5,
+        ]
+        momentum_target = [
+            22,
+            11.5,
+            1,
+            annealing_cos(1, 22, 1 / 7.0),
+            annealing_cos(1, 22, 2 / 7.0),
+            annealing_cos(1, 22, 3 / 7.0),
+            annealing_cos(1, 22, 4 / 7.0),
+            annealing_cos(1, 22, 5 / 7.0),
+            annealing_cos(1, 22, 6 / 7.0),
+            22,
+        ]
+        lr_targets = [lr_target, lr_target]
+        momentum_targets = [momentum_target, momentum_target]
         self._test_cycle_lr(scheduler, lr_targets, momentum_targets, 10)
 
     def test_cycle_lr_with_adam(self):
