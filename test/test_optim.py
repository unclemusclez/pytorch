# Owner(s): ["module: optimizer"]
import functools
import math
import tempfile
import unittest
from copy import deepcopy
from typing import Any, Dict, Tuple
from unittest.mock import patch

from optim.test_lrscheduler import TestLRScheduler  # noqa: F401
from optim.test_optim import TestDifferentiableOptimizer  # noqa: F401
from optim.test_swa_utils import TestSWAUtils  # noqa: F401

import torch
from torch.nn import Parameter
from torch.optim import Optimizer, SGD

from torch.optim.lr_scheduler import ReduceLROnPlateau
from torch.optim.optimizer import (
    register_optimizer_step_post_hook,
    register_optimizer_step_pre_hook,
)
from torch.testing._internal.common_cuda import _create_scaling_case, TEST_MULTIGPU
from torch.testing._internal.common_device_type import (
<<<<<<< HEAD
    instantiate_device_type_tests, largeTensorTest, onlyCPU, onlyCUDA, skipMPS, TEST_WITH_ROCM, onlyNativeDeviceTypes)
from torch.testing._internal.common_utils import markDynamoStrictTest, parametrize, run_tests, TestCase, TEST_WITH_TORCHDYNAMO
=======
    instantiate_device_type_tests,
    largeTensorTest,
    onlyCPU,
    onlyCUDA,
    onlyNativeDeviceTypes,
    skipMPS,
    TEST_WITH_ROCM,
)
>>>>>>> 0a9d73a8
from torch.testing._internal.common_dtype import floating_types_and
from torch.testing._internal.common_optimizers import (
    _get_optim_inputs_including_global_cliquey_kwargs,
    optim_db,
    OptimizerErrorEnum,
    optims,
    TensorTracker,
)
from torch.testing._internal.common_utils import (
    markDynamoStrictTest,
    parametrize,
    run_tests,
    TEST_WITH_TORCHDYNAMO,
    TestCase,
)

FP16_REDUCED_PRECISION = {"atol": 1e-5, "rtol": 1e-4}


def rosenbrock(tensor):
    assert tensor.size() == torch.Size(
        [2]
    ), f"Requires tensor with 2 scalars but got {tensor.size()}"
    x, y = tensor
    return (1 - x) ** 2 + 100 * (y - x**2) ** 2


def drosenbrock(tensor):
    assert tensor.size() == torch.Size(
        [2]
    ), f"Requires tensor with 2 scalars but got {tensor.size()}"
    x, y = tensor
    return torch.stack((-400 * x * (y - x**2) - 2 * (1 - x), 200 * (y - x**2)))


@markDynamoStrictTest
class TestOptimRenewed(TestCase):
    """
    This test class validates the core optimizers and is structured as the correctness of:
    - The update algorithms (forloop implementation)
        * Every optimizer's algorithm is most readably implemented through a big for-loop
          over all the parameters, which is what we refer to as the forloop or single tensor
          implementation. These algorithms are manually validated by comparing to the paper
          and systematically validated by assuring that the loss goes the right direction
          when the optimizer has been applied.
        * This implementation should compose with optimizer hyperparameters well, such as
          supporting Tensor LRs, the capturable API, and sparse and complex parameters.
    - Each varying implementation
        * We then have implementations that improve upon the performance of the forloop
          implementation by leveraging fusion, namely our foreach (mult_tensor) and fused
          implementations.
        * These variations are validated numerically by comparing with the forloop version
          of the optimizer. In fact, we test most variations this way--we see the forloop
          implementation as the ground truth and expect that improvements to it in any way
          should be just as correct.
        * Both params and optimizer states should be validated numerically.
    - state_dict APIs
        * The optimizer instance should be serializable
        * Calling save and load should be deterministic
        * Moving between devices should be seamless
        * BC - load_state_dict should be able to handle older optimizer states
    - Hook APIs (everything should fire in the right order)
    - LR Scheduler integration (composing should not error + should go the right direction)
    - Parameter groups (should be equivalent to having multiple optimizers)
    - Erroring (what should error should error)

    We also cover different ways of generating parameters and grads:
    - With parameters, we either generate them randomly given specific shapes or we take
      them from a sample NN module.
        * Variety is important here because NN modules have type Parameter and randomly
          generated tensors have type Tensor.
        * Parameters can be sparse for a subset of the optimizers (check out OptimizerInfo)
        * Complex parameters should be handled using view_as_real
        * Parameters can be spread across different devices and different dtypes for any
          given optimizer
        * Parameters can be contiguous and noncontiguous
    - With grads, we follow suit from the parameters.
        * Grads can also be None, empty, or zero-valued, and this should not disrupt training.
    """

    @onlyCPU
    @optims(optim_db)
    def test_optim_infos_do_not_specify_global_cliquey_kwargs(
        self, device, dtype, optim_info
    ):
        global_cliquey_flags = ["foreach", "fused", "differentiable"]
        for optim_input in optim_info.optim_inputs_func(device=device):
            self.assertFalse(
                any(f for f in global_cliquey_flags if f in optim_input.kwargs)
            )

    @optims([optim for optim in optim_db if optim.optim_error_inputs_func is not None])
    def test_errors(self, device, dtype, optim_info):
        optim_cls = optim_info.optim_cls
        error_inputs = optim_info.optim_error_inputs_func(device=device, dtype=dtype)

        for error_input in error_inputs:
            optim_input = error_input.optimizer_error_input
            params, kwargs = optim_input.params, optim_input.kwargs
            if error_input.error_on == OptimizerErrorEnum.CONSTRUCTION_ERROR:
                if issubclass(error_input.error_type, Warning):
                    with self.assertWarnsRegex(
                        error_input.error_type, error_input.error_regex
                    ):
                        optim_cls(params, **kwargs)
                else:
                    with self.assertRaisesRegex(
                        error_input.error_type, error_input.error_regex
                    ):
                        optim_cls(params, **kwargs)
            elif error_input.error_on == OptimizerErrorEnum.STEP_ERROR:
                optim = optim_cls(params, **kwargs)
                if issubclass(error_input.error_type, Warning):
                    with self.assertWarnsRegex(
                        error_input.error_type, error_input.error_regex
                    ):
                        optim.step()
                else:
                    with self.assertRaisesRegex(
                        error_input.error_type, error_input.error_regex
                    ):
                        optim.step()
            else:
                raise NotImplementedError(f"Unknown error type {error_input.error_on}")

    @parametrize("contiguous", [True, False])
    @parametrize("with_lrsched", [True, False])
    @optims(optim_db, dtypes=[torch.float32])
    def test_forloop_goes_right_direction(
        self, device, dtype, optim_info, contiguous, with_lrsched
    ):
        optim_cls = optim_info.optim_cls
        schedulers_constructors = (
            optim_info.scheduler_inputs if with_lrsched else [None]
        )

        for schedulers_constructor in schedulers_constructors:
            # with tensor LR we need fresh inputs for each scheduler
            # or mutating it will carry across iters
            optim_inputs = optim_info.optim_inputs_func(device=device)
            for optim_input in optim_inputs:
                if "foreach" in optim_info.supported_impls:
                    optim_input.kwargs["foreach"] = False  # force forloop
                if contiguous:
                    weight = Parameter(torch.randn((10, 5), device=device, dtype=dtype))
                    bias = Parameter(torch.randn((10), device=device, dtype=dtype))
                else:
                    weight = Parameter(
                        torch.randn((10, 5, 2), device=device, dtype=dtype)[..., 0]
                    )
                    bias = Parameter(
                        torch.randn((10, 2), device=device, dtype=dtype)[..., 0]
                    )
                input = torch.randn(5, device=device, dtype=dtype)

                optimizer = optim_cls([weight, bias], **optim_input.kwargs)
                schedulers = [
                    s(optimizer)
                    for s in (schedulers_constructor if schedulers_constructor else [])
                ]

                def closure():
                    optimizer.zero_grad()
                    loss = (weight.mv(input) + bias).pow(2).sum()
                    loss.backward()
                    if optim_info.only_supports_sparse_grads:
                        # For this test, we naively convert the Tensor layout, which we know does
                        # NOT represent the expected use case for optims like SparseAdam!
                        weight.grad = weight.grad.to_sparse()
                        bias.grad = bias.grad.to_sparse()
                    return loss

                initial_value = closure().item()
                for _ in range(20):
                    if optim_info.step_requires_closure:
                        loss = optimizer.step(closure)
                    else:
                        loss = closure()
                        optimizer.step()

                    for scheduler in schedulers:
                        if isinstance(scheduler, ReduceLROnPlateau):
                            scheduler.step(loss)
                        else:
                            scheduler.step()

                if optim_input.kwargs.get("maximize", False):
                    self.assertGreater(closure().item(), initial_value)
                else:
                    self.assertLess(closure().item(), initial_value)

    @onlyCUDA
    @unittest.skipIf(not TEST_MULTIGPU, "only one GPU detected")
    @parametrize("with_lrsched", [True, False])
    @optims(optim_db, dtypes=[torch.float32])
    def test_forloop_goes_right_direction_multigpu(
        self, device, dtype, optim_info, with_lrsched
    ):
        optim_cls = optim_info.optim_cls
        schedulers_constructors = (
            optim_info.scheduler_inputs if with_lrsched else [None]
        )
        for schedulers_constructor in schedulers_constructors:
            # We need a fresh set of inputs if we have a tensor LR
            # to not carry mutations across iterations.
            optim_inputs = optim_info.optim_inputs_func(device=device)
            for optim_input in optim_inputs:
                if "foreach" in optim_info.supported_impls:
                    optim_input.kwargs["foreach"] = False  # force forloop

                weight = Parameter(torch.randn((10, 5), device="cuda:0", dtype=dtype))
                bias = Parameter(torch.randn((10), device="cuda:1", dtype=dtype))
                inpt = torch.randn(5, device="cuda:0", dtype=dtype)

                optimizer = optim_cls([weight, bias], **optim_input.kwargs)
                schedulers = [
                    s(optimizer)
                    for s in (schedulers_constructor if schedulers_constructor else [])
                ]

                def closure():
                    optimizer.zero_grad()
                    loss = (weight.mv(inpt).cuda(1) + bias).pow(2).sum()
                    loss.backward()
                    if optim_info.only_supports_sparse_grads:
                        # For this test, we naively convert the Tensor layout, which we know does
                        # NOT represent the expected use case for optims like SparseAdam!
                        weight.grad = weight.grad.to_sparse()
                        bias.grad = bias.grad.to_sparse()
                    return loss

                initial_value = closure().item()
                for _ in range(20):
                    loss = optimizer.step(closure)
                    for scheduler in schedulers:
                        if isinstance(scheduler, ReduceLROnPlateau):
                            scheduler.step(loss)
                        else:
                            scheduler.step()

                if optim_input.kwargs.get("maximize", False):
                    self.assertGreater(closure().item(), initial_value)
                else:
                    self.assertLess(closure().item(), initial_value)

    @optims(optim_db, dtypes=[torch.float32])
    def test_param_group_with_lrscheduler_goes_right_direction(
        self, device, dtype, optim_info
    ):
        optim_cls = optim_info.optim_cls

        for schedulers_c in optim_info.scheduler_inputs:
            weight = Parameter(torch.randn((10, 5), device=device, dtype=dtype))
            bias = Parameter(torch.randn((10), device=device, dtype=dtype))
            inpt = torch.randn(5, device=device, dtype=dtype)

            # avoid endless recompiles by wrapping LR in a tensor if we're compiling
            lr = torch.tensor(0.01) if torch._utils.is_compiling() else 0.01
            optimizer = optim_cls([{"params": [weight]}, {"params": [bias], "lr": lr}])
            schedulers = [scheduler_c(optimizer) for scheduler_c in schedulers_c]

            def closure():
                optimizer.zero_grad()
                loss = (weight.mv(inpt) + bias).pow(2).sum()
                loss.backward()
                if optim_info.only_supports_sparse_grads:
                    # For this test, we naively convert the Tensor layout, which we know does
                    # NOT represent the expected use case for optims like SparseAdam!
                    weight.grad = weight.grad.to_sparse()
                    bias.grad = bias.grad.to_sparse()
                return loss

            initial_value = closure().item()
            for _ in range(20):
                loss = optimizer.step(closure)
                for scheduler in schedulers:
                    if isinstance(scheduler, ReduceLROnPlateau):
                        scheduler.step(loss)
                    else:
                        scheduler.step()

            self.assertLess(closure().item(), initial_value)

    @optims(optim_db, dtypes=[torch.float32])
    def test_tensor_lr(self, device, dtype, optim_info):
        optim_cls = optim_info.optim_cls

        # Skip differentiable testing for now, see https://github.com/pytorch/pytorch/issues/116490
        all_optim_inputs = _get_optim_inputs_including_global_cliquey_kwargs(
            device, dtype, optim_info, skip=("differentiable",)
        )
        for optim_input in all_optim_inputs:
            weight = Parameter(torch.randn((10, 5), device=device, dtype=dtype))
            weight_c = weight.clone().detach().requires_grad_(True)
            bias = Parameter(torch.randn((10), device=device, dtype=dtype))
            bias_c = bias.clone().detach().requires_grad_(True)
            inpt = torch.randn(5, device=device, dtype=dtype)

            kwargs = optim_input.kwargs
            if "lr" in kwargs:
                del kwargs["lr"]

            kwargs["lr"] = 1.0 if optim_info.step_requires_closure else 1e-3
            optimizer_r = optim_cls([weight, bias], **kwargs)

            try:
                kwargs["lr"] = torch.tensor(kwargs["lr"])
                optimizer = optim_cls([weight_c, bias_c], **kwargs)
            except ValueError as e:
                self.assertRegex(str(e), ".*lr as a Tensor is not supported.*")
                continue

            def closure(optim, w, b, i):
                optim.zero_grad()
                loss = (w.mv(i) + b).pow(2).sum()
                loss.backward()
                if optim_info.only_supports_sparse_grads:
                    # For this test, we naively convert the Tensor layout, which we know does
                    # NOT represent the expected use case for optims like SparseAdam!
                    w.grad = w.grad.to_sparse()
                    b.grad = b.grad.to_sparse()
                return loss

            for _ in range(5):
                if optim_info.step_requires_closure:
                    optimizer_r.step(
                        functools.partial(closure, optimizer_r, weight, bias, inpt)
                    )
                    optimizer.step(
                        functools.partial(closure, optimizer, weight_c, bias_c, inpt)
                    )
                else:
                    closure(optimizer_r, weight, bias, inpt)
                    closure(optimizer, weight_c, bias_c, inpt)

                self.assertEqual(weight, weight_c)
                self.assertEqual(bias, bias_c)

    @parametrize("with_lrsched", [True, False])
    @optims(
        [o for o in optim_db if o.supports_sparse or o.only_supports_sparse_grads],
        dtypes=[torch.float64],
    )
    def test_rosenbrock_sparse(self, device, dtype, optim_info, with_lrsched):
        optim_cls = optim_info.optim_cls

        # Skip differentiable testing for now, see https://github.com/pytorch/pytorch/issues/116490
        # Fused impls do not support sparse gradients
        all_optim_inputs = _get_optim_inputs_including_global_cliquey_kwargs(
            device, dtype, optim_info, skip=("differentiable", "fused")
        )
        kwarg_updates, schedulers_constructors = optim_info.metadata_for_sparse

        if with_lrsched and len(schedulers_constructors) == 0:
            return

        supported_inputs = []
        if len(kwarg_updates) != 0:
            seen = set()
            for i in all_optim_inputs:
                for k in kwarg_updates:
                    if k in i.kwargs:
                        del i.kwargs[k]
                hashable_kwargs = tuple(sorted(i.kwargs.items()))
                if len(i.kwargs) > 0 and hashable_kwargs not in seen:
                    supported_inputs.append(i)
                    seen.add(hashable_kwargs)
                    if "lr" in kwarg_updates:
                        i.kwargs["lr"] = kwarg_updates["lr"]
        else:
            supported_inputs = all_optim_inputs

        for optim_input in supported_inputs:
            kwargs = optim_input.kwargs
            multi_tensor = kwargs.get("foreach", False)

            # For rosenbrock tests, it is mandated that the param is a tensor with 2 numbers
            if multi_tensor:
                params_t = [
                    torch.tensor([1.5, 1.5]),
                    torch.tensor([1.5, 1.5], dtype=dtype),
                ]
            else:
                params_t = [torch.tensor([1.5, 1.5])]

            params = [Parameter(param_t) for param_t in params_t]
            optimizer = optim_cls(params, **kwargs)
            schedulers = [
                s(optimizer) for s in (schedulers_constructors if with_lrsched else [])
            ]

            if not optim_info.only_supports_sparse_grads:
                params_c = [Parameter(param_t.clone()) for param_t in params_t]
                optimizer_c = optim_cls(params_c, **kwargs)
                schedulers_c = [
                    s(optimizer_c)
                    for s in (schedulers_constructors if with_lrsched else [])
                ]

            solution = torch.tensor([1, 1])
            with torch.no_grad():
                initial_dist = sum(param.dist(solution) for param in params)

            def get_grad(param, sparse_grad, w):
                grad = drosenbrock(param)
                # NB: We torture test the optimizer by returning an
                # uncoalesced sparse tensor

                # Depending on w, provide only the x or y gradient
                if sparse_grad:
                    if w:
                        i = torch.tensor([[0, 0]], dtype=torch.int64)
                        x = grad[0]
                        v = torch.tensor([x / 4.0, x - x / 4.0])
                    else:
                        i = torch.tensor([[1, 1]], dtype=torch.int64)
                        y = grad[1]
                        v = torch.tensor([y - y / 4.0, y / 4.0])
                    grad_out = torch.sparse_coo_tensor(i, v, (2,), dtype=v.dtype)
                else:
                    if w:
                        grad_out = torch.tensor([grad[0], 0], dtype=param.dtype)
                    else:
                        grad_out = torch.tensor([0, grad[1]], dtype=param.dtype)
                return grad_out

            def eval(params, sparse_grad, w):
                optimizer.zero_grad()
                if multi_tensor:
                    loss = sum(rosenbrock(param) for param in params)
                else:
                    loss = rosenbrock(params[0])
                loss.backward()

                grads_out = [get_grad(param, sparse_grad, w) for param in params]
                with torch.no_grad():
                    params[0].grad = grads_out[0]
                    if multi_tensor:
                        params[1].grad = grads_out[1].to(dtype=dtype)
                return loss

            for i in range(1800):
                # Do cyclic coordinate descent
                w = i % 2
                optimizer.step(functools.partial(eval, params, True, w))
                for scheduler in schedulers:
                    if isinstance(scheduler, ReduceLROnPlateau):
                        scheduler.step(rosenbrock(params[0]))
                    else:
                        scheduler.step()
                if not optim_info.only_supports_sparse_grads:
                    optimizer_c.step(functools.partial(eval, params_c, False, w))
                    for scheduler in schedulers_c:
                        if isinstance(scheduler, ReduceLROnPlateau):
                            scheduler.step(rosenbrock(params_c[0]))
                        else:
                            scheduler.step()
                    # Tolerance is increased due to floating point error from different
                    # code path for dense case: x v.s. x - x / 4.0 + x / 4.0
                    self.assertEqual(params, params_c, atol=5e-6, rtol=5e-6)

            if not kwargs.get("maximize", False):
                self.assertLessEqual(
                    sum(param.dist(solution) for param in params), initial_dist
                )
            else:
                self.assertGreaterEqual(
                    sum(rosenbrock(param) for param in params),
                    sum(rosenbrock(param_t) for param_t in params_t),
                )

    @skipMPS
    @optims([o for o in optim_db if o.supports_complex], dtypes=[torch.complex64])
    def test_complex(self, device, dtype, optim_info):
        optim_cls = optim_info.optim_cls
        # Skip differentiable testing for now, see https://github.com/pytorch/pytorch/issues/116490
        # Also skip fused, since our fused kernels do not support complex
        all_optim_inputs = _get_optim_inputs_including_global_cliquey_kwargs(
            device, dtype, optim_info, skip=("differentiable", "fused")
        )
        for optim_input in all_optim_inputs:
            # Last param is intentionally real to test that we can mix real and complex
            complex_params = [
                torch.randn(10, 5, device=device, dtype=dtype, requires_grad=True),
                torch.randn(10, device=device, dtype=dtype, requires_grad=True),
                torch.randn(
                    10, 5, device=device, dtype=torch.float32, requires_grad=True
                ),
            ]
            real_params = [
                (
                    torch.view_as_real(param).detach().clone().requires_grad_()
                    if param.is_complex()
                    else param.detach().clone().requires_grad_()
                )
                for param in complex_params
            ]

            complex_optimizer = optim_cls(complex_params, **optim_input.kwargs)
            real_optimizer = optim_cls(real_params, **optim_input.kwargs)
            real_steps = []
            complex_steps = []
            grads_losses = []

            def real_closure():
                for param in real_params:
                    grad = torch.randn_like(param)
                    param.grad = grad
                    real_steps.append(param.detach().clone())
                    grads_losses.append(grad.clone())
                loss = torch.randn(1)
                grads_losses.append(loss.clone())
                return loss

            def complex_closure():
                for param in complex_params:
                    if torch.is_complex(param):
                        grad = torch.view_as_complex(grads_losses.pop(0))
                        complex_steps.append(torch.view_as_real_copy(param.detach()))
                    else:
                        grad = grads_losses.pop(0)
                        complex_steps.append(param.detach().clone())
                    param.grad = grad
                return grads_losses.pop(0)

            for _ in range(3):
                if optim_info.step_requires_closure:
                    # LBFGS, for example, requires closure and calls it internally
                    real_optimizer.step(real_closure)
                    complex_optimizer.step(complex_closure)
                else:
                    # For other optimizers, we call closure explicitly to set the gradients
                    real_closure()
                    complex_closure()
                    real_optimizer.step()
                    complex_optimizer.step()

            # Final Parameters should be the same
            complex_params_asreal = [
                torch.view_as_real(param) if param.is_complex() else param
                for param in complex_params
            ]
            self.assertEqual(real_params, complex_params_asreal)

            # All intermediate steps should also be the same
            # also checks steps taken within for example a line search
            self.assertEqual(complex_steps, real_steps)

    @skipMPS
    @optims([o for o in optim_db if o.supports_complex], dtypes=[torch.complex64])
    def test_complex_2d(self, device, dtype, optim_info):
        optim_cls = optim_info.optim_cls
        # Skip differentiable testing for now, see https://github.com/pytorch/pytorch/issues/116490
        # Also skip fused, since our fused kernels do not support complex
        all_optim_inputs = _get_optim_inputs_including_global_cliquey_kwargs(
            device, dtype, optim_info, skip=("differentiable", "fused")
        )
        for optim_input in all_optim_inputs:
            if optim_info.step_requires_closure:
                # Why? The way we implement complex is by turning complex params into view_as_real
                # alternatives. For example, an size (M,N) tensor will become (M,N,2). In this test,
                # we break apart a tensor into its real and imaginary parts, which would be 2x(M,N).
                # For other pointwise optimizers, this distinction is trivial, but for LBFGS where
                # there are reductions across all parameters (and all the grads get flattened into
                # one long Tensor), this ordering matters. Why? Reductions (like sum) are NOT
                # commutative, i.e., a + b + c != a + c + b in computers. Thus, we add a seed here
                # to control the discrepancy that will happen with LBFGS. Note that in test_complex
                # above, there is no need for a seed nor for increased tolerance, because results
                # should be bitwise equivalent.
                torch.manual_seed(2024)

            a1 = torch.randn(2, device=device, dtype=dtype, requires_grad=True)
            a1_real = a1.real.clone().detach()
            a1_imag = a1.imag.clone().detach()
            a1_real.requires_grad_()
            a1_imag.requires_grad_()
            optim1 = optim_cls([a1], **optim_input.kwargs)
            optim2 = optim_cls([a1_real, a1_imag], **optim_input.kwargs)

            a1_reals = TensorTracker()
            a1_imags = TensorTracker()
            a1_grad_reals = TensorTracker()
            a1_grad_imags = TensorTracker()
            losses = TensorTracker()

            def closure1():
                optim1.zero_grad()
                loss = rosenbrock(a1).abs()
                loss.backward()

                # Track clones to best test accuracy
                a1_reals.add(a1.real)
                a1_imags.add(a1.imag)
                a1_grad_reals.add(a1.grad.real)
                a1_grad_imags.add(a1.grad.imag)

                losses.add(loss)

                return loss

            def closure2():
                optim2.zero_grad()
                a1_reals.pop_check_set(a1_real, self)
                a1_imags.pop_check_set(a1_imag, self)
                a2 = torch.complex(a1_real, a1_imag)
                loss = rosenbrock(a2).abs()
                losses.pop_check_set(loss, self)
                loss.backward()
                a1_grad_reals.pop_check_set(a1_real.grad, self)
                a1_grad_imags.pop_check_set(a1_imag.grad, self)
                return loss

            for _ in range(3):
                if optim_info.step_requires_closure:
                    # LBFGS, for example, requires closure and calls it internally
                    optim1.step(closure1)
                    optim2.step(closure2)
                else:
                    closure1()
                    closure2()
                    optim1.step()
                    optim2.step()

                self.assertEqual(a1.real, a1_real)
                self.assertEqual(a1.imag, a1_imag)

            self.assertTrue(a1_reals.all_popped())
            self.assertTrue(a1_imags.all_popped())
            self.assertTrue(a1_grad_reals.all_popped())
            self.assertTrue(a1_grad_imags.all_popped())
            self.assertTrue(losses.all_popped())

    def _compare_between(
        self, inputs, models, optimizers, assert_eq_kwargs=None, assert_step_dtype=None
    ):
        # why 7? iteration 7 is where we start to see differences for RAdam
        # params interacting with the small eps value, because that's right
        # after rho_t becomes greater than 5 in step 6.
        if assert_eq_kwargs is None:
            assert_eq_kwargs = {}
        kIterations = 7
        tracker = TensorTracker(assert_eq_kwargs)
        for i in range(kIterations):
            state, updated_params = [], []
            if not isinstance(inputs, list):
                inputs = [inputs, inputs]
            for input, model, optimizer in zip(inputs, models, optimizers):
                optimizer.zero_grad()

                if i == 3:
                    # Freeze a layer to test if the step of this layer in 'fused' or 'foreach'
                    # is same as the step in 'forloop'.
                    model[2].requires_grad_(False)
                if i == 5:
                    # Unfreeze the layer after 2 iters.
                    model[2].requires_grad_(True)

                # Test that step behaves as expected (a no-op) when grads are set to None
                if i != 2:
                    output = model(input)
                    loss = output.sum()
                    loss.backward()

                optimizer.step()
                state.append(optimizer.state)
                updated_params.append(model.parameters())

            og_state, new_state = state
            for og_p, new_p in zip(updated_params[0], updated_params[1]):
                tracker.add(og_p)
                tracker.pop_check_set(new_p, self)

                # check that optimizer states are the same
                og_p_state = og_state[og_p]
                new_p_state = new_state[new_p]
                if assert_step_dtype is not None:
                    if torch.is_tensor(og_p_state.get("step", None)):
                        self.assertEqual(og_p_state["step"].dtype, assert_step_dtype)
                    if torch.is_tensor(new_p_state.get("step", None)):
                        self.assertEqual(new_p_state["step"].dtype, assert_step_dtype)
                for k in og_p_state:
                    tracker.add(og_p_state[k])
                    tracker.pop_check_set(new_p_state[k], self)

            self.assertTrue(tracker.all_popped())

    def _test_derived_optimizers(
        self,
        device,
        dtype,
        optim_info,
        flag,
        reduced_precision=False,
        assert_step_dtype=None,
    ):
        """
        Given a flag 'fused' or 'foreach', test for parity of optimizer state
        and updated parameters between when the flag is set to True and False
        for provided optimizer configurations.
        """
        assert flag in ("foreach", "fused")
        assert_eq_kwargs = {} if not reduced_precision else FP16_REDUCED_PRECISION

        optim_inputs = optim_info.optim_inputs_func(device=device, dtype=dtype)
        optim_cls = optim_info.optim_cls
        for optim_input in optim_inputs:
            models, optimizers = [], []
            kwargs = deepcopy(optim_input.kwargs)
            if kwargs.get("capturable", False) and str(device) == "cpu":
                # capturable is not supported on CPU
                continue
            for flag_value in (False, True):
                kwargs[flag] = flag_value
                input = torch.tensor(
                    [0.1, 0.2, 0.3, 0.4, 0.5, 0.6], dtype=dtype, device=device
                ).reshape(3, 2)

                torch.manual_seed(1)
                model = torch.nn.Sequential(
                    torch.nn.Linear(2, 3),
                    torch.nn.Sigmoid(),
                    torch.nn.Linear(3, 1),
                    torch.nn.Sigmoid(),
                )
                model.to(dtype=dtype, device=device)

                # foreach/fused optimizers should be tested with a
                # zero_size tensor as its last param.
                # ref: https://github.com/pytorch/pytorch/issues/100701
                empty_param = torch.empty(
                    (), device=device, dtype=dtype, requires_grad=True
                )
                empty_param.grad = torch.rand_like(empty_param)
                params = list(model.parameters()) + [empty_param]

                optimizer = optim_cls(params, **kwargs)
                models.append(model)
                optimizers.append(optimizer)

            self._compare_between(
                input, models, optimizers, assert_eq_kwargs, assert_step_dtype
            )

    @skipMPS  # MPS doesn't support torch.float64, see https://github.com/pytorch/pytorch/issues/115350
    @optims(
        [optim for optim in optim_db if "foreach" in optim.supported_impls],
        dtypes=[torch.float64],
    )
    def test_foreach_matches_forloop(self, device, dtype, optim_info):
        self._test_derived_optimizers(device, dtype, optim_info, "foreach")

    @onlyCUDA
    @unittest.skipIf(not TEST_MULTIGPU, "only one GPU detected")
    @parametrize("impl", ["foreach", "fused"])
    @optims(
        [
            optim
            for optim in optim_db
            if "foreach" in optim.supported_impls or "fused" in optim.supported_impls
        ]
    )
    def test_mixed_device_dtype(self, device, dtype, optim_info, impl):
        """
        Similar in essence to _test_derived_optimizers above. The main difference is that
        _test_derived_optimizers uses model parameters whereas we randomly pass in
        parameters of different dtypes and devices here. We need multiple GPUs (vs just a
        CPU and GPU) because fused adam only works on GPUs. (Thus we only run the tests
        that call into this helper when TEST_MULTIGPU.)
        """
        assert impl in ("foreach", "fused")
        if impl == "foreach" and "foreach" not in optim_info.supported_impls:
            return unittest.skip(
                f"foreach not supported for {optim_info.optim_cls.__name__}"
            )
        elif impl == "fused" and "cuda" not in optim_info.supports_fused_on:
            return unittest.skip(
                f"fused not supported for {optim_info.optim_cls.__name__} on cuda"
            )

        params = [
            torch.rand(2, 3, dtype=torch.float64, device="cuda:0", requires_grad=True),
            torch.rand(2, 3, dtype=torch.float32, device="cuda:0", requires_grad=True),
            torch.rand(2, 3, dtype=torch.float16, device="cuda:0", requires_grad=True),
            torch.rand(2, 3, dtype=torch.bfloat16, device="cuda:0", requires_grad=True),
            torch.rand(2, 3, dtype=torch.float64, device="cuda:1", requires_grad=True),
            torch.rand(2, 3, dtype=torch.float32, device="cuda:1", requires_grad=True),
            torch.rand(2, 3, dtype=torch.float16, device="cuda:1", requires_grad=True),
            torch.rand(2, 3, dtype=torch.bfloat16, device="cuda:1", requires_grad=True),
            torch.randint(
                1024, (2, 3), dtype=torch.int64, device="cuda:1", requires_grad=False
            ),
        ]

        for p in params:
            if p.requires_grad:
                p.grad = torch.rand_like(p, device=p.device, dtype=p.dtype)

        kIterations = 7 if impl == "foreach" else 1
        optim_inputs = optim_info.optim_inputs_func(device=device)
        optim_cls = optim_info.optim_cls
        for optim_input in optim_inputs:
            updated_params, state = [], []
            kwargs = deepcopy(optim_input.kwargs)
            if kwargs.get("capturable", False) and str(device) == "cpu":
                # capturable is not supported on CPU
                continue
            for use_impl in (False, True):
                kwargs[impl] = use_impl
                params_clone = []
                for p in params:
                    p_clone = p.clone().detach()
                    if p.requires_grad:
                        p_clone.requires_grad = True
                        p_clone.grad = p.grad.clone().detach()
                        params_clone.append(p_clone)

                optimizer = optim_cls(params_clone, **kwargs)
                for _ in range(kIterations):
                    optimizer.step()

                state.append(optimizer.state)
                updated_params.append(params_clone)

            og_state, new_state = state
            for og_p, new_p in zip(updated_params[0], updated_params[1]):
                # Increasing the tolerance as we are collating lots of ops together for optimizers and
                # the designated tolerances are for single op only.
                single_rtol, single_atol = torch.testing._comparison.get_tolerances(
                    new_p.dtype, rtol=None, atol=None
                )
                rtol = 5 * single_rtol
                atol = 5 * single_atol

                self.assertEqual(og_p, new_p, rtol=rtol, atol=atol)

                # check that optimizer states are the same
                og_p_state = og_state[og_p]
                new_p_state = new_state[new_p]

                for k in og_p_state:
                    actual = new_p_state[k]
                    self.assertEqual(og_p_state[k], actual, rtol=rtol, atol=atol)

    @onlyCUDA
    @optims(
        [optim for optim in optim_db if "foreach" in optim.supported_impls],
        dtypes=[torch.float64],
    )
    def test_set_default_dtype_works_with_foreach(self, device, dtype, optim_info):
        # https://github.com/pytorch/pytorch/issues/110940
        # We coerce step to always be float32 unless the
        # default dtype is higher prec float64
        old_default_dtype = torch.get_default_dtype()
        for default_dtype in [torch.float64, torch.float16]:
            try:
                torch.set_default_dtype(default_dtype)
                self._test_derived_optimizers(
                    device,
                    dtype,
                    optim_info,
                    "foreach",
                    reduced_precision=default_dtype == torch.float16,
                    assert_step_dtype=(
                        torch.float64
                        if default_dtype == torch.float64
                        else torch.float32
                    ),
                )
            finally:
                torch.set_default_dtype(old_default_dtype)

    @onlyCUDA
    @largeTensorTest("72GB", "cuda")
    @optims(
        [optim for optim in optim_db if "foreach" in optim.supported_impls],
        dtypes=[torch.float16],
    )
    def test_foreach_large_tensor(self, device, dtype, optim_info):
        optim_cls = optim_info.optim_cls
        optim_inputs = optim_info.optim_inputs_func(device=device)
        for optim_input in optim_inputs:
            params = [torch.ones(2**32, device=device, dtype=dtype)]
            params[0].grad = torch.zeros_like(params[0])
            optimizer = optim_cls(params, foreach=True, **optim_input.kwargs)
            optimizer.step()

    @onlyCUDA
    @optims(
        [optim for optim in optim_db if "foreach" in optim.supported_impls],
        dtypes=[torch.float32],
    )
    def test_peak_memory_foreach(self, device, dtype, optim_info):
        nparams = 10
        optim_inputs = optim_info.optim_inputs_func(device=device)
        optim_cls = optim_info.optim_cls
        for optim_input in optim_inputs:
            kwargs = deepcopy(optim_input.kwargs)
            max_mems = []
            for flag_value in (False, True):
                kwargs["foreach"] = flag_value
                # The 128 is critical here! Our CUDACachingAllocator allocates in blocks of 512,
                # meaning any tensor that occupies <512 bytes of memory will allocate a whole
                # 512 bytes anyway. We use 128 (since datasize would be 4 bytes) so that param
                # is size 512 exactly, making our later calculations for intermediate_size easy.
                param = torch.rand(128, device=device, dtype=dtype)
                params = [torch.rand_like(param) for _ in range(nparams)]

                optimizer = optim_cls(params, **kwargs)

                for p in params:
                    p.grad = torch.rand_like(p)

                optimizer.step()
                import gc

                gc.collect()
                torch.cuda.reset_peak_memory_stats()
                optimizer.step()
                gc.collect()
                max_mems.append(torch.cuda.max_memory_allocated())

            st_max_mem, mt_max_mem = max_mems
            intermediate_size = nparams * param.nelement() * param.element_size()
            nintermediates = 1  # we expect a budget of 1 intermediate most of the time

            # Check the param group directly to handle if the compiler set capturable
            if optimizer.param_groups[0].get(
                "capturable", False
            ) or optim_cls.__name__ in ["Adadelta", "ASGD", "RAdam"]:
                # with capturable in Adam(W), we have 2 extra intermediates for the bias_corrections
                # with Adadelta, we have 2 extra for (acc_delta + eps) and (square_avg + eps)
                # ASGD allocates axs, 2x mus, 2x etas, and grads at the same time
                nintermediates = 3
                if optim_cls.__name__ == "NAdam":
                    # with capturable in NAdam, we have 3 extra intermediates for the
                    # bias_correction, mus, and mu_nexts
                    if TEST_WITH_TORCHDYNAMO:
                        # With dynamo, the eager/FX backend appears to hold memory longer than
                        # vanilla eager: https://github.com/pytorch/pytorch/issues/125511
                        nintermediates = 8
                    else:
                        nintermediates = 5

                if optim_cls.__name__ == "RAdam":
                    # RAdam has four intermediates with capturable
                    # num, unrect_step_size, buffer, grouped_grads
                    if TEST_WITH_TORCHDYNAMO:
                        # With dynamo, the eager/FX backend appears to hold memory than
                        # vanilla eager: https://github.com/pytorch/pytorch/issues/125511
                        nintermediates = 6
                    else:
                        nintermediates = 4

            elif optim_cls.__name__ in ["NAdam", "Adagrad", "RMSprop"]:
                # NAdam uses two intermediates at the same time (grads & exp_avg_sq_sqrt)
                # Adagrad uses std and grads at the same time
                # RMSprop uses avg and grads
                nintermediates = 2

            # Dynamo ST uses less mem than eager in the case of Adam/Adagrad/Nadam/RAdam
            # which makes the foreach memory check fail
            if TEST_WITH_TORCHDYNAMO:
                st_max_mem += 6000

            expected_max_mem = st_max_mem + intermediate_size * nintermediates
            # hipcc currently can't generate efficient code for the small buffer optimization
            # code path (see Note [small buffer optimization] for details), thus we always
            # dynamically allocate the tensor metadata for ROCM. Adjusting the expected max
            # memory usage to account for this.
            if TEST_WITH_ROCM:
                expected_max_mem *= 1.02

            self.assertLessEqual(mt_max_mem, expected_max_mem)

    @onlyNativeDeviceTypes
    @optims(
        [optim for optim in optim_db if "fused" in optim.supported_impls],
        dtypes=floating_types_and(
            torch.bfloat16,
            torch.float16,
        ),
    )
    def test_fused_matches_forloop(self, device, dtype, optim_info):
        if device not in optim_info.supports_fused_on:
            self.skipTest(
                f"{device} is not supported for fused on {optim_info.optim_cls.__name__}"
            )
        self._test_derived_optimizers(device, dtype, optim_info, "fused")

    @onlyNativeDeviceTypes
    @largeTensorTest("64GB")
    @optims(
        [optim for optim in optim_db if "fused" in optim.supported_impls],
        dtypes=[torch.float16],
    )
    def test_fused_large_tensor(self, device, dtype, optim_info):
        if device not in optim_info.supports_fused_on:
            self.skipTest(
                f"{device} is not supported for fused on {optim_info.optim_cls.__name__}"
            )
        optim_cls = optim_info.optim_cls
        optim_inputs = optim_info.optim_inputs_func(device=device)
        for optim_input in optim_inputs:
            params = [torch.ones(2**32, device=device, dtype=dtype)]
            params[0].grad = torch.zeros_like(params[0])
            optimizer = optim_cls(params, fused=True, **optim_input.kwargs)
            optimizer.step()

    @onlyCUDA
    @optims(
        [optim for optim in optim_db if "fused" in optim.supported_impls],
        dtypes=[torch.float32],
    )
    def test_fused_does_not_step_if_foundinf(self, device, dtype, optim_info):
        if device not in optim_info.supports_fused_on:
            self.skipTest(
                f"{device} is not supported for fused on {optim_info.optim_cls.__name__}"
            )
        optim_cls = optim_info.optim_cls
        optim_inputs = optim_info.optim_inputs_func(device=device)
        num_params = 5
        for optim_input in optim_inputs:
            for no_grad_scale in (False, True):
                params = [
                    torch.ones((1,), device=device, dtype=dtype)
                    for _ in range(num_params)
                ]
                params_c = [param.clone().detach() for param in params]
                for p in params:
                    p.grad = torch.ones_like(p)
                optimizer = optim_cls(params, fused=True, **optim_input.kwargs)
                optimizer.grad_scale = (
                    None
                    if no_grad_scale
                    else torch.ones((1,), dtype=dtype, device=device)
                )
                optimizer.found_inf = torch.ones((), dtype=dtype, device=device)
                optimizer.step()
                for p in params:
                    if "step" in optimizer.state[p]:
                        self.assertEqual(
                            torch.zeros((), dtype=dtype, device=device),
                            optimizer.state[p]["step"],
                        )
                self.assertEqual(params, params_c)

    @onlyCUDA
    @parametrize("impl", ["fused", "capturable"])
    @optims(
        [optim for optim in optim_db if "fused" in optim.supported_impls],
        dtypes=[torch.float32],
    )
    def test_cpu_load_state_dict(self, device, dtype, impl, optim_info):
        # NOTE: This SIMULATES a fused/capturable optimizer with state moved to CPU, issue 103256
        # How do we get there? Users typically create CUDA models on fused optimizers and then
        # store checkpoints on CPU as CUDA memory is limited with torch.load(...map_location="cpu").
        # Since this is a unit test, it is more expedient to simulate what the state_dict
        # would look like, which is basically CPU tensors with fused/capturable flag = True.
        optim_cls = optim_info.optim_cls
        opt_name = optim_cls.__name__
        if (
            opt_name
            in (
                "SGD",
                "Adagrad",
            )
            and impl == "capturable"
        ):
            # Capturable SGD/Adagrad does not exist
            self.skipTest("SGD does not currently support capturable")
        if impl == "fused" and device not in optim_info.supports_fused_on:
            self.skipTest(f"{device} is not supported for fused on {opt_name}")

        cpu_optim_inputs = optim_info.optim_inputs_func(device="cpu")
        for optim_input in cpu_optim_inputs:
            param = torch.tensor([0.1, 0.2], dtype=dtype, device="cpu")
            optimizer = optim_cls([param], **optim_input.kwargs)
            param.grad = torch.rand_like(param)
            optimizer.step()
            optim_state_dict_cpu = deepcopy(optimizer.state_dict())
            optim_state_dict_cpu["param_groups"][0][impl] = True

            # load
            optim_input.kwargs[impl] = True
            param_cuda = param.clone().detach().to(device="cuda")
            optimizer_cuda = optim_cls([param_cuda], **optim_input.kwargs)
            optimizer_cuda.load_state_dict(optim_state_dict_cpu)
            optimizer_cuda.zero_grad()
            param_cuda.grad = torch.rand_like(param_cuda)
            optimizer_cuda.step()

    @optims(optim_db, dtypes=[torch.float32])
    def test_param_groups_weight_decay(self, device, dtype, optim_info):
        optim_cls = optim_info.optim_cls
        # Skip differentiable testing for now, see https://github.com/pytorch/pytorch/issues/116490
        all_optim_inputs = _get_optim_inputs_including_global_cliquey_kwargs(
            device, dtype, optim_info, skip=("differentiable",)
        )
        for optim_input in all_optim_inputs:
            weight_kwargs = optim_input.kwargs
            bias_kwargs = deepcopy(optim_input.kwargs)
            bias_kwargs["weight_decay"] = 0.0

            weight = Parameter(torch.randn((10, 5), device=device, dtype=dtype))
            bias = Parameter(torch.randn((10), device=device, dtype=dtype))
            input = torch.randn(5, device=device, dtype=dtype)

            optimizer = optim_cls(
                [
                    dict(params=[weight], **weight_kwargs),
                    dict(params=[bias], **bias_kwargs),
                ]
            )

            loss = (weight.mv(input) + bias).pow(2).sum()
            initial_value = loss.item()
            for _ in range(20):
                optimizer.zero_grad()
                loss = (weight.mv(input) + bias).pow(2).sum()
                loss.backward()
                if optim_info.only_supports_sparse_grads:
                    # For this test, we naively convert the Tensor layout, which we know does
                    # NOT represent the expected use case for optims like SparseAdam!
                    weight.grad = weight.grad.to_sparse()
                    bias.grad = bias.grad.to_sparse()
                optimizer.step()

            # Test that the direction of loss moved appropriately
            if optim_input.kwargs.get("maximize", False):
                self.assertGreater(loss.item(), initial_value)
            else:
                self.assertLess(loss.item(), initial_value)

    @optims(optim_db, dtypes=[torch.float32])
    def test_param_groups_lr(self, device, dtype, optim_info):
        optim_cls = optim_info.optim_cls
        # Skip differentiable testing for now, see https://github.com/pytorch/pytorch/issues/116490
        all_optim_inputs = _get_optim_inputs_including_global_cliquey_kwargs(
            device, dtype, optim_info, skip=("differentiable",)
        )
        for optim_input in all_optim_inputs:
            # optim_input.kwargs will be the param group kwargs, which should have >0 lr
            if "lr" not in optim_input.kwargs or optim_input.kwargs["lr"] == 0:
                optim_input.kwargs["lr"] = 1e-3
            outer_kwargs = {"lr": 1e-28}
            if optim_cls.__name__ == "Rprop":
                # Allow min step size to be 0
                outer_kwargs["step_sizes"] = (0, 50)

            weight = Parameter(torch.randn((10, 5), device=device, dtype=dtype))
            bias = Parameter(torch.randn((10), device=device, dtype=dtype))
            irrelevant = Parameter(torch.randn(2, device=device, dtype=dtype))
            irrelevant_clone = irrelevant.clone()
            input = torch.randn(5, device=device, dtype=dtype)
            optimizer = optim_cls(
                [
                    dict(params=[weight, bias], **optim_input.kwargs),
                    dict(params=[irrelevant]),
                ],
                **outer_kwargs,
            )

            loss = (weight.mv(input) + bias).pow(2).sum()
            initial_value = loss.item()
            for _ in range(20):
                optimizer.zero_grad()
                loss = (weight.mv(input) + bias).pow(2).sum()
                loss.backward()
                irrelevant.grad = torch.rand_like(irrelevant)
                if optim_info.only_supports_sparse_grads:
                    # For this test, we naively convert the Tensor layout, which we know does
                    # NOT represent the expected use case for optims like SparseAdam!
                    weight.grad = weight.grad.to_sparse()
                    bias.grad = bias.grad.to_sparse()
                    irrelevant.grad = irrelevant.grad.to_sparse()
                optimizer.step()

            # Test that the direction of loss moved appropriately
            if optim_input.kwargs.get("maximize", False):
                self.assertGreater(loss.item(), initial_value)
            else:
                self.assertLess(loss.item(), initial_value)

            # Test that irrelevant parameters were not updated since lr was almost 0
            self.assertEqual(irrelevant, irrelevant_clone)

    @optims(optim_db, dtypes=[torch.float32])
    def test_step_is_noop_when_params_have_no_grad(self, device, dtype, optim_info):
        optim_cls = optim_info.optim_cls
        all_optim_inputs = _get_optim_inputs_including_global_cliquey_kwargs(
            device, dtype, optim_info
        )
        params = [
            torch.randn(2, 3, requires_grad=False, device=device, dtype=dtype)
            for _ in range(2)
        ]
        old_params = [p.clone().detach() for p in params]

        def closure():
            return torch.tensor([1], device=device, dtype=dtype)

        for optim_input in all_optim_inputs:
            optimizer = optim_cls(params, **optim_input.kwargs)
            optimizer.step(closure)

    @optims(optim_db, dtypes=[torch.float32])
    def test_step_is_noop_for_zero_grads(self, device, dtype, optim_info):
        optim_cls = optim_info.optim_cls
        all_optim_inputs = _get_optim_inputs_including_global_cliquey_kwargs(
            device, dtype, optim_info
        )
        param = torch.randn((5, 1), device=device, dtype=dtype, requires_grad=True)
        old_param = param.clone().detach()

        def closure():
            return torch.tensor([1], device=device, dtype=dtype)

        for optim_input in all_optim_inputs:
            kwargs = optim_input.kwargs

            # params will decay even if grads are empty if weight_decay != 0,
            # and capturable doesn't work for CPU tensors
            if kwargs.get("weight_decay", 0) != 0:
                continue

            # AdamW params will be updated regardless of grads due to lr, so make lr smaller
            if optim_cls.__name__ == "AdamW":
                kwargs["lr"] = (
                    torch.tensor(1e-5)
                    if isinstance(kwargs.get("lr", 1e-5), torch.Tensor)
                    else 1e-5
                )

            if kwargs.get("differentiable", False):
                params = [param.clone()]
            else:
                params = [param]

            optimizer = optim_cls(params, **kwargs)
            if optim_info.only_supports_sparse_grads:
                # Intentionally construct a multidimensional empty v for the sparse grad
                # Single dim v passes the test while multidim correctly repros the issue
                # https://github.com/pytorch/pytorch/issues/82486
                i = torch.empty((1, 0), device=device, dtype=dtype)
                v = torch.empty((0, 1), device=device, dtype=dtype)
                params[0].grad = torch.sparse_coo_tensor(
                    i, v, (5, 1), device=device, dtype=dtype
                )
            else:
                params[0].grad = torch.zeros_like(params[0])
            optimizer.step(closure)
            self.assertEqual(old_param, params[0])

    @optims(optim_db, dtypes=[torch.float32])
    def test_optimizer_can_be_printed(self, device, dtype, optim_info):
        optim_cls = optim_info.optim_cls
        all_optim_inputs = _get_optim_inputs_including_global_cliquey_kwargs(
            device, dtype, optim_info
        )
        params = [
            Parameter(torch.randn(2, 3, requires_grad=True, device=device, dtype=dtype))
            for _ in range(2)
        ]
        for optim_input in all_optim_inputs:
            optimizer = optim_cls(params, **optim_input.kwargs)
            optimizer.__repr__()

    @optims(optim_db, dtypes=[torch.float32])
    def test_state_dict_deterministic(self, device, dtype, optim_info):
        optim_cls = optim_info.optim_cls

        # Skip differentiable testing for now, see https://github.com/pytorch/pytorch/issues/116490
        all_optim_inputs = _get_optim_inputs_including_global_cliquey_kwargs(
            device, dtype, optim_info, skip=("differentiable",)
        )
        weight = Parameter(
            torch.randn(2, 3, requires_grad=True, device=device, dtype=dtype)
        )
        bias = Parameter(torch.randn(2, requires_grad=True, device=device, dtype=dtype))
        input = torch.randn(3, requires_grad=True, device=device, dtype=dtype)
        params = [weight, bias]

        def fwd_bwd(optim, w, b, i):
            optim.zero_grad()
            loss = (w.mv(i) + b).pow(2).sum()
            loss.backward()
            return loss

        for optim_input in all_optim_inputs:
            optimizer = optim_cls(params, **optim_input.kwargs)
            closure = functools.partial(fwd_bwd, optimizer, weight, bias, input)

            # Prime the optimizer
            for _ in range(10):
                if optim_info.step_requires_closure:
                    optimizer.step(closure)
                else:
                    closure()
                    optimizer.step()

            # Clone the weights and construct a new optimizer for them
            with torch.no_grad():
                weight_c = Parameter(weight.clone())
                bias_c = Parameter(bias.clone())

            optimizer_c = optim_cls([weight_c, bias_c], **optim_input.kwargs)
            closure_c = functools.partial(fwd_bwd, optimizer_c, weight_c, bias_c, input)

            # Load the state dict from the original optimizer into the new one
            optimizer_c.load_state_dict(deepcopy(optimizer.state_dict()))

            # Run both optimizers in parallel
            for _ in range(10):
                if optim_info.step_requires_closure:
                    optimizer.step(closure)
                    optimizer_c.step(closure_c)
                else:
                    closure()
                    closure_c()
                    optimizer.step()
                    optimizer_c.step()

                self.assertEqual(weight, weight_c)
                self.assertEqual(bias, bias_c)

            # Make sure state dict is deterministic with equal (not identical) parameters
            self.assertEqual(optimizer.state_dict(), optimizer_c.state_dict())

            # Make sure repeated parameters have identical representation (see #36831)
            optimizer_c.param_groups.extend(optimizer_c.param_groups)
            self.assertEqual(
                optimizer.state_dict()["param_groups"][-1],
                optimizer_c.state_dict()["param_groups"][-1],
            )

    @optims(optim_db, dtypes=[torch.float32])
    def test_can_load_older_state_dict(self, device, dtype, optim_info):
        new_flags = ["maximize", "foreach", "fused", "differentiable", "capturable"]
        optim_cls = optim_info.optim_cls

        # Skip differentiable testing for now, see https://github.com/pytorch/pytorch/issues/116490
        all_optim_inputs = _get_optim_inputs_including_global_cliquey_kwargs(
            device, dtype, optim_info, skip=("differentiable",)
        )
        for optim_input in all_optim_inputs:
            torch.manual_seed(1)
            model = torch.nn.Sequential(
                torch.nn.Conv2d(4, 2, 1, stride=2),
                torch.nn.BatchNorm2d(2, eps=1e-05, momentum=0.1),
            )
            model.to(dtype=dtype, device=device)
            input = torch.rand(1, 4, 16, 16, device=device, dtype=dtype)
            optimizer = optim_cls(model.parameters(), **optim_input.kwargs)

            def fwd_bwd(optim, mod, i):
                optim.zero_grad()
                loss = mod(i).sum()
                loss.backward()
                return loss

            for _ in range(3):
                if optim_info.step_requires_closure:
                    optimizer.step(functools.partial(fwd_bwd, optimizer, model, input))
                else:
                    fwd_bwd(optimizer, model, input)
                    optimizer.step()

            # old_state_dict has all new flags del'd
            old_state_dict = deepcopy(optimizer.state_dict())
            old_state_dict_pg = old_state_dict["param_groups"]
            for group in old_state_dict_pg:
                for flag in new_flags:
                    if flag in group:
                        del group[flag]

            optimizer.load_state_dict(old_state_dict)

            # Make sure we can still step
            if optim_info.step_requires_closure:
                optimizer.step(functools.partial(fwd_bwd, optimizer, model, input))
            else:
                fwd_bwd(optimizer, model, input)
                optimizer.step()

    @optims(optim_db, dtypes=[torch.float32])
    def test_save_load_equality_with_weights_only(self, device, dtype, optim_info):
        optim_cls = optim_info.optim_cls

        # Skip differentiable testing for now, see https://github.com/pytorch/pytorch/issues/116490
        all_optim_inputs = _get_optim_inputs_including_global_cliquey_kwargs(
            device, dtype, optim_info, skip=("differentiable",)
        )
        weight = Parameter(
            torch.randn(2, 3, requires_grad=True, device=device, dtype=dtype)
        )
        bias = Parameter(torch.randn(2, requires_grad=True, device=device, dtype=dtype))
        input = torch.randn(3, requires_grad=True, device=device, dtype=dtype)
        params = [weight, bias]

        def fwd_bwd(optim, w, b, i):
            optim.zero_grad()
            loss = (w.mv(i) + b).pow(2).sum()
            loss.backward()
            if optim_info.only_supports_sparse_grads:
                weight.grad = weight.grad.to_sparse()
                bias.grad = bias.grad.to_sparse()
            return loss

        for optim_input in all_optim_inputs:
            optimizer = optim_cls(params, **optim_input.kwargs)
            closure = functools.partial(fwd_bwd, optimizer, weight, bias, input)

            # Prime the optimizer
            for _ in range(3):
                optimizer.step(closure)

            sd = optimizer.state_dict()

            # === Check saved/loaded state_dict are the same (including weights_only load). ===
            with tempfile.TemporaryFile() as f:
                torch.save(sd, f)
                f.seek(0)
                sd_copy = torch.load(f)
                self.assertEqual(sd_copy, sd)
                del sd_copy
                f.seek(0)
                sd_copy_wo = torch.load(f, weights_only=True)
                self.assertEqual(sd_copy_wo, sd)

    @optims(optim_db, dtypes=[torch.float32])
    def test_load_nontensor_step(self, device, dtype, optim_info):
        optim_cls = optim_info.optim_cls

        # Skip differentiable testing for now, see https://github.com/pytorch/pytorch/issues/116490
        all_optim_inputs = _get_optim_inputs_including_global_cliquey_kwargs(
            device, dtype, optim_info, skip=("differentiable",)
        )
        params = [
            Parameter(torch.randn(2, 3, device=device, dtype=dtype)) for _ in range(2)
        ]
        for p in params:
            p.grad = torch.rand_like(p)
            if optim_info.only_supports_sparse_grads:
                # For this test, we naively convert the Tensor layout, which we know does
                # NOT represent the expected use case for optims like SparseAdam!
                p.grad = p.grad.to_sparse()

        # Needed for second order optims like LBFGS
        closure_loss = torch.rand(1, device=device, dtype=dtype)

        def closure():
            return closure_loss if optim_info.step_requires_closure else None

        for optim_input in all_optim_inputs:
            kwargs = optim_input.kwargs
            optimizer = optim_cls(params, **optim_input.kwargs)
            for _ in range(3):
                optimizer.step(closure)
            state_dict = deepcopy(optimizer.state_dict())
            for p_state in state_dict["state"].values():
                if "step" in p_state and torch.is_tensor(p_state["step"]):
                    p_state["step"] = p_state["step"].item()
            optimizer.load_state_dict(state_dict)
            optimizer.step(closure)

    @onlyCUDA
    @optims(optim_db, dtypes=[torch.float32])
    def test_state_dict_with_cuda_params(self, device, dtype, optim_info):
        optim_cls = optim_info.optim_cls

        # Skip differentiable testing for now, see https://github.com/pytorch/pytorch/issues/116490
        # We limit our configs to CPU only, because we will be moving them to CUDA later
        cpu_optim_inputs = _get_optim_inputs_including_global_cliquey_kwargs(
            "cpu", dtype, optim_info, skip=("differentiable",)
        )

        # Needed for second order optims like LBFGS
        closure_loss = torch.rand(1, device=device, dtype=dtype)

        def closure():
            return closure_loss if optim_info.step_requires_closure else None

        for optim_input in cpu_optim_inputs:
            if (
                "fused" in optim_input.kwargs
                and "cuda" not in optim_info.supports_fused_on
            ):
                self.skipTest(
                    f"cuda is not supported for fused on {optim_cls.__name__}"
                )
            params = [
                Parameter(torch.randn(2, 3, device="cpu", dtype=dtype))
                for _ in range(2)
            ]
            for p in params:
                p.grad = torch.randn_like(p)
                if optim_info.only_supports_sparse_grads:
                    # For this test, we naively convert the Tensor layout, which we know does
                    # NOT represent the expected use case for optims like SparseAdam!
                    p.grad = p.grad.to_sparse()

            optimizer = optim_cls(params, **optim_input.kwargs)

            for _ in range(3):
                optimizer.step(closure)

            with torch.no_grad():
                params_cuda = [p.to(device="cuda") for p in params]
                for i, p in enumerate(params_cuda):
                    p.grad = params[i].grad.to(device="cuda")
            optimizer_cuda = optim_cls(params_cuda, **optim_input.kwargs)

            state_dict_cpu = deepcopy(optimizer.state_dict())
            state_dict_cuda = deepcopy(optimizer.state_dict())
            optimizer_cuda.load_state_dict(state_dict_cuda)

            # Make sure state_dict_cuda isn't modified by merely calling load_state_dict
            self.assertEqual(state_dict_cpu, state_dict_cuda)

            # Make sure that device of state['step'] is still CPU _unless_ torch.compile() added a capturable!
            capturable = state_dict_cpu["param_groups"][0].get("capturable", False)
            fused = state_dict_cpu["param_groups"][0].get("fused", False)
            new_state_dict = optimizer_cuda.state_dict()
            for state_cpu, state_cuda in zip(
                state_dict_cpu["state"].values(), new_state_dict["state"].values()
            ):
                if "step" in state_cpu and torch.is_tensor(state_cpu["step"]):
                    self.assertEqual(
                        state_cuda["step"].device.type,
                        "cuda" if capturable or fused else "cpu",
                    )

            for _ in range(5):
                optimizer.step(closure)
                optimizer_cuda.step(closure)
                self.assertEqual(params, params_cuda)
                self.assertEqual(optimizer.state_dict(), optimizer_cuda.state_dict())

    @staticmethod
    def _state_dict_pre_hook(optimizer: Optimizer) -> None:
        optimizer.state["test"] = 1

    @staticmethod
    def _state_dict_post_hook(
        optimizer: Optimizer, state_dict: Dict[str, Any]
    ) -> Dict[str, Any]:
        if "test" in state_dict["state"]:
            state_dict["state"].pop("test")
            state_dict["ran_state_dict_pre_hook"] = True
        else:
            state_dict["ran_state_dict_pre_hook"] = False
        return state_dict

    @optims(optim_db, dtypes=[torch.float32])
    def test_state_dict_pre_hook(self, device, dtype, optim_info):
        optim_cls = optim_info.optim_cls
        all_optim_inputs = _get_optim_inputs_including_global_cliquey_kwargs(
            device, dtype, optim_info
        )
        for optim_input in all_optim_inputs:
            param = torch.rand(2, 3, device=device, dtype=dtype, requires_grad=True)
            optim = optim_cls([param], **optim_input.kwargs)
            optim.register_state_dict_pre_hook(self.__class__._state_dict_pre_hook)
            state_dict = optim.state_dict()
            self.assertEqual(state_dict["state"]["test"], 1)

    @optims(optim_db, dtypes=[torch.float32])
    def test_state_dict_post_hook(self, device, dtype, optim_info):
        optim_cls = optim_info.optim_cls
        all_optim_inputs = _get_optim_inputs_including_global_cliquey_kwargs(
            device, dtype, optim_info
        )
        for optim_input in all_optim_inputs:
            param = torch.rand(2, 3, device=device, dtype=dtype, requires_grad=True)
            optim = optim_cls([param], **optim_input.kwargs)
            optim.register_state_dict_post_hook(self.__class__._state_dict_post_hook)
            state_dict = optim.state_dict()
            self.assertFalse(state_dict["ran_state_dict_pre_hook"])

    @optims(optim_db, dtypes=[torch.float32])
    def test_state_dict_pre_post_hook(self, device, dtype, optim_info):
        optim_cls = optim_info.optim_cls
        all_optim_inputs = _get_optim_inputs_including_global_cliquey_kwargs(
            device, dtype, optim_info
        )
        for optim_input in all_optim_inputs:
            param = torch.rand(2, 3, device=device, dtype=dtype, requires_grad=True)
            optim = optim_cls([param], **optim_input.kwargs)
            optim.register_state_dict_pre_hook(self.__class__._state_dict_pre_hook)
            optim.register_state_dict_post_hook(self.__class__._state_dict_post_hook)
            state_dict = optim.state_dict()
            self.assertFalse("test" in state_dict["state"])
            self.assertTrue(state_dict["ran_state_dict_pre_hook"])

    @staticmethod
    def _load_state_dict_pre_hook1(
        optimizer: Optimizer, state_dict: Dict[str, Any]
    ) -> None:
        state_dict["param_groups"][0]["lr"] = 0.002

    @staticmethod
    def _load_state_dict_pre_hook2(
        optimizer: Optimizer, state_dict: Dict[str, Any]
    ) -> Dict[str, Any]:
        # The typical use case for returning a state dict is to drastically modify the state dict.
        # I will simulate by simply making a deep copy and ensuring that my_state_dict still gets used
        my_state_dict = deepcopy(state_dict)
        my_state_dict["param_groups"][0]["lr"] = 0.003
        return my_state_dict

    @staticmethod
    def _load_state_dict_post_hook(optimizer: Optimizer) -> None:
        optimizer.state["ran_load_state_dict_pre_hook2"] = (
            optimizer.param_groups[0]["lr"] == 0.003
        )
        optimizer.state["ran_load_state_dict_post_hook"] = True

    @optims(optim_db, dtypes=[torch.float32])
    def test_load_state_dict_pre_hook_and_prepend(self, device, dtype, optim_info):
        optim_cls = optim_info.optim_cls
        all_optim_inputs = _get_optim_inputs_including_global_cliquey_kwargs(
            device, dtype, optim_info
        )
        for optim_input in all_optim_inputs:
            param = torch.rand(2, 3, device=device, dtype=dtype, requires_grad=True)
            optim = optim_cls([param], **optim_input.kwargs)
            state_dict = optim.state_dict()

            # usually one would have a new optim instance here, but it's all the same here
            optim.register_load_state_dict_pre_hook(
                self.__class__._load_state_dict_pre_hook1
            )
            optim.load_state_dict(state_dict)
            self.assertEqual(optim.param_groups[0]["lr"], 0.002)

            optim.register_load_state_dict_pre_hook(
                self.__class__._load_state_dict_pre_hook2, prepend=True
            )
            optim.load_state_dict(state_dict)
            # If prepend were False would be 0.003 but since prepend is True, the other hook overrides
            self.assertEqual(optim.param_groups[0]["lr"], 0.002)

    @optims(optim_db, dtypes=[torch.float32])
    def test_load_state_dict_post_hook(self, device, dtype, optim_info):
        optim_cls = optim_info.optim_cls
        all_optim_inputs = _get_optim_inputs_including_global_cliquey_kwargs(
            device, dtype, optim_info
        )
        for optim_input in all_optim_inputs:
            param = torch.rand(2, 3, device=device, dtype=dtype, requires_grad=True)
            optim = optim_cls([param], **optim_input.kwargs)

            optim.register_load_state_dict_post_hook(
                self.__class__._load_state_dict_post_hook
            )
            optim.load_state_dict(optim.state_dict())
            self.assertFalse(optim.state["ran_load_state_dict_pre_hook2"])
            self.assertTrue(optim.state["ran_load_state_dict_post_hook"])

    @optims(optim_db, dtypes=[torch.float32])
    def test_load_state_dict_pre_post_hook(self, device, dtype, optim_info):
        optim_cls = optim_info.optim_cls
        all_optim_inputs = _get_optim_inputs_including_global_cliquey_kwargs(
            device, dtype, optim_info
        )
        for optim_input in all_optim_inputs:
            param = torch.rand(2, 3, device=device, dtype=dtype, requires_grad=True)
            optim = optim_cls([param], **optim_input.kwargs)

            optim.register_load_state_dict_pre_hook(
                self.__class__._load_state_dict_pre_hook2
            )
            optim.register_load_state_dict_post_hook(
                self.__class__._load_state_dict_post_hook
            )
            optim.load_state_dict(optim.state_dict())
            self.assertTrue(optim.state["ran_load_state_dict_pre_hook2"])
            self.assertTrue(optim.state["ran_load_state_dict_post_hook"])

    @optims(optim_db, dtypes=[torch.float32])
    def test_step_post_hook(self, device, dtype, optim_info):
        def post_hook(opt: Optimizer, args: Tuple[Any], kwargs: Dict[Any, Any]):
            nonlocal data
            data += 2

        params = [torch.tensor([1, 1], device=device, dtype=dtype)]

        def dummy_closure():
            return 1

        closure = dummy_closure if optim_info.step_requires_closure else None

        all_optim_inputs = _get_optim_inputs_including_global_cliquey_kwargs(
            device, dtype, optim_info
        )
        for optim_input in all_optim_inputs:
            optim = optim_info.optim_cls(params, **optim_input.kwargs)
            data = 2
            hook_handle = optim.register_step_post_hook(post_hook)

            optim.step(closure)
            optim.step(closure)
            # check if post hooks were registered
            self.assertEqual(data, 6)

            # remove handles, take step and verify that hook is no longer registered
            hook_handle.remove()

            optim.step(closure)
            self.assertEqual(data, 6)

    @optims(optim_db, dtypes=[torch.float32])
    def test_step_pre_hook(self, device, dtype, optim_info):
        def pre_hook(opt: Optimizer, args: Tuple[Any], kwargs: Dict[Any, Any]):
            nonlocal data
            data += 2

        params = [torch.tensor([1, 1], device=device, dtype=dtype)]

        def dummy_closure():
            return 1

        closure = dummy_closure if optim_info.step_requires_closure else None

        all_optim_inputs = _get_optim_inputs_including_global_cliquey_kwargs(
            device, dtype, optim_info
        )
        for optim_input in all_optim_inputs:
            optim = optim_info.optim_cls(params, **optim_input.kwargs)
            data = 5
            hook_handle = optim.register_step_pre_hook(pre_hook)

            optim.step(closure)
            optim.step(closure)
            # check if pre hooks were registered
            self.assertEqual(data, 9)

            # remove handles, take step and verify that hook is no longer registered
            hook_handle.remove()

            optim.step(closure)
            self.assertEqual(data, 9)

    @optims(optim_db, dtypes=[torch.float32])
    def test_step_all_hooks(self, device, dtype, optim_info):
        def global_pre_hook(opt: Optimizer, args: Tuple[Any], kwargs: Dict[Any, Any]):
            nonlocal data
            data.append(0)

        def global_post_hook(opt: Optimizer, args: Tuple[Any], kwargs: Dict[Any, Any]):
            nonlocal data
            data.append(5)

        def local_pre_hook(opt: Optimizer, args: Tuple[Any], kwargs: Dict[Any, Any]):
            nonlocal data
            data.append(1)

        def local_post_hook(opt: Optimizer, args: Tuple[Any], kwargs: Dict[Any, Any]):
            nonlocal data
            data.append(2)

        params = [torch.tensor([1, 1], device=device, dtype=dtype)]

        def dummy_closure():
            return 1

        closure = dummy_closure if optim_info.step_requires_closure else None

        all_optim_inputs = _get_optim_inputs_including_global_cliquey_kwargs(
            device, dtype, optim_info
        )
        for optim_input in all_optim_inputs:
            optim = optim_info.optim_cls(params, **optim_input.kwargs)
            optim2 = SGD(params)
            data = []

            # register global hooks to both optimizers
            global_pre_handle = register_optimizer_step_pre_hook(global_pre_hook)
            global_post_handle = register_optimizer_step_post_hook(global_post_hook)

            # register local hooks
            first_pre_handle = optim.register_step_pre_hook(local_pre_hook)
            first_post_handle = optim.register_step_post_hook(local_post_hook)
            second_pre_handle = optim2.register_step_pre_hook(local_pre_hook)
            second_post_handle = optim2.register_step_post_hook(local_post_hook)

            optim.step(closure)
            self.assertListEqual(data, [0, 1, 2, 5])
            optim2.step(closure)
            self.assertListEqual(data, [0, 1, 2, 5, 0, 1, 2, 5])
            optim.step(closure)
            self.assertListEqual(data, [0, 1, 2, 5, 0, 1, 2, 5, 0, 1, 2, 5])

            # remove all hooks
            global_pre_handle.remove()
            global_post_handle.remove()
            first_pre_handle.remove()
            first_post_handle.remove()
            second_pre_handle.remove()
            second_post_handle.remove()

            optim.step(closure)
            optim2.step(closure)
            self.assertListEqual(data, [0, 1, 2, 5, 0, 1, 2, 5, 0, 1, 2, 5])

    @optims(optim_db, dtypes=[torch.float32])
    def test_deepcopy_copies_all_public_attrs(self, device, dtype, optim_info):
        optim_cls = optim_info.optim_cls

        # Skip differentiable testing for now, see https://github.com/pytorch/pytorch/issues/116490
        all_optim_inputs = _get_optim_inputs_including_global_cliquey_kwargs(
            device, dtype, optim_info, skip=("differentiable",)
        )

        params = [
            Parameter(torch.randn(2, 3, device=device, dtype=dtype)) for _ in range(2)
        ]
        for p in params:
            p.grad = torch.rand_like(p)
            if optim_info.only_supports_sparse_grads:
                # For this test, we naively convert the Tensor layout, which we know does
                # NOT represent the expected use case for optims like SparseAdam!
                p.grad = p.grad.to_sparse()

        # Needed for second order optims like LBFGS
        def closure():
            return 1 if optim_info.step_requires_closure else None

        def getPublicAttrs(obj):
            return {k for k in obj.__dict__ if not k.startswith("_")}

        for optim_input in all_optim_inputs:
            optimizer = optim_cls(params, **optim_input.kwargs)

            # Make some state
            for _ in range(3):
                if optim_info.step_requires_closure:
                    optimizer.step(closure)
                else:
                    closure()
                    optimizer.step()

            self.assertEqual(
                getPublicAttrs(optimizer), getPublicAttrs(deepcopy(optimizer))
            )

    @optims(
        [optim for optim in optim_db if optim.step_requires_closure],
        dtypes=[torch.float32],
    )
    def test_second_order_optims_return_consistent_types(
        self, device, dtype, optim_info
    ):
        # Motivated by #7586
        optim_cls = optim_info.optim_cls
        params = [
            torch.randn(10, 5, device=device, dtype=dtype),
            torch.randn(10, device=device, dtype=dtype),
        ]

        def closure():
            return torch.tensor([10], device=device, dtype=dtype)

        for optim_input in optim_info.optim_inputs_func(device=device):
            # Currently, the only second order optim is LBFGS, so we just go ahead and modify
            # "tolerance_grad", but this may not scale if we add second order optims in the future
            kwargs = optim_input.kwargs
            kwargs["tolerance_grad"] = math.inf
            optim_inf = optim_cls(params, **kwargs)
            kwargs["tolerance_grad"] = -math.inf
            optim_neg_inf = optim_cls(params, **kwargs)

            res1 = optim_inf.step(closure)
            res2 = optim_neg_inf.step(closure)
            self.assertEqual(type(res1), type(res2))

    @onlyCUDA
    @optims(
        [
            optim
            for optim in optim_db
            if "cpu" in optim.supports_fused_on and "cuda" in optim.supports_fused_on
        ],
        dtypes=floating_types_and(
            torch.bfloat16,
            torch.float16,
        ),
    )
    def test_fused_cpu_matches_cuda(self, device, dtype, optim_info):
        optim_cls = optim_info.optim_cls
        optim_inputs = optim_info.optim_inputs_func(device="cpu")
        for optim_input in optim_inputs:
            inpts, models, optimizers = [], [], []
            for dev in ("cpu", "cuda"):
                kwargs = optim_input.kwargs
                kwargs["fused"] = True
                inpt = torch.tensor(
                    [0.1, 0.2, 0.3, 0.4, 0.5, 0.6], dtype=dtype, device=dev
                ).reshape(3, 2)

                torch.manual_seed(1)
                model = torch.nn.Sequential(
                    torch.nn.Linear(2, 3),
                    torch.nn.Sigmoid(),
                    torch.nn.Linear(3, 1),
                    torch.nn.Sigmoid(),
                )
                model.to(dtype=dtype, device=dev)

                # foreach/fused optimizers should be tested with a
                # zero_size tensor as its last param.
                # ref: https://github.com/pytorch/pytorch/issues/100701
                empty_param = torch.empty(
                    (), device=dev, dtype=dtype, requires_grad=True
                )
                empty_param.grad = torch.rand_like(empty_param)
                params = list(model.parameters()) + [empty_param]

                optimizer = optim_cls(params, **kwargs)
                inpts.append(inpt)
                models.append(model)
                optimizers.append(optimizer)
        self._compare_between(inpts, models, optimizers)

<<<<<<< HEAD
=======
    @onlyNativeDeviceTypes
    @optims(
        [optim for optim in optim_db if "fused" in optim.supported_impls],
        dtypes=[torch.float32],
    )
    def test_grad_scaling_autocast_fused_optimizers(self, device, dtype, optim_info):
        # This ut is from test_cuda.py test_grad_scaling_autocast_fused_optimizers
        # but only test Adam/AdamW on CPU
        # TODO: haozhe, support SGD and unified this ut with the CUDA only one
        if device not in optim_info.supports_fused_on:
            self.skipTest(
                f"{device} is not supported for fused on {optim_info.optim_cls.__name__}"
            )
        optim_inputs = optim_info.optim_inputs_func(device=device)
        optim_cls = optim_info.optim_cls
        for optim_input in optim_inputs:
            kwargs = optim_input.kwargs
            kwargs["fused"] = True
            for _separate_unscale in (True, False):
                self._grad_scaling_autocast_fused_optimizers(
                    device=device,
                    optimizer_ctor=optim_cls,
                    optimizer_kwargs=kwargs,
                    separate_unscale=_separate_unscale,
                )

    def _grad_scaling_autocast_fused_optimizers(
        self, device, optimizer_ctor, optimizer_kwargs, separate_unscale
    ):
        torch.manual_seed(20)
        (
            mod_control,
            mod_scaling,
            opt_control,
            opt_scaling,
            data,
            loss_fn,
            _,
        ) = _create_scaling_case(
            optimizer_ctor=optimizer_ctor,
            optimizer_kwargs=optimizer_kwargs,
            device="cpu",
        )
        kwargs = deepcopy(optimizer_kwargs)
        kwargs["fused"] = False
        if "lr" not in optimizer_kwargs:
            # _create_scaling_case will set lr = 1.0 if optimizer_kwargs do not set lr
            kwargs["lr"] = 1.0
        opt_control = optimizer_ctor(mod_control.parameters(), **kwargs)

        scaler_scaling = torch.amp.GradScaler(device, init_scale=128.0)
        scaler_control = torch.amp.GradScaler(device, init_scale=128.0)
        tracker = TensorTracker()
        for input, target in data:
            opt_control.zero_grad()
            with torch.autocast(device_type=device, dtype=torch.half):
                output_control = mod_control(input)
                loss_control = loss_fn(output_control, target)
            scaler_control.scale(loss_control).backward()
            scaler_control.step(opt_control)
            scaler_control.update()

            opt_scaling.zero_grad()
            with torch.autocast(device_type=device, dtype=torch.half):
                output_scaling = mod_scaling(input)
                loss_scaling = loss_fn(output_scaling, target)
            scaler_scaling.scale(loss_scaling).backward()
            if separate_unscale:
                scaler_scaling.unscale_(opt_scaling)
            scaler_scaling.step(opt_scaling)
            scaler_scaling.update()

            tracker.add(loss_control)
            tracker.pop_check_set(loss_scaling, self)
            for param_control, param_scaling in zip(
                mod_control.parameters(), mod_scaling.parameters()
            ):
                tracker.add(param_control.grad)
                tracker.pop_check_set(param_scaling.grad, self)
                tracker.add(param_control)
                tracker.pop_check_set(param_scaling, self)

                state_control, state_scaling = (
                    opt_control.state[param_control],
                    opt_scaling.state[param_scaling],
                )

                for k in state_control:
                    actual = state_scaling[k]
                    if k == "step":
                        actual = actual.squeeze()
                    tracker.add(state_control[k])
                    tracker.pop_check_set(actual, self)

>>>>>>> 0a9d73a8
    @onlyCUDA
    @optims(
        [o for o in optim_db if "foreach" in o.supported_impls], dtypes=[torch.float32]
    )
    def test_defaults_changed_to_foreach(self, device, dtype, optim_info):
        # Test that the default implementations for optimizers are changed to foreach
        optim_cls = optim_info.optim_cls
        model = torch.nn.Linear(5, 5)
        model.to(dtype=dtype, device=device)
        inpt = torch.rand(2, 5, dtype=dtype, device=device)

        import inspect

        module = inspect.getmodule(optim_cls)

        for optim_input in optim_info.optim_inputs_func(device=device):
            optim = optim_cls(model.parameters(), **optim_input.kwargs)
            optim.zero_grad()
            output = model(inpt)
            loss = output.sum()
            loss.backward()
            with patch.object(
                module, f"_multi_tensor_{optim_cls.__name__.lower()}"
            ) as mocked_foreach_impl:
                optim.step()
                self.assertTrue(mocked_foreach_impl.called)

    @optims(optim_db, dtypes=[torch.float32])
    def test_non_empty_state(self, device, dtype, optim_info):
        # There are internal tests that check that the state is not empty
        optim_cls = optim_info.optim_cls
        model = torch.nn.Linear(5, 5)
        model.to(dtype=dtype, device=device)
        inpt = torch.rand(2, 5, dtype=dtype, device=device)

        for optim_input in optim_info.optim_inputs_func(device=device):
            optim = optim_cls(model.parameters(), **optim_input.kwargs)
            optim.zero_grad()
            output = model(inpt)
            loss = output.sum()
            loss.backward()

            if optim_info.only_supports_sparse_grads:
                for param in model.parameters():
                    if param.grad is not None:
                        param.grad = param.grad.to_sparse()

            if optim_info.step_requires_closure:
                optim.step(lambda: 1.0)
            else:
                optim.step()

            for state in optim.state.values():
                self.assertGreater(len(state), 0)


instantiate_device_type_tests(TestOptimRenewed, globals(), allow_mps=True)


if __name__ == "__main__":
    run_tests()<|MERGE_RESOLUTION|>--- conflicted
+++ resolved
@@ -13,6 +13,13 @@
 
 import torch
 from torch.nn import Parameter
+from torch.testing._internal.common_cuda import TEST_MULTIGPU
+from torch.testing._internal.common_optimizers import (
+    optim_db, optims, OptimizerErrorEnum, _get_optim_inputs_including_global_cliquey_kwargs, TensorTracker)
+from torch.testing._internal.common_device_type import (
+    instantiate_device_type_tests, largeTensorTest, onlyCPU, onlyCUDA, skipMPS, TEST_WITH_ROCM, onlyNativeDeviceTypes)
+from torch.testing._internal.common_utils import markDynamoStrictTest, parametrize, run_tests, TestCase, TEST_WITH_TORCHDYNAMO
+from torch.testing._internal.common_dtype import floating_types_and
 from torch.optim import Optimizer, SGD
 
 from torch.optim.lr_scheduler import ReduceLROnPlateau
@@ -22,10 +29,6 @@
 )
 from torch.testing._internal.common_cuda import _create_scaling_case, TEST_MULTIGPU
 from torch.testing._internal.common_device_type import (
-<<<<<<< HEAD
-    instantiate_device_type_tests, largeTensorTest, onlyCPU, onlyCUDA, skipMPS, TEST_WITH_ROCM, onlyNativeDeviceTypes)
-from torch.testing._internal.common_utils import markDynamoStrictTest, parametrize, run_tests, TestCase, TEST_WITH_TORCHDYNAMO
-=======
     instantiate_device_type_tests,
     largeTensorTest,
     onlyCPU,
@@ -34,7 +37,6 @@
     skipMPS,
     TEST_WITH_ROCM,
 )
->>>>>>> 0a9d73a8
 from torch.testing._internal.common_dtype import floating_types_and
 from torch.testing._internal.common_optimizers import (
     _get_optim_inputs_including_global_cliquey_kwargs,
@@ -1959,8 +1961,6 @@
                 optimizers.append(optimizer)
         self._compare_between(inpts, models, optimizers)
 
-<<<<<<< HEAD
-=======
     @onlyNativeDeviceTypes
     @optims(
         [optim for optim in optim_db if "fused" in optim.supported_impls],
@@ -2055,7 +2055,6 @@
                     tracker.add(state_control[k])
                     tracker.pop_check_set(actual, self)
 
->>>>>>> 0a9d73a8
     @onlyCUDA
     @optims(
         [o for o in optim_db if "foreach" in o.supported_impls], dtypes=[torch.float32]
