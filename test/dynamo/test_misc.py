# Owner(s): ["module: dynamo"]
import abc
import collections
import copy
import dataclasses
import dis
import enum
import logging
import math
import operator
import os
import sys
import traceback
import typing
import unittest
import unittest.mock as mock
import warnings
import weakref
from unittest.mock import patch

import numpy as np
import sympy
import torch

import torch._dynamo.test_case
import torch._dynamo.testing
import torch.onnx.operators
from torch._C import FileCheck
from torch._dynamo import allow_in_graph, bytecode_analysis, bytecode_transformation
from torch._dynamo.output_graph import OutputGraph
from torch._dynamo.source import GetItemSource, LocalSource
from torch._dynamo.testing import (
    CompileCounter,
    requires_numpy_pytorch_interop,
    requires_static_shapes,
    same,
    skipIfNotPy311,
    unsupported,
)

from torch._dynamo.utils import CompileProfiler, ifdyn, ifdynstaticdefault, ifunspec
from torch.ao.quantization import MinMaxObserver
from torch.ao.quantization.fake_quantize import FakeQuantize
from torch.ao.quantization.qconfig import QConfig
from torch.ao.quantization.quantize_fx import prepare_qat_fx
from torch.autograd.profiler import _enable_dynamo_cache_lookup_profiler
from torch.fx.experimental.symbolic_shapes import ConstraintViolationError, FloorDiv
from torch.fx.experimental.validator import SympyToZ3, TranslationValidator
from torch.nn import functional as F
from torch.testing._internal.common_cuda import (
    PLATFORM_SUPPORTS_FUSED_SDPA,
    SM80OrLater,
)
from torch.testing._internal.common_utils import freeze_rng_state, IS_FBCODE
from torch.testing._internal.jit_utils import JitTestCase

TEST_CUDA = torch.cuda.is_available()
TEST_MULTIGPU = TEST_CUDA and torch.cuda.device_count() >= 2

mytuple = collections.namedtuple("mytuple", ["a", "b", "ab"])


class MyPickledModule(torch.nn.Module):
    def __init__(self, z):
        super().__init__()
        self.z = z

    def forward(self, x, y):
        return x * x * x + y + self.z


# These are used for test_{cond/map}_with_quantization
default_symmetric_fake_quant = FakeQuantize.with_args(
    observer=MinMaxObserver, qscheme=torch.per_tensor_symmetric, dtype=torch.quint8
)
default_weight_symmetric_fake_quant = FakeQuantize.with_args(
    observer=MinMaxObserver, qscheme=torch.per_tensor_symmetric, dtype=torch.qint8
)
uniform_qconfig_8bit = QConfig(
    activation=default_symmetric_fake_quant,
    weight=default_weight_symmetric_fake_quant.with_args,
)
qconfig_dict = {"object_type": [(torch.nn.Linear, uniform_qconfig_8bit)]}


class MiscTests(torch._dynamo.test_case.TestCase):
    def test_boolarg(self):
        def boolarg(aa, bb, flag):
            if flag:
                return aa - bb
            else:
                return bb - aa

        a = torch.randn(10, 10)
        b = torch.randn(10, 10)
        correct1 = boolarg(a, b, True)
        correct2 = boolarg(a, b, False)
        correct3 = boolarg(a, b, None)
        counter = CompileCounter()
        opt_boolarg = torch._dynamo.optimize_assert(counter)(boolarg)
        val1 = opt_boolarg(a, b, True)
        val2 = opt_boolarg(a, b, False)
        val3 = opt_boolarg(a, b, None)
        val4 = opt_boolarg(a, b, True)
        self.assertTrue(same(val1, correct1))
        self.assertTrue(same(val2, correct2))
        self.assertTrue(same(val3, correct3))
        self.assertTrue(same(val4, correct1))
        self.assertEqual(counter.frame_count, 3)

    def test_callpacked(self):
        def call_packed(args):
            a, b, c = args
            return a - b * c

        counter = CompileCounter()
        a = torch.randn(10, 10)
        b = torch.randn(10, 10)
        c = torch.randn(10, 10)
        correct = call_packed([a, b, c])
        opt_call_packed = torch._dynamo.optimize_assert(counter)(call_packed)
        val1 = opt_call_packed([a, b, c])
        val2 = opt_call_packed((a, b, c))
        val3 = opt_call_packed([a, b, c])
        val4 = opt_call_packed((a, b, c))
        self.assertTrue(same(val1, correct))
        self.assertTrue(same(val2, correct))
        self.assertTrue(same(val3, correct))
        self.assertTrue(same(val4, correct))
        self.assertEqual(counter.frame_count, 2)

    def test_raises(self):
        def fn(a, b, c, cls):
            x = a + b - c * 10
            raise cls(str(x))

        counter = CompileCounter()
        a = torch.randn(10, 10)
        b = torch.randn(10, 10)
        c = torch.randn(10, 10)
        opt_fn = torch._dynamo.optimize(counter)(fn)
        self.assertRaises(AssertionError, lambda: opt_fn(a, b, c, AssertionError))
        self.assertEqual(counter.frame_count, 1)
        self.assertEqual(counter.op_count, 3)

    def test_inplace(self):
        def inplace1(a, b):
            o = torch.empty((10, 10))
            o.copy_(a)
            o -= b
            return o

        torch._dynamo.testing.standard_test(self, inplace1, 2, expected_ops=3)

    def test_unpack4(self):
        def unpack4(a, b):
            a = a[:5, :]
            b = b[:5, :]
            x, y = a.size()
            o = torch.empty((x, y))
            o.copy_(a / b)
            return o

        torch._dynamo.testing.standard_test(
            self,
            unpack4,
            2,
            expected_ops=5,
            expected_ops_dynamic=ifdynstaticdefault(5, 7),
        )

    def test_unpack5(self):
        def unpack5(a, b):
            a = a[:5, :]
            b = b[:5, :]
            x, y = a.shape
            o = torch.empty((x, y))
            o.copy_(a / b)
            return o

        torch._dynamo.testing.standard_test(
            self,
            unpack5,
            2,
            expected_ops=5,
            expected_ops_dynamic=ifdynstaticdefault(5, 7),
        )

    def test_matmul1(self):
        def matmul_op1(a, b):
            return a @ b

        # TODO(jansel): FX doesn't support this, should add upstream support
        torch._dynamo.testing.standard_test(self, matmul_op1, 2, expected_ops=1)

    def test_int_shape_binops(self):
        def fn(x):
            # Test reversal by putting int arg first.
            y = 15 - x.shape[0]
            y = 4 + y
            y = 5 * y
            y = 2 % y
            y = 3**y
            y = 10 // y
            y = pow(2, y)
            y = 10 / y
            return x + y

        torch._dynamo.testing.standard_test(
            self, fn, 1, expected_ops=1, expected_ops_dynamic=ifdynstaticdefault(1, 11)
        )

    def test_shape_int_inplace_binops(self):
        def fn(x):
            p = x.shape[0]
            p += 2
            p -= 2
            p **= 2
            p /= 2
            p *= 2
            p //= 2
            p %= 2
            return x + p

        torch._dynamo.testing.standard_test(
            self, fn, 1, expected_ops=1, expected_ops_dynamic=ifdynstaticdefault(1, 10)
        )

    def test_int_shape_inplace_binops(self):
        def fn(x):
            p = x.shape[0]
            # Test reversal by putting constant first
            y = 2
            y += p
            y = 2
            y -= p
            y = 2
            y **= p
            y = 2
            y /= p
            y = 2
            y *= p
            y = 2
            y //= p
            y = 2
            y %= p
            return x + y

        torch._dynamo.testing.standard_test(
            self, fn, 1, expected_ops=1, expected_ops_dynamic=ifdynstaticdefault(1, 10)
        )

    def test_int_int_comparisons(self):
        def fn(x):
            if 2 != 2:
                out = 1
            elif 2 < 1:
                out = 1
            elif 1 > 2:
                out = 1
            elif 1 >= 2:
                out = 1
            elif 2 <= 1:
                out = 1
            elif 2 == 2:
                out = 2
            else:
                out = 1
            return x + out

        torch._dynamo.testing.standard_test(self, fn, 1, expected_ops=1)

    def test_shape_int_comparisons(self):
        def fn(x):
            a = x.shape[0]
            # Ensure support for constant on right side
            if a != 10:
                out = 1
            elif a < 2:
                out = 1
            elif a > 12:
                out = 1
            elif a >= 12:
                out = 1
            elif a <= 2:
                out = 1
            elif a == 10:
                out = 2
            else:
                out = 1
            return x + out

        # expect for dynamic: size, index, 6 comparison ops, add
        torch._dynamo.testing.standard_test(
            self, fn, 1, expected_ops=1, expected_ops_dynamic=ifdynstaticdefault(1, 9)
        )

    def test_int_shape_comparisons(self):
        def fn(x):
            a = x.shape[0]
            # Ensure support for constant on left side
            if 10 != a:
                out = 1
            elif 12 < a:
                out = 1
            elif 2 > a:
                out = 1
            elif 2 >= a:
                out = 1
            elif 12 <= a:
                out = 1
            elif 10 == a:
                out = 2
            else:
                out = 1
            return x + out

        # expect for dynamic: size, index, 6 comparison ops, add
        torch._dynamo.testing.standard_test(
            self, fn, 1, expected_ops=1, expected_ops_dynamic=ifdynstaticdefault(1, 9)
        )

    @torch._dynamo.config.patch(dynamic_shapes=True)
    def test_param_shape_binops(self):
        class MyModule(torch.nn.Module):
            def __init__(self):
                super().__init__()
                self.param = torch.nn.Parameter(torch.randn(15))

            def forward(self, x):
                # Test reversal by putting param shape arg first.
                p = self.param.shape[0]
                y = p - x.shape[0]
                y = p + y
                y = p * y
                y = p % y
                y = p**y
                y = p // y
                y = pow(p, y)
                y = p / y
                return x + y

        counts = torch._dynamo.testing.CompileCounter()
        mod = MyModule()
        optimized_mod = torch._dynamo.optimize(counts, nopython=True)(mod)

        x = torch.randn(3)
        ref = mod(x)
        res = optimized_mod(x)

        self.assertTrue(same(ref, res))
        self.assertEqual(counts.frame_count, 1)

        expected_op_count = ifdynstaticdefault(1, 11)
        self.assertEqual(counts.op_count, expected_op_count)

    @torch._dynamo.config.patch(dynamic_shapes=True)
    def test_user_defined_binop(self):
        class MyClass:
            def __init__(self, value):
                self.value = value

            def __radd__(self, other):
                return self.value + other

        def fn(x, c):
            y = x.shape[0] + c
            return x + y

        counts = torch._dynamo.testing.CompileCounter()
        opt_fn = torch._dynamo.optimize(counts)(fn)

        x = torch.randn(3)
        c = MyClass(4)
        ref = fn(x, c)
        res = opt_fn(x, c)

        self.assertTrue(same(ref, res))
        self.assertEqual(counts.frame_count, 1)
        expected_op_count = ifdynstaticdefault(1, 4)
        self.assertEqual(counts.op_count, expected_op_count)

    def test_compare_shapes_eq(self):
        def compare_shapes(a, b, to_list):
            x = list(a.unsqueeze(-1).shape) if to_list else a.shape
            y = list(b.unsqueeze(-1).shape) if to_list else b.shape
            if x == y:
                return a + 1
            else:
                return a + 2

        # Test both ListVariable and ShapeVariable
        torch._dynamo.testing.standard_test(
            self, lambda a, b: compare_shapes(a, b, to_list=True), 2
        )
        torch._dynamo.testing.standard_test(
            self, lambda a, b: compare_shapes(a, b, to_list=False), 2
        )

    def test_compare_shapes_tuple_eq(self):
        def compare_shapes(a, b):
            x = tuple(a.unsqueeze(-1).shape)
            y = tuple(b.unsqueeze(-1).shape)
            if x == y:
                return a + 1
            else:
                return a + 2

        torch._dynamo.testing.standard_test(self, lambda a, b: compare_shapes(a, b), 2)

    def test_compare_shapes_tuple_neq(self):
        def compare_shapes(a, b):
            x = tuple(a.unsqueeze(-1).shape)
            y = tuple(b.unsqueeze(-1).shape)
            if x != y:
                return a + 1
            else:
                return a + 2

        torch._dynamo.testing.standard_test(self, lambda a, b: compare_shapes(a, b), 2)

    def test_compare_shapes_neq(self):
        def compare_shapes(a, b, to_list):
            x = list(a.unsqueeze(-1).shape) if to_list else a.shape
            y = list(b.unsqueeze(-1).shape) if to_list else b.shape
            if x != y:
                return a + 1
            else:
                return a + 2

        # Test both ListVariable and ShapeVariable
        torch._dynamo.testing.standard_test(
            self, lambda a, b: compare_shapes(a, b, to_list=True), 2
        )
        torch._dynamo.testing.standard_test(
            self, lambda a, b: compare_shapes(a, b, to_list=False), 2
        )

    @patch.object(torch._dynamo.config, "dynamic_shapes", True)
    def test_compare_shapes_with_constant(self):
        def compare_shapes(a):
            x = a.shape
            if x[0] != 3:
                return a * 4
            return a * 3

        guard_failure = None

        def guard_failures(failure):
            nonlocal guard_failure
            guard_failure = failure

        opt_fn = torch._dynamo.optimize(
            "eager", nopython=True, guard_fail_fn=guard_failures
        )(compare_shapes)
        opt_fn(torch.randn([3, 4]))
        opt_fn(torch.randn([4, 3]))
        self.assertExpectedInline(
            guard_failure.reason,
            """tensor 'L['a']' size mismatch at index 0. expected 3, actual 4""",
        )

    def test_builtin_isinstance(self):
        def fn(x):
            t = torch.arange(1, 3)
            a = isinstance(x, torch.Tensor)
            b = isinstance(t, torch.Tensor)
            c = isinstance(x, int)
            d = isinstance(3, int)
            e = isinstance([1, 2, 3], list)
            f = isinstance({"foo": 1, "bar": 2}, dict)
            res = [a, b, c, d, e, f]
            # Can't run yet due to other unimplemented instructions
            # res += [isinstance(torch.nn.LazyLinear(2, 3), torch.nn.Linear)]
            return res

        torch._dynamo.testing.standard_test(self, fn, 1, expected_ops=1)

    def test_fold(self):
        def fn(a):
            return a + math.sqrt(63)

        torch._dynamo.testing.standard_test(self, fn, 1, expected_ops=1)

    def test_shape_unpack(self):
        def fn(x):
            a, b = x.size()
            return x * b

        i = torch.randn(5, 10)
        r1 = fn(i)
        opt_fn = torch._dynamo.optimize("eager")(fn)
        r2 = opt_fn(i)
        self.assertTrue(same(r1, r2))

    def test_tensor_iter(self):
        def fn(x):
            for y in x:
                y.add_(1.0)
            return y

        # expect extra size node for dynamic
        torch._dynamo.testing.standard_test(
            self,
            fn,
            1,
            expected_ops=20,
            expected_ops_dynamic=ifdynstaticdefault(20, 21),
        )

    def test_empty_list(self):
        def fn(x, ll):
            if len(ll) == 0 and not ll and ll is not None:
                return x + 1

        i = torch.randn(5, 10)
        r1 = fn(i, [])
        opt_fn = torch._dynamo.optimize("eager")(fn)
        r2 = opt_fn(i, [])
        r3 = opt_fn(i, tuple())
        self.assertTrue(same(r1, r2))
        self.assertTrue(same(r1, r3))

    def test_min_max_over_iterable(self):
        def get_test_fn(func):
            def _fn(a, b, func=func):
                # try all of list, iterator, tuple, vararg.
                lst = [a.shape[0] + 1, 8, a.shape[0]]
                x = func(lst)
                y = func(iter(lst))
                z = func(tuple(lst))
                w = func(*lst)
                return a + (x + y + z + w)

            return _fn

        torch._dynamo.testing.standard_test(
            self,
            get_test_fn(func=min),
            2,
            expected_ops=1,
            expected_ops_dynamic=ifdynstaticdefault(1, 14),
        )
        torch._dynamo.testing.standard_test(
            self,
            get_test_fn(func=max),
            2,
            expected_ops=1,
            expected_ops_dynamic=ifdynstaticdefault(1, 17),
        )

    def test_config_obj(self):
        class Cfg:
            def __init__(self):
                self.val = 0.5
                self.count = 3

        def fn(x, cfg):
            for i in range(cfg.count):
                x = x + cfg.val
            return x

        cfg1 = Cfg()
        cfg1.val = 1.0
        cfg2 = Cfg()
        v = torch.zeros(1)
        cnts = torch._dynamo.testing.CompileCounter()
        opt_fn = torch._dynamo.optimize(cnts)(fn)
        v = opt_fn(v, cfg1)  # 3
        v = opt_fn(v, cfg2)  # 4.5
        cfg2.count = 1
        v = opt_fn(v, cfg2)  # 5
        cfg2.val = 2.0
        v = opt_fn(v, cfg2)  # 7
        self.assertEqual(v[0], 7)
        self.assertEqual(cnts.op_count, 8)

    def test_config_getattr_default(self):
        class Cfg:
            def __init__(self):
                self.val = 0.5
                self.count = 10

        def fn(x, cfg):
            if getattr(cfg, "just_add_7", False):
                return x + 7
            for i in range(cfg.count):
                x = x + cfg.val
            return x

        cfg1 = Cfg()
        v = torch.zeros(1)
        cnts = torch._dynamo.testing.CompileCounter()
        opt_fn = torch._dynamo.optimize(cnts)(fn)
        self.assertEqual(opt_fn(v, cfg1)[0], 5)
        self.assertEqual(opt_fn(v, cfg1)[0], 5)
        cfg1.just_add_7 = True
        self.assertEqual(opt_fn(v, cfg1)[0], 7)
        self.assertEqual(opt_fn(v, cfg1)[0], 7)
        cfg1.just_add_7 = False
        self.assertEqual(opt_fn(v, cfg1)[0], 5)
        self.assertEqual(opt_fn(v, cfg1)[0], 5)
        self.assertEqual(cnts.frame_count, 3)

    def test_size_input(self):
        def fn(x, s):
            a, b = s
            return x + (a - b)

        v = torch.zeros(10, 20)
        cnts = torch._dynamo.testing.CompileCounter()
        opt_fn = torch._dynamo.optimize(cnts)(fn)
        self.assertEqual(opt_fn(v, v.size())[0, 0], -10)
        self.assertEqual(opt_fn(v, (10, 20))[0, 0], -10)
        self.assertEqual(opt_fn(v, [10, 20])[0, 0], -10)
        # One recompile per differing input type
        self.assertEqual(cnts.frame_count, 3)

    def test_cell_output1(self):
        out = None

        def fn(a, b):
            nonlocal out
            out = a + b * 10

        v = torch.Tensor([100])
        cnts = torch._dynamo.testing.CompileCounter()
        opt_fn = torch._dynamo.optimize(cnts)(fn)
        self.assertIsNone(opt_fn(v, v))
        self.assertEqual(out[0], 1100)
        self.assertEqual(cnts.op_count, 2)

    def test_cell_output2(self):
        out = None

        def fn(a, b):
            nonlocal out
            c = unsupported(a, b)
            out = a + b * 10 + c

        v = torch.Tensor([100])
        cnts = torch._dynamo.testing.CompileCounter()
        opt_fn = torch._dynamo.optimize(cnts)(fn)
        self.assertIsNone(opt_fn(v, v))
        self.assertEqual(out[0], 1200)
        self.assertEqual(cnts.op_count, 3)

    def test_return_nested_function(self):
        out = None

        def fn(a, b):
            nonlocal out
            c = a + b
            d = a + 1.0

            def fn2(f: int = 7, g: float = 9.0):
                nonlocal out
                out = a + b * 10
                return c * f - d * g

            return fn2

        v1 = torch.Tensor([100])
        v2 = torch.Tensor([200])
        cnts = torch._dynamo.testing.CompileCounter()
        opt_fn = torch._dynamo.optimize(cnts)(fn)
        opt_fn_ret = torch._dynamo.optimize(cnts)(opt_fn(v1, v2))
        self.assertEqual(opt_fn_ret(1.5)[0], -459)
        self.assertEqual(out[0], 2100)
        self.assertEqual(cnts.frame_count, 2)
        self.assertEqual(cnts.op_count, 7)

    def test_tensor_dict1(self):
        def fn(inputs):
            return inputs["a"] - inputs["b"] * 1.5

        v1 = torch.Tensor([100])
        v2 = torch.Tensor([200])
        cnts = torch._dynamo.testing.CompileCounter()
        opt_fn = torch._dynamo.optimize(cnts)(fn)
        self.assertEqual(opt_fn({"a": v1, "b": v2})[0], -200)
        self.assertEqual(cnts.frame_count, 1)
        self.assertEqual(cnts.op_count, 2)

    def test_tensor_dict2(self):
        def fn1(inputs):
            total = torch.zeros(1)
            for k, v in inputs.items():
                total += v
            return total

        def fn2(inputs):
            total = torch.zeros(1)
            for v in inputs.values():
                total += v
            return total

        def fn3(inputs):
            total = torch.zeros(1)
            for k in inputs.keys():
                total += inputs[k]
            return total

        v1 = torch.Tensor([100])
        v2 = torch.Tensor([200])
        cnts = torch._dynamo.testing.CompileCounter()
        opt_fn1 = torch._dynamo.optimize(cnts)(fn1)
        opt_fn2 = torch._dynamo.optimize(cnts)(fn2)
        opt_fn3 = torch._dynamo.optimize(cnts)(fn3)
        self.assertEqual(opt_fn1({"a": v1, "b": v2})[0], 300)
        self.assertEqual(opt_fn2({"a": v1, "b": v2})[0], 300)
        self.assertEqual(opt_fn3({"a": v1, "b": v2})[0], 300)
        self.assertEqual(cnts.frame_count, 3)
        self.assertEqual(cnts.op_count, 9)

    def test_dictcomp(self):
        def fn1(inputs):
            return {k: v + 1 for k, v in inputs.items()}

        v1 = torch.Tensor([100])
        v2 = torch.Tensor([200])
        cnts = torch._dynamo.testing.CompileCounter()
        opt_fn1 = torch._dynamo.optimize(cnts)(fn1)
        self.assertEqual(opt_fn1({"a": v1, "b": v2})["a"], 101)
        self.assertEqual(opt_fn1({"a": v1, "b": v2})["b"], 201)
        self.assertEqual(cnts.frame_count, 1)
        self.assertEqual(cnts.op_count, 2)

    def test_listcomp(self):
        def fn2(inputs):
            return torch.sum(torch.cat([v + 1 for k, v in inputs.items()], 0))

        v1 = torch.Tensor([100])
        v2 = torch.Tensor([200])
        cnts = torch._dynamo.testing.CompileCounter()
        opt_fn2 = torch._dynamo.optimize(cnts)(fn2)
        self.assertEqual(opt_fn2({"a": v1, "b": v2}), 302)
        self.assertEqual(cnts.frame_count, 1)
        self.assertEqual(cnts.op_count, 4)

    def test_is_floating_point(self):
        def fn(a, b):
            x = a + 1.0
            if torch.is_floating_point(b):
                x = x + b
            return x + 2.0

        return torch._dynamo.testing.standard_test(self, fn=fn, nargs=2, expected_ops=3)

    def test_is_floating_point2(self):
        def fn(a, b):
            x = a + 1.0
            if b.is_floating_point():
                x = x + b
            return x + 2.0

        return torch._dynamo.testing.standard_test(self, fn=fn, nargs=2, expected_ops=3)

    def test_is_tensor(self):
        def fn(a, b):
            x = a + 1.0
            if torch.is_tensor(b):
                x = x + b
            return x + 2.0

        return torch._dynamo.testing.standard_test(self, fn=fn, nargs=2, expected_ops=3)

    def test_is_tensor2(self):
        def fn(x):
            if torch.is_tensor(x):
                return x + 1
            else:
                return torch.ones([2, 3])

        x1 = {"input": torch.rand(2, 3)}
        x2 = torch.rand(2, 3)
        ref1 = fn(x1)
        ref2 = fn(x2)
        opt_fn = torch._dynamo.optimize("eager")(fn)
        res1 = opt_fn(x1)
        res2 = opt_fn(x2)
        self.assertEqual(ref1, res1)
        self.assertEqual(ref2, res2)

    def test_numel(self):
        def fn(a):
            return (a + a.numel() + torch.numel(a), a + a.nelement())

        return torch._dynamo.testing.standard_test(
            self,
            fn=fn,
            nargs=1,
            expected_ops=3,
            expected_ops_dynamic=ifdynstaticdefault(3, 6),
        )

    def test_pair(self):
        def fn(a):
            return (
                torch.zeros(torch.nn.modules.utils._pair(a.size()))
                + a
                + torch.ones(torch.nn.modules.utils._ntuple(3)(3)).sum()
            )

        return torch._dynamo.testing.standard_test(
            self,
            fn=fn,
            nargs=1,
            expected_ops=5,
            expected_ops_dynamic=ifdynstaticdefault(5, 8),
        )

    @patch.object(torch._dynamo.config, "dynamic_shapes", True)
    @patch.object(torch._dynamo.config, "capture_scalar_outputs", True)
    def test_tensor_item_capture(self):
        def fn(a, b):
            return (a + b).sum().item()

        v1 = torch.randn((10, 10))
        v2 = torch.randn((10, 10))
        correct = fn(v1, v2)
        cnts = torch._dynamo.testing.CompileCounter()
        opt_fn = torch._dynamo.optimize((cnts))(fn)
        self.assertEqual(opt_fn(v1, v2), correct)
        self.assertEqual(cnts.frame_count, 1)
        self.assertEqual(cnts.op_count, 3)

    @patch.object(torch._dynamo.config, "dynamic_shapes", True)
    @patch.object(torch._dynamo.config, "capture_scalar_outputs", False)
    def test_tensor_item_no_capture(self):
        def fn(a, b):
            return (a + b).sum().item()

        v1 = torch.randn((10, 10))
        v2 = torch.randn((10, 10))
        correct = fn(v1, v2)
        cnts = torch._dynamo.testing.CompileCounter()
        opt_fn = torch._dynamo.optimize((cnts))(fn)
        self.assertEqual(opt_fn(v1, v2), correct)
        self.assertEqual(cnts.frame_count, 1)
        self.assertEqual(cnts.op_count, 2)

    def test_namedtuple1(self):
        def fn(a, b):
            tmp = mytuple(a, b, a + b)
            return mytuple(tmp.a, tmp[1], tmp.ab + b)

        v1 = torch.Tensor([10])
        v2 = torch.Tensor([20])
        cnts = torch._dynamo.testing.CompileCounter()
        opt_fn = torch._dynamo.optimize(cnts)(fn)
        self.assertEqual(opt_fn(v1, v2).ab, 50)
        self.assertEqual(cnts.frame_count, 1)
        self.assertEqual(cnts.op_count, 2)

    def test_namedtuple2(self):
        def fn(packed):
            a, b, c = packed
            if hasattr(packed, "b"):
                b = packed.b + 1
            c = packed[2]
            return a + b + c

        v1 = torch.Tensor([1])
        v2 = torch.Tensor([2])
        v3 = torch.Tensor([3])
        cnts = torch._dynamo.testing.CompileCounter()
        opt_fn = torch._dynamo.optimize(cnts)(fn)
        self.assertEqual(opt_fn(mytuple(v1, v2, v3))[0], 7)
        self.assertEqual(cnts.frame_count, 1)
        self.assertEqual(cnts.op_count, 3)

    def test_namedtuple3(self):
        def fn(x, packed):
            if isinstance(packed, mytuple):
                return x + 1
            else:
                return x - 1

        x = torch.rand([2, 3])
        packed = mytuple(1, 2, 3)
        ref = fn(x, packed)
        opt_fn = torch._dynamo.optimize("eager")(fn)
        res = opt_fn(x, packed)
        self.assertTrue(same(ref, res))

    def test_range_input(self):
        def fn(a, rng):
            x = a
            for i in rng:
                x = x + i
            return x

        def fn1(a):
            return fn(a, rng=range(3))

        return torch._dynamo.testing.standard_test(
            self, fn=fn1, nargs=1, expected_ops=3
        )

    def test_range_with_shape(self):
        def fn(a):
            for i in range(1, a.shape[0]):
                a += 1
            return a

        # expect 1 more op (size call) for dynamic
        return torch._dynamo.testing.standard_test(
            self,
            fn=fn,
            nargs=1,
            expected_ops=9,
            expected_ops_dynamic=ifdynstaticdefault(9, 10),
        )

    def test_build_tuple_unpack(self):
        def fn1(a, b, c):
            return a - b / c

        def fn2(a, b, c):
            tmp1 = (a,)
            tmp2 = (b, c)
            args = (*tmp1, *tmp2)
            return fn1(*args)

        def fn3(a, *args):
            return fn1(a, *args)

        torch._dynamo.testing.standard_test(self, fn=fn2, nargs=3, expected_ops=2)
        torch._dynamo.testing.standard_test(self, fn=fn3, nargs=3, expected_ops=2)

    def test_list_mul(self):
        def fn(count):
            head_mask = count * [None] * count
            return head_mask

        cnts = torch._dynamo.testing.CompileCounter()
        opt_fn = torch._dynamo.optimize(cnts)(fn)
        self.assertEqual(opt_fn(2), [None] * 4)
        # TODO: the captured frame here is a bit goofy, because we don't
        # output anything and none of the traced operations have side
        # effects.  Probably need better heuristic for bailing on
        # dynamo if there are no outputs
        self.assertEqual(cnts.frame_count, ifunspec(1, 0))
        self.assertEqual(cnts.op_count, ifunspec(2, 0))

    def test_list_slice_mul(self):
        def fn(count):
            a = [1, 2, 3]
            head_mask = count * a[1:] * count
            return head_mask

        cnts = torch._dynamo.testing.CompileCounter()
        opt_fn = torch._dynamo.optimize(cnts)(fn)
        self.assertEqual(opt_fn(2), [2, 3] * 4)
        self.assertEqual(cnts.frame_count, ifunspec(1, 0))
        self.assertEqual(cnts.op_count, ifunspec(2, 0))

    def test_tuple_mul(self):
        def fn(count):
            head_mask = count * (2, 3) * count
            return head_mask

        cnts = torch._dynamo.testing.CompileCounter()
        opt_fn = torch._dynamo.optimize(cnts)(fn)
        self.assertEqual(opt_fn(2), (2, 3) * 4)
        self.assertEqual(cnts.frame_count, ifunspec(1, 0))
        self.assertEqual(cnts.op_count, ifunspec(ifdynstaticdefault(2, 2), 0))

    def test_tuple_mul_with_shape(self):
        def fn(a):
            x = a.shape[0]
            y = 2 * (x, 3) * 2
            return a + y[4]

        # expect 3 ops post folding for dynamic case: size, index, add
        torch._dynamo.testing.standard_test(
            self, fn, 1, expected_ops=1, expected_ops_dynamic=ifdynstaticdefault(1, 3)
        )

    def test_tuple_iadd_with_shape(self):
        def fn(a):
            output = (a + a.shape[0], a - a.shape[0])
            # tuple += tuple
            output += (a - a.shape[0], a + a.shape[0])
            # tuple += constant tuple
            output += (2, 3)
            return output

        # expect 4 add / subs for static, 4 * 3 (size, index, math op) for dynamic
        torch._dynamo.testing.standard_test(
            self, fn, 1, expected_ops=4, expected_ops_dynamic=ifdynstaticdefault(4, 12)
        )

    def test_list_iadd_with_shape(self):
        def fn(a):
            output = [a + a.shape[0], a - a.shape[0]]
            # list += list
            output += [a - a.shape[0], a + a.shape[0]]
            # list += tuple
            output += (a + a.shape[0], a - a.shape[0])
            return output

        # expect 6 add / subs for static, 6 * 3 (size, index, math op) for dynamic

        torch._dynamo.testing.standard_test(
            self, fn, 1, expected_ops=6, expected_ops_dynamic=ifdynstaticdefault(6, 18)
        )

    def test_user_getattr1(self):
        class MyConfig(dict):
            def __getattr__(self, name):
                return self[name]

        def fn(cfg, x, y):
            return x + y + cfg.offset

        x = torch.randn(10)
        cfg = MyConfig(offset=5)
        cnts = torch._dynamo.testing.CompileCounter()
        opt_fn = torch._dynamo.optimize(cnts)(fn)
        self.assertTrue(same(opt_fn(cfg, x, x), 2 * x + 5))
        self.assertEqual(cnts.frame_count, 1)
        self.assertEqual(cnts.op_count, 2)

    def test_user_getattr2(self):
        class MyConfig:
            defined_on_class = 1

            def __init__(self):
                self.defined_on_object = 2

            def __getattr__(self, name):
                return 3

        def fn(cfg, x):
            return x + cfg.defined_on_class - cfg.defined_on_object + cfg.not_defined

        x = torch.randn(10)
        cfg = MyConfig()
        cnts = torch._dynamo.testing.CompileCounter()
        opt_fn = torch._dynamo.optimize(cnts)(fn)
        self.assertTrue(same(opt_fn(cfg, x), x + 1 - 2 + 3))
        self.assertEqual(cnts.frame_count, 1)
        self.assertEqual(cnts.op_count, 3)

    def test_user_getattribute(self):
        class MyObject:
            def __init__(self):
                self.custom_dict = {"a": torch.rand((2, 2))}
                self.my_number = 42

            def __getattribute__(self, name):
                custom_dict = super().__getattribute__("custom_dict")
                if name in custom_dict:
                    return custom_dict[name]
                return super().__getattribute__(name)

            def run(self, x):
                return self.my_number * x + self.a * x

        def fn(obj, x):
            return obj.run(x)

        obj = MyObject()
        x = torch.rand((2, 2))
        cnts = torch._dynamo.testing.CompileCounter()
        opt_fn = torch._dynamo.optimize(cnts)(fn)
        self.assertTrue(same(opt_fn(obj, x), fn(obj, x)))

    def test_nn_module_getattr(self):
        class MyMod(torch.nn.Module):
            def __init__(self):
                super().__init__()
                self.custom_dict = {"queue": [torch.rand((2, 2)) for _ in range(3)]}
                self.other_attr = torch.rand((2, 2))

            def __getattr__(self, name):
                custom_dict = self.custom_dict
                if name in custom_dict:
                    return custom_dict[name]
                return super().__getattr__(name)

            def forward(self, x):
                return x @ self.other_attr + self.queue[-1]

        x = torch.rand((2, 2))
        mod = MyMod()
        cnts = torch._dynamo.testing.CompileCounter()
        opt_mod = torch._dynamo.optimize(cnts)(mod)
        self.assertTrue(same(opt_mod(x), mod(x)))
        self.assertTrue(cnts.frame_count, 1)
        self.assertTrue(cnts.op_count, 2)

    def test_nn_module_getattribute(self):
        class MyMod(torch.nn.Module):
            def __init__(self):
                super().__init__()
                self.my_number = 42

            def __getattribute__(self, name):
                if name == "special_attr":
                    return torch.tensor([[1, 2], [3, 4]])
                return super().__getattribute__(name)

            def forward(self, x):
                return self.my_number * x + self.special_attr * x

        def fn(mod, x):
            return mod(x)

        mod = MyMod()
        x = torch.rand((2, 2))
        cnts = torch._dynamo.testing.CompileCounter()
        opt_fn = torch._dynamo.optimize(cnts)(fn)
        self.assertTrue(same(opt_fn(mod, x), fn(mod, x)))

    def test_constant_getattr(self):
        # https://github.com/pytorch/pytorch/issues/97480
        def fn():
            return getattr(None, "arg", 3)

        cnt = torch._dynamo.testing.CompileCounter()
        optimized_fn = torch._dynamo.optimize(cnt)(fn)
        res = optimized_fn()
        self.assertTrue(same(res, 3))

    def test_user_property(self):
        class MyConfig:
            @property
            def prop5(self):
                return 5

        def fn(cfg, x, y):
            return x + y + cfg.prop5

        x = torch.randn(10)
        cfg = MyConfig()
        cnts = torch._dynamo.testing.CompileCounter()
        opt_fn = torch._dynamo.optimize(cnts)(fn)
        self.assertTrue(same(opt_fn(cfg, x, x), 2 * x + 5))
        self.assertEqual(cnts.frame_count, 1)
        self.assertEqual(cnts.op_count, 2)

    def test_dataclass_fields(self):
        @dataclasses.dataclass
        class MyDataClass:
            a: torch.Tensor
            b: torch.Tensor = None
            c: torch.Tensor = None
            d: torch.Tensor = None
            e: torch.Tensor = None

        def fn(obj):
            class_fields = dataclasses.fields(obj)
            assert len(class_fields)
            assert all(field.default is None for field in class_fields[1:])
            other_fields_are_none = all(
                getattr(obj, field.name) is None for field in class_fields[1:]
            )
            assert not other_fields_are_none

            total = getattr(obj, class_fields[0].name)
            for field in class_fields[1:]:
                v = getattr(obj, field.name)
                if v is not None:
                    total += v

            return total

        obj1 = MyDataClass(torch.randn(10), torch.randn(10), torch.randn(10))
        obj2 = MyDataClass(torch.randn(10), e=torch.randn(10))
        correct1 = fn(obj1)
        correct2 = fn(obj2)

        cnts = torch._dynamo.testing.CompileCounter()
        opt_fn = torch._dynamo.optimize(cnts)(fn)
        self.assertTrue(same(opt_fn(obj1), correct1))
        self.assertEqual(cnts.frame_count, 1)
        self.assertEqual(cnts.op_count, 2)

        torch._dynamo.reset()
        cnts = torch._dynamo.testing.CompileCounter()
        opt_fn = torch._dynamo.optimize(cnts)(fn)
        self.assertTrue(same(opt_fn(obj2), correct2))
        self.assertEqual(cnts.frame_count, 1)
        self.assertEqual(cnts.op_count, 1)

    @requires_static_shapes
    def test_tensor_build_list_unpack(self):
        def fn(x):
            # seen in fastNLP_Bert
            return torch.cat([*x], dim=-1)

        val = torch.randn([1, 1, 473, 768])
        correct = fn(val)
        cnts = torch._dynamo.testing.CompileCounter()
        opt_fn = torch._dynamo.optimize(cnts)(fn)
        self.assertTrue(same(opt_fn(val), correct))
        self.assertEqual(cnts.frame_count, 1)
        self.assertEqual(cnts.op_count, 2)

    def test_numpy_int_constant(self):
        def fn(x, a, b):
            return x + (a % b)

        args = [torch.randn(10), 4096, np.int64(8)]
        correct = fn(*args)
        cnts = torch._dynamo.testing.CompileCounter()
        opt_fn = torch._dynamo.optimize(cnts)(fn)
        self.assertTrue(same(opt_fn(*args), correct))
        self.assertTrue(same(opt_fn(*args), correct))
        self.assertEqual(cnts.frame_count, 1)
        self.assertEqual(cnts.op_count, 2)

    @requires_numpy_pytorch_interop
    def test_numpy_ndarray_graph_break(self):
        def fn(x):
            a = x.numpy()
            b = a.real
            torch._dynamo.graph_break()
            c = np.multiply(b, 2.0)
            return c

        cnts = torch._dynamo.testing.CompileCounter()
        opt_fn = torch._dynamo.optimize(cnts)(fn)
        for _ in range(10):
            x = torch.randn(3)
            ref = fn(x)
            res = opt_fn(x)
            self.assertEqual(ref, res)
        self.assertEqual(cnts.frame_count, 2)

    @requires_numpy_pytorch_interop
    def test_numpy_ndarray_graph_break_with_multiple_outputs(self):
        def fn(x, y):
            a = x.numpy()
            b = y.numpy()
            torch._dynamo.graph_break()
            return np.add(a, 1), np.add(b, 1)

        cnts = torch._dynamo.testing.CompileCounter()
        opt_fn = torch._dynamo.optimize(cnts)(fn)
        for _ in range(10):
            x = torch.randn([1, 3])
            y = torch.randn([1, 3])
            ref = fn(x, y)
            res = opt_fn(x, y)
            self.assertTrue(same(ref, res))
        self.assertEqual(cnts.frame_count, 2)

    @requires_numpy_pytorch_interop
    def test_tensor_interacts_with_numpy_ndarray(self):
        def fn(x, y):
            a = x.numpy()
            b = y.numpy()
            c = np.ones_like(a)
            d = np.ones_like(b)
            torch._dynamo.graph_break()
            return np.add(a, c), np.add(b, d)

        cnts = torch._dynamo.testing.CompileCounter()
        opt_fn = torch._dynamo.optimize(cnts)(fn)
        for _ in range(10):
            x = torch.randn([1, 3])
            y = torch.randn([1, 3])
            ref = fn(x, y)
            res = opt_fn(x, y)
            self.assertTrue(same(ref, res))
        self.assertEqual(cnts.frame_count, 2)

    @patch.object(torch._dynamo.config, "dynamic_shapes", True)
    def test_(self):
        def fn(x: torch.Tensor, y: int):
            z = x.detach()
            w = y + 1
            torch._dynamo.graph_break()
            return z + w

        cnts = torch._dynamo.testing.CompileCounter()
        opt_fn = torch._dynamo.optimize(cnts)(fn)
        for _ in range(10):
            x = torch.randn([1, 3])
            y = 5
            ref = fn(x, y)
            res = opt_fn(x, y)
            self.assertTrue(same(ref, res))
        self.assertEqual(cnts.frame_count, 2)

    def test_inplace_view_on_graph_input(self):
        # graph break when calling methods with inplace_view tag on graph input
        func_args_map = {
            lambda x: x.resize_(6).mul_(2): torch.ones(4),
            lambda x: x.t_().mul_(2): torch.rand(2, 3),
            lambda x: x.transpose_(0, 1).mul_(2): torch.rand(2, 3),
            lambda x: x.squeeze_().mul_(2): torch.rand(1, 2, 3),
            lambda x: x.unsqueeze_(0).mul_(2): torch.rand(2, 3),
            lambda x: x.resize_as_(torch.rand(200, 300)): torch.rand(2, 3),
            lambda x: x.swapaxes_(0, 1).mul_(2): torch.rand(2, 3),
            lambda x: x.swapdims_(0, 1).mul_(2): torch.rand(2, 3),
            lambda x: x.rename_("N", "C").mul_(2): torch.zeros(2, 3),
            lambda x: x.as_strided_((3, 2), (2, 1)).mul_(2): torch.zeros(2, 3),
            lambda x: x.detach_().mul_(2): torch.zeros(2, 3),
        }
        for func, args in func_args_map.items():
            args_clone = args.clone()
            cnts = torch._dynamo.testing.CompileCounter()
            opt_f = torch._dynamo.optimize(cnts)(func)
            self.assertTrue(same(func(args).shape, opt_f(args_clone).shape))
            self.assertEqual(cnts.frame_count, 1)
            self.assertEqual(cnts.op_count, 1)  # mul_

    def test_dict_mutation_side_effect(self):
        def fn(d):
            d["c"] = d["a"] + d.pop("b")
            return d

        args1 = {"a": torch.randn(10), "b": torch.randn(10)}
        args2 = dict(args1)
        assert fn(args1) is args1
        cnts = torch._dynamo.testing.CompileCounter()
        opt_fn = torch._dynamo.optimize(cnts)(fn)
        self.assertIs(opt_fn(args2), args2)
        self.assertTrue(same(args1, args2))
        self.assertEqual(cnts.frame_count, 1)
        self.assertEqual(cnts.op_count, 1)

    def test_module_deepcopy(self):
        m1 = torch.nn.Sequential(
            torch.nn.Linear(10, 10),
            torch.nn.ReLU(),
            torch.nn.Linear(10, 10),
            torch.nn.ReLU(),
        )
        m2 = torch.nn.Sequential(
            torch.nn.Linear(10, 10),
            torch.nn.ReLU(),
            torch.nn.Linear(10, 10),
            torch.nn.ReLU(),
        )

        def fn(m, x):
            m_copy = copy.deepcopy(m)
            return m_copy(x)

        v = torch.randn(10)
        correct1 = fn(m1, v)
        correct2 = fn(m2, v)
        cnts = torch._dynamo.testing.CompileCounter()
        opt_fn = torch._dynamo.optimize(cnts)(fn)
        for _ in range(10):
            self.assertTrue(same(opt_fn(m1, v), correct1))
        for _ in range(10):
            self.assertTrue(same(opt_fn(m2, v), correct2))
        self.assertEqual(cnts.frame_count, 1)
        self.assertEqual(cnts.op_count, 4)

    def test_type_copy(self):
        def fn(seq):
            a, b = seq
            return type(seq)([a + 1, b + 2, a + b])

        args1 = [torch.randn(10), torch.randn(10)]
        args2 = (torch.randn(10), torch.randn(10))
        correct1 = fn(args1)
        correct2 = fn(args2)
        cnts = torch._dynamo.testing.CompileCounter()
        opt_fn = torch._dynamo.optimize(cnts)(fn)
        self.assertTrue(same(opt_fn(args1), correct1))
        self.assertTrue(same(opt_fn(args2), correct2))
        self.assertIsInstance(opt_fn(args1), list)
        self.assertIsInstance(opt_fn(args2), tuple)
        self.assertEqual(cnts.frame_count, 2)
        self.assertEqual(cnts.op_count, 6)

    def test_setattr_mutation1(self):
        class MyObj:  # noqa: B903
            def __init__(self, a, b):
                self.a = a
                self.b = b

        def fn(obj):
            obj.c = obj.a * obj.b + 1
            obj.b = obj.a * obj.c + 2
            obj.a = obj.b * obj.c + 3
            obj.c = obj.a * obj.b + 4
            obj.b = obj.a * obj.c + 5
            obj.a = obj.b * obj.c + 6
            return obj

        x1 = torch.randn(10)
        x2 = torch.randn(10)
        obj1 = MyObj(x1, x2)
        obj2 = MyObj(x1, x2)
        fn(obj2)
        cnts = torch._dynamo.testing.CompileCounter()
        opt_fn = torch._dynamo.optimize(cnts)(fn)
        self.assertIs(opt_fn(obj1), obj1)
        self.assertTrue(same(obj1.a, obj2.a))
        self.assertTrue(same(obj1.b, obj2.b))
        self.assertTrue(same(obj1.c, obj2.c))
        self.assertEqual(cnts.frame_count, 1)
        self.assertEqual(cnts.op_count, 12)

    def test_setattr_mutation2(self):
        class MyObj:
            def __init__(self, x):
                self.a = x + 1
                self.b = x + 2

        def fn(x):
            x = x / 3.0
            obj = MyObj(x)
            obj.c = obj.a * obj.b + 1
            obj.b = obj.a * obj.c + 2
            obj.a = obj.b * obj.c + 3
            return obj

        x1 = torch.randn(10)
        obj2 = fn(x1)

        cnts = torch._dynamo.testing.CompileCounter()
        opt_fn = torch._dynamo.optimize(cnts)(fn)
        obj1 = opt_fn(x1)
        self.assertTrue(same(obj1.a, obj2.a))
        self.assertTrue(same(obj1.b, obj2.b))
        self.assertTrue(same(obj1.c, obj2.c))
        self.assertEqual(cnts.frame_count, 1)
        self.assertEqual(cnts.op_count, 9)

    def test_setattr_mutation3(self):
        # TODO(jansel): dead code eliminate the object creation
        class MyObj:
            def __init__(self, x):
                super().__init__()
                self.a = x + 1
                self.b = x + 2

        def fn(x):
            x = x / 3.0
            obj = MyObj(x)
            obj.c = obj.a * obj.b + 1
            obj.b = obj.a * obj.c + 2
            obj.a = obj.b * obj.c + 3
            return obj.a, obj.b, obj.c

        x1 = torch.randn(10)
        obj2 = fn(x1)

        cnts = torch._dynamo.testing.CompileCounter()
        opt_fn = torch._dynamo.optimize(cnts)(fn)
        obj1 = opt_fn(x1)
        self.assertTrue(same(obj1, obj2))
        self.assertEqual(cnts.frame_count, 1)
        self.assertEqual(cnts.op_count, 9)

    def test_user_defined_class_name(self):
        class MyClassFoo:
            pass

        def fn1(a, b, c):
            tmp = MyClassFoo()
            if tmp.__class__.__name__ == "MyClassFoo":
                return a - b / c

        torch._dynamo.testing.standard_test(self, fn=fn1, nargs=3)

    def test_user_defined_class_python_type(self):
        class MyClass1:
            pass

        class ExampleMeta(type):
            pass

        class MyClass2(metaclass=ExampleMeta):
            pass

        def fn(x, c):
            if isinstance(c, MyClass1):
                return x + 1
            elif isinstance(c, MyClass2):
                return x + 2
            else:
                return x + 3

        x = torch.rand(3)
        opt_fn = torch._dynamo.optimize("eager")(fn)
        for c in [MyClass1, MyClass2]:
            ref = fn(x, c)
            res = opt_fn(x, c)
            self.assertTrue(same(ref, res))

    def test_super_calling_with_metaclass(self):
        class ExampleMeta(type):
            pass

        class MyClass1(metaclass=ExampleMeta):
            @classmethod
            def add(cls, x):
                return x + 1

        class MyClass2(MyClass1):
            @classmethod
            def add(cls, x):
                torch._dynamo.graph_break()
                return x + super().add(x)

        def fn(x, obj):
            return x + obj.add(x)

        x = torch.rand(3)
        obj = MyClass2()
        opt_fn = torch._dynamo.optimize("eager")(fn)
        ref = fn(x, obj)
        res = opt_fn(x, obj)
        self.assertTrue(same(ref, res))

    def test_manual_seed(self):
        def fn(a, b):
            x = a + b
            torch.manual_seed(9000)
            return x + 1

        torch._dynamo.testing.standard_test(self, fn=fn, nargs=2, expected_ops=3)

    def test_usr_cls_staticmethod(self):
        class Foo:
            @staticmethod
            def bar(a, b):
                return a + b

        def fn(a, b):
            return Foo.bar(a, b) - 1

        torch._dynamo.testing.standard_test(self, fn=fn, nargs=2)

    def test_usr_cls_classmethod(self):
        class Foo:
            @classmethod
            def bar(cls, a, b):
                return a + b

        def fn(a, b):
            return Foo.bar(a, b) - 1

        torch._dynamo.testing.standard_test(self, fn=fn, nargs=2)

    def test_dunder_methods(self):
        class Foo:
            def __init__(self, val):
                super().__init__()
                self.val = val

            def __add__(self, other):
                return Foo(self.val + other.val)

            def __mul__(self, other):
                return Foo(self.val * other.val)

            def __truediv__(self, other):
                return Foo(self.val / other.val)

            def __sub__(self, other):
                return Foo(self.val - other.val)

        def fn(a, b, c):
            return Foo(a) + Foo(b) * Foo(c) / Foo(a) - Foo(b)

        torch._dynamo.testing.standard_test(self, fn=fn, nargs=3, expected_ops=4)

    def test_function_annotation(self):
        class Variable:
            pass

        def fn(x):
            x = x / 3.0

            def inner(y: typing.List[Variable]):
                return x + 1

            return inner

        x1 = torch.randn(10)
        obj2 = fn(x1)([])

        cnts = torch._dynamo.testing.CompileCounter()
        opt_fn = torch._dynamo.optimize_assert(cnts)(fn)
        opt_fn_inner = torch._dynamo.optimize_assert(cnts)(opt_fn(x1))
        obj1 = opt_fn_inner([])
        self.assertTrue(same(obj1, obj2))
        self.assertEqual(cnts.frame_count, 2)
        self.assertEqual(cnts.op_count, 2)

    def test_nested_closure(self):
        v0 = torch.randn(10)

        def fn1():
            v1 = torch.randn(10)

            def fn2(*args, **kwargs):
                assert len(args) == 1
                assert len(kwargs) == 1
                v2 = torch.randn(10) + args[0] + kwargs["b"]

                def fn3(v3=torch.randn(10)):
                    def fn4():
                        return v0 + v1 + v2 + v3 + 1

                    return fn4

                return fn3

            return fn2(1, b=2)()

        cnts = torch._dynamo.testing.CompileCounter()
        opt_fn1 = torch._dynamo.optimize_assert(cnts)(fn1)
        tmp1 = torch._dynamo.optimize_assert(cnts)(opt_fn1())
        tmp2 = torch._dynamo.optimize_assert(cnts)(opt_fn1())
        self.assertTrue(tmp1().shape, (10,))
        self.assertTrue(same(tmp1(), tmp1()))
        self.assertFalse(same(tmp1(), tmp2()))
        self.assertEqual(cnts.frame_count, 2)
        self.assertEqual(cnts.op_count, 9)

    def test_nested_closure_mutation(self):
        def fn1():
            v1 = torch.randn(10)

            def fn2():
                v2 = torch.randn(10)

                def fn3():
                    nonlocal v1, v2
                    v1 += 1
                    v2 += 2
                    return v1 + v2

                return fn3

            rv = fn2()
            rv()
            rv()
            return rv

        torch.manual_seed(9000)
        counter1 = fn1()
        result1 = [counter1(), counter1(), counter1()]

        torch.manual_seed(9000)
        cnts = torch._dynamo.testing.CompileCounter()
        opt_fn1 = torch._dynamo.optimize_assert(cnts)(fn1)
        counter2 = torch._dynamo.optimize_assert(cnts)(opt_fn1())
        result2 = [counter2(), counter2(), counter2()]
        result1.append(counter1())
        result2.append(counter2())

        self.assertTrue(same(result1, result2))
        self.assertEqual(cnts.frame_count, 2)
        self.assertEqual(cnts.op_count, 11)

    def test_write_to_closures_in_inlining(self):
        out = []
        for use_dynamo in [False, True]:

            def make_counter():
                x = torch.randn(10)

                def counter():
                    nonlocal x
                    x = x + 1
                    return x

                return counter

            torch.manual_seed(0)
            counter = make_counter()
            if not use_dynamo:
                out.append(counter() + counter())
            else:
                cnts = torch._dynamo.testing.CompileCounter()

                @torch._dynamo.optimize(cnts, nopython=True)
                def fn(counter):
                    return counter() + counter()

                out.append(fn(counter))
                self.assertEqual(cnts.frame_count, 1)
                self.assertEqual(cnts.op_count, 3)
                self.assertFalse(same(counter() + counter(), out[-1]))

        self.assertTrue(same(out[0], out[1]))

    def test_top_package_import(self):
        def fn(x):
            import torch.fx

            assert not isinstance(x, torch.fx.Proxy)
            return torch.sin(x)

        x = torch.randn(4, 5)
        ref = fn(x)
        cnts = torch._dynamo.testing.CompileCounter()
        opt_fn = torch._dynamo.optimize_assert(cnts)(fn)
        res = opt_fn(x)
        self.assertTrue(same(ref, res))

    def test_typing_union_and_optional(self):
        def fn(x):
            a = torch.jit.annotate(typing.Dict[str, typing.Optional[torch.Tensor]], {})
            b = torch.jit.annotate(
                typing.Dict[str, typing.Union[torch.Tensor, None]], {}
            )
            return a, b, x + 1

        x = torch.randn(3)
        ref = fn(x)
        opt_fn = torch._dynamo.optimize("eager")(fn)
        res = opt_fn(x)
        self.assertTrue(same(ref, res))

    def test_optimize_on_module(self):
        class MockModule(torch.nn.Module):
            def __init__(self):
                super().__init__()
                self.relu = torch.nn.ReLU()

            def custom_member(self):
                # Just for checking that Dynamo returned mod object can redirect
                # to this method
                pass

            def forward(self, x):
                return self.relu(x)

        cnts1 = torch._dynamo.testing.CompileCounter()
        mod = MockModule()
        optimized_mod = torch._dynamo.optimize(cnts1, nopython=True)(mod)

        a = torch.randn(10)
        ref = mod(a)
        res = optimized_mod(a)

        optimized_mod.custom_member()

        self.assertTrue(same(ref, res))

    def test_nested_optimize_decorator(self):
        cnts2 = torch._dynamo.testing.CompileCounter()
        cnts3 = torch._dynamo.testing.CompileCounter()

        @torch._dynamo.run()
        def fn1(x):
            return torch.sin(x) * 10

        @torch._dynamo.optimize(cnts2, nopython=True)
        def fn2(x):
            return fn1(x) + 1

        @torch._dynamo.optimize(cnts3, nopython=True)
        def fn3(x):
            return torch.relu(fn2(x))

        fn3(torch.randn(4, 5))
        self.assertEqual(cnts2.frame_count, 0)
        self.assertEqual(cnts3.frame_count, 1)
        self.assertEqual(cnts3.op_count, 4)

    def test_nested_optimize_run(self):
        cnts = torch._dynamo.testing.CompileCounter()

        @torch._dynamo.optimize(cnts, nopython=True)
        def fn(x):
            return torch.relu(torch.cos(x) + torch.sin(x))

        fn(torch.randn(4))
        self.assertEqual(cnts.frame_count, 1)

        fn(torch.randn(4, 4))
        self.assertEqual(cnts.frame_count, 2)

        # Test that run works on a decorated fn
        fn = torch._dynamo.run(fn)
        fn(torch.randn(4, 4, 4))
        self.assertEqual(cnts.frame_count, 2)

    def test_nested_optimize(self):
        cnts1 = torch._dynamo.testing.CompileCounter()
        cnts2 = torch._dynamo.testing.CompileCounter()

        def fn(x):
            return torch.relu(torch.cos(x) + torch.sin(x))

        fn1 = torch._dynamo.optimize(cnts1, nopython=True)(fn)
        fn2 = torch._dynamo.optimize(cnts2, nopython=True)(fn1)

        # The first optimize in the nesting should be ignored
        fn2(torch.randn(4))
        self.assertEqual(cnts2.frame_count, 1)
        self.assertEqual(cnts1.frame_count, 0)

        # Since the fn code object is already compiled, calling fn1 should
        # directly call the compiled_fn callable.
        torch._dynamo.run()(fn1)(torch.randn(4))
        self.assertEqual(cnts1.frame_count, 0)

        # Test same behavior by reversing the calls
        torch._dynamo.reset()
        cnts1 = torch._dynamo.testing.CompileCounter()
        cnts2 = torch._dynamo.testing.CompileCounter()
        fn1 = torch._dynamo.optimize(cnts1, nopython=True)(fn)
        fn2 = torch._dynamo.optimize(cnts2, nopython=True)(fn1)
        fn1(torch.randn(4))
        self.assertEqual(cnts1.frame_count, 1)
        torch._dynamo.run()(fn2)(torch.randn(4))
        self.assertEqual(cnts2.frame_count, 0)

    def test_torch_size(self):
        cnts = torch._dynamo.testing.CompileCounter()

        def fn(x):
            output_size = torch.Size([10, 10])
            x = x.view(*output_size)
            return (x,)

        x = torch.randn(100, requires_grad=True)
        x_clone = x.clone()
        ref = fn(x)

        opt_fn = torch._dynamo.optimize(cnts, nopython=True)(fn)
        res = opt_fn(x_clone)

        self.assertTrue(same(ref, res))

    def test_size_dim(self):
        cnts = torch._dynamo.testing.CompileCounter()

        def fn(x, dim):
            return x.size(dim=dim)

        opt_fn = torch._dynamo.optimize(cnts, nopython=True)(fn)
        x = torch.empty([4, 9, 8])
        self.assertEqual(opt_fn(x, 1), 9)
        self.assertEqual(opt_fn(x, -2), 9)

    def test_stride_dim(self):
        cnts = torch._dynamo.testing.CompileCounter()

        def fn(x, dim):
            return x.stride(dim=dim)

        opt_fn = torch._dynamo.optimize(cnts, nopython=True)(fn)
        x = torch.empty([4, 9, 8])
        self.assertEqual(opt_fn(x, 0), 72)
        self.assertEqual(opt_fn(x, -2), 8)

    def test_torch_seed(self):
        cnts = torch._dynamo.testing.CompileCounter()

        def fn(x):
            attention_seed = int(torch.seed() % sys.maxsize)
            torch.manual_seed(attention_seed)
            return (x,)

        x = torch.randn(100, requires_grad=True)
        ref = fn(x)

        opt_fn = torch._dynamo.optimize(cnts, nopython=True)(fn)
        res = opt_fn(x)

        self.assertTrue(same(ref, res))

    def test_is_tensor_like(self):
        cnts = torch._dynamo.testing.CompileCounter()

        def f(x):
            if torch.overrides.is_tensor_like(x):
                return (x * 2,)
            return (torch.ones(10) + x,)

        x = torch.randn(10)
        ref0 = f(x)
        ref1 = f(4)
        opt_f = torch._dynamo.optimize(cnts, nopython=True)(f)
        res0 = opt_f(x)
        res1 = opt_f(4)
        self.assertTrue(same(ref0, res0))
        self.assertTrue(same(ref1, res1))

    def test_is_tensor_like2(self):
        class MyTensor:
            @classmethod
            def __torch_function__(cls, func, types, args=(), kwargs=None):
                if kwargs is None:
                    kwargs = {}

                if func is torch.max:
                    return torch.tensor(123)
                return func(*args, **kwargs)

        def fn(x):
            if torch.overrides.is_tensor_like(x):
                return torch.max(x)
            else:
                return torch.zeros(1)

        x = MyTensor()
        ref0 = fn(x)
        ref1 = fn(4)
        opt_fn = torch._dynamo.optimize("eager")(fn)
        res0 = opt_fn(x)
        res1 = opt_fn(4)
        self.assertTrue(same(ref0, res0))
        self.assertTrue(same(ref1, res1))

    def test_tensor_data(self):
        def fn(x, y):
            return x[y.data]

        x = torch.rand(8)
        y = torch.ones(8).to(torch.int)
        ref = fn(x, y)
        opt_fn = torch._dynamo.optimize("eager", nopython=True)(fn)
        res = opt_fn(x, y)
        self.assertTrue(same(ref, res))

    def test_tensor_layout(self):
        def fn(x):
            return torch.zeros(
                [x.size()[0], x.size()[1]],
                dtype=x.dtype,
                layout=x.layout,
                device=x.device,
            )

        x = torch.rand(2, 3)
        ref = fn(x)
        opt_fn = torch._dynamo.optimize("eager", nopython=True)(fn)
        res = opt_fn(x)
        self.assertTrue(same(ref, res))

    def test_version_ci(self):
        # temporary test to check that the ci torch version is set correctly
        self.assertTrue(hasattr(torch, "_subclasses"))

    @unittest.skipIf(not TEST_CUDA, "requires cuda")
    def test_rand(self):
        cnts = torch._dynamo.testing.CompileCounter()
        device = "cuda"

        def fn():
            return torch.randn(10, device=device)

        torch.manual_seed(10)
        ref_run1 = fn()

        torch.manual_seed(10)
        ref_run2 = fn()
        self.assertTrue(same(ref_run1, ref_run2))

        torch.manual_seed(10)
        opt_fn = torch._dynamo.optimize(cnts, nopython=True)(fn)
        res = opt_fn()

        self.assertTrue(same(res, ref_run1))

    def test_slice_input(self):
        cnts = torch._dynamo.testing.CompileCounter()

        def getitem(a, idx):
            if isinstance(idx, slice):
                return (
                    torch.zeros(1),
                    a[idx]
                    + [
                        100,
                    ],
                )
            else:
                return (torch.zeros(1), a[idx])

        layers = list(range(10))
        ref0 = getitem(layers, slice(0, 2, 1))
        ref1 = getitem(layers, 2)
        ref2 = getitem(layers, slice(3, 8, 2))
        opt_getitem = torch._dynamo.optimize(cnts, nopython=True)(getitem)
        res0 = opt_getitem(layers, slice(0, 2, 1))
        res1 = opt_getitem(layers, 2)
        res2 = opt_getitem(layers, slice(3, 8, 2))

        self.assertTrue(ref0 == res0)
        self.assertTrue(ref1 == res1)
        self.assertTrue(ref2 == res2)

    def test_grad(self):
        cnts = torch._dynamo.testing.CompileCounter()

        def fn(a, b):
            out = a * b
            out.sum().backward()
            real_out = torch.sigmoid(a.grad + b)
            return real_out

        inps = [torch.randn(4, requires_grad=True) for _ in range(2)]
        for inp in inps:
            inp.grad = None
        ref = fn(*inps)

        for inp in inps:
            inp.grad = None
        opt_fn = torch._dynamo.optimize(cnts)(fn)
        res = opt_fn(*inps)

        self.assertTrue(same(ref, res))

    @skipIfNotPy311
    def test_linetable_311_writer1(self):
        def fn():
            a = 10
            b = 20
            c = a + b
            f = "linetable_writer"
            return f"Test if {f} generates correct co_linetable: {c}"

        # Dynamo doesn't deal with column locations or end line numbers,
        # so we only check that start line numbers in the linetables match.
        keys = bytecode_transformation.get_code_keys()
        code_options = {k: getattr(fn.__code__, k) for k in keys}
        result = bytecode_transformation.clean_and_assemble_instructions(
            bytecode_transformation.cleaned_instructions(fn.__code__),
            keys,
            code_options,
        )
        l1, l2 = list(fn.__code__.co_positions()), list(result[1].co_positions())
        self.assertEqual(len(l1), len(l2))
        for p1, p2 in zip(l1, l2):
            # check that start line numbers match
            self.assertEqual(p1[0], p2[0])
        self.assertEqual(fn.__code__.co_lnotab, result[1].co_lnotab)

    @skipIfNotPy311
    def test_linetable_311_writer2(self):
        """
        test large ops (LOAD_METHOD) and EXTENDED_ARGS
        fn_str is in the form:
        def fn():
            ...
            x0 = 1
            x1 = 1
            ...
            l = [x0, x1, ...]
        """
        fn_str = f"""\
def fn():
    foo.bar(1, 2, 3)
{str(chr(10)).join(' ' * 4 + 'x' + str(i) + ' = 1' for i in range(1 << 9))}
    l = [{str(' ').join('x' + str(i) + ',' for i in range(1 << 9))}]
        """
        locals = {}
        exec(fn_str, {}, locals)
        fn = locals["fn"]
        orig_inst_str = "\n".join(list(map(str, dis.get_instructions(fn))))
        self.assertIn("EXTENDED_ARG", orig_inst_str)
        self.assertIn("LOAD_METHOD", orig_inst_str)
        keys = bytecode_transformation.get_code_keys()
        code_options = {k: getattr(fn.__code__, k) for k in keys}
        result = bytecode_transformation.clean_and_assemble_instructions(
            bytecode_transformation.cleaned_instructions(fn.__code__),
            keys,
            code_options,
        )
        new_inst_str = "\n".join(list(map(str, result[0])))
        self.assertIn("EXTENDED_ARG", new_inst_str)
        self.assertIn("LOAD_METHOD", new_inst_str)
        l1, l2 = list(fn.__code__.co_positions()), list(result[1].co_positions())
        self.assertEqual(len(l1), len(l2))
        for p1, p2 in zip(l1, l2):
            # check that start line numbers match
            self.assertEqual(p1[0], p2[0])
        self.assertEqual(fn.__code__.co_lnotab, result[1].co_lnotab)

    @unittest.skipIf(
        sys.version_info < (3, 10) or sys.version_info >= (3, 11),
        "linetable test for Python 3.10",
    )
    def test_linetable_310_writer(self):
        def fn():
            a = 10
            b = 20
            c = a + b
            f = "linetable_writer"
            return f"Test if {f} generates correct co_linetable: {c}"

        inst = dis.get_instructions(fn)
        result = bytecode_transformation.assemble(inst, fn.__code__.co_firstlineno)
        self.assertTrue(result[1] == fn.__code__.co_linetable)

    @unittest.skipIf(sys.version_info >= (3, 10), "use lnotab when python < 3.10")
    def test_lnotab_writer(self):
        def fn():
            a = 10
            b = 20
            c = a + b
            f = "lnotab_writer"
            return f"Test if {f} generates correct co_lnotab: {c}"

        inst = dis.get_instructions(fn)
        result = bytecode_transformation.assemble(inst, fn.__code__.co_firstlineno)
        self.assertTrue(result[1] == fn.__code__.co_lnotab)

    def test_profiler_cache_lookup(self):
        def fn(x):
            y = x**2
            y = y + 2
            z = y**3
            return z

        for profiler, get_events in (
            (torch.autograd.profiler.profile, lambda prof: prof.function_events),
            (torch.profiler.profiler.profile, lambda prof: prof.events()),
        ):
            x = torch.randn((2, 2), requires_grad=True)
            ref = fn(x)
            opt_fn = torch.compile(fn, backend="aot_eager")

            # warmup
            opt_fn(x)

            # whenver we enter the profiler context, hooks are automatically registered
            with profiler() as prof:
                res = opt_fn(x)
            events = list(
                filter(
                    lambda event: event.name == "TorchDynamo Cache Lookup",
                    get_events(prof),
                )
            )

            self.assertTrue(same(ref, res))
            self.assertTrue(
                len(events) == 1,
                "Expected one lookup profiler event for one opt_fn run",
            )

            with profiler() as prof:
                # just make sure the disable functionality works
                _enable_dynamo_cache_lookup_profiler(False)
                res = opt_fn(x)
            events = list(
                filter(
                    lambda event: event.name == "TorchDynamo Cache Lookup",
                    get_events(prof),
                )
            )

            self.assertTrue(same(ref, res))
            self.assertTrue(len(events) == 0, "Expected disabled profiling")

    def test_tensor_is_contiguous(self):
        def fn(x):
            input = torch.randn((1, 16, 1, 1))
            weight = torch.randn((8, 16, 3, 3))
            weight = weight.to(memory_format=x)
            output = torch.conv2d(input, weight, None, (2, 1), (1, 1), (1, 1), 1)
            return output.is_contiguous(memory_format=x)

        opt_fn = torch._dynamo.optimize("eager")(fn)
        for x in [torch.contiguous_format, torch.channels_last]:
            self.assertEqual(fn(x), opt_fn(x))

    def test_python_slice(self):
        def f1(input):
            y = 0
            for i, x in enumerate(input[2:], 1):
                y = y + x
            return y

        def f2(input):
            y = 0
            for i, x in enumerate(input.shape[2:], 1):
                y = y + x
            return y

        cnts = torch._dynamo.testing.CompileCounter()
        opt_f1 = torch._dynamo.optimize(cnts)(f1)
        opt_f2 = torch._dynamo.optimize(cnts)(f2)
        res1 = opt_f1([1, 2, 3, 5])
        res2 = opt_f2(torch.rand([2, 3, 4, 5]))

        self.assertEqual(res1, 8)
        self.assertEqual(res2, 9)

    def test_enum_as_dict_key(self):
        class MyEnum(enum.Enum):
            FOO = 10
            BAR = 20

        def fn(x):
            y = x + 2
            z = {
                MyEnum.FOO: torch.tensor(1),
                MyEnum.BAR: 10,
                "MyEnum.BAR": torch.tensor(8),
                5: torch.rand(3),
            }
            torch._dynamo.graph_break()
            a = z[MyEnum.FOO] + z["MyEnum.BAR"]
            b = y * 2
            return a, b

        cnts = torch._dynamo.testing.CompileCounter()
        opt_fn = torch._dynamo.optimize(cnts)(fn)
        for _ in range(10):
            x = torch.rand(3)
            ref = fn(x)
            res = opt_fn(x)
            self.assertTrue(same(ref, res))
        self.assertEqual(cnts.frame_count, 2)

    def test_const_dict_variable_python_type(self):
        from torch._dynamo.variables import ConstantVariable, ConstDictVariable

        d1 = {"a": ConstantVariable(10), "b": ConstantVariable(20)}
        d2 = collections.OrderedDict(
            [("x", ConstantVariable(12)), ("y", ConstantVariable(22))]
        )
        self.assertEqual(ConstDictVariable(d1, dict).python_type(), dict)
        self.assertEqual(
            ConstDictVariable(d2, collections.OrderedDict).python_type(),
            collections.OrderedDict,
        )

    def test_builtin_subclasses_as_method_on_class_type(self):
        class Foo:
            def __init__(self, name):
                self.ame_ = name

            def get_name(self):
                return "Foo " + self.name_

        class Bar(Foo):
            def __init__(self, name):
                self.name_ = name

            def get_name(self):
                return "Bar " + self.name_

        class Baz(Foo):
            def __init__(self, name):  # noqa: B903
                self.name_ = name

            def get_name(self):
                return "Baz " + self.name_

        subs_of_foo_reg = Foo.__subclasses__()

        counter = CompileCounter()

        @torch._dynamo.optimize_assert(counter)
        def fn():
            return Foo.__subclasses__()

        subs_of_foo_optim = fn()

        self.assertEqual(len(subs_of_foo_reg), 2)
        self.assertEqual(subs_of_foo_reg, subs_of_foo_optim)

    def test_builtin_subclasses_as_method_on_var(self):
        class Foo:
            def __init__(self, name):
                self.name_ = name

            def get_name(self):
                return "Foo " + self.name_

        class Bar(Foo):
            def __init__(self, name):
                self.name_ = name

            def get_name(self):
                return "Bar " + self.name_

        class Baz(Bar):
            def __init__(self, name):
                self.name_ = name

            def get_name(self):
                return "Baz " + self.name_

        subs_of_foo_reg = Foo.__subclasses__()
        sub_of_foo_subclass_var_reg = subs_of_foo_reg[0].__subclasses__()

        sub_of_foo_subclass_var_optim = list()
        counter = CompileCounter()

        @torch._dynamo.optimize_assert(counter)
        def fn():
            return Foo.__subclasses__()

        @torch._dynamo.optimize_assert(counter)
        def fn_single(subs_of_foo_optim):
            return subs_of_foo_optim[0].__subclasses__()

        subs_of_foo_optim = fn()
        sub_of_foo_subclass_var_optim = fn_single(subs_of_foo_optim)

        self.assertEqual(len(sub_of_foo_subclass_var_optim), 1)
        self.assertEqual(sub_of_foo_subclass_var_optim, sub_of_foo_subclass_var_reg)

    def test_enum_no_graphbreaks(self):
        class Foo(enum.Enum):
            FOO = 0
            BAR = 1

        def fn(x, foo):
            if foo is Foo.FOO:
                x = torch.add(x, 1.0)
            x = torch.mul(x, 1.0)
            return x

        x = torch.randn(1)
        cnts = torch._dynamo.testing.CompileCounter()
        opt_fn = torch._dynamo.optimize(cnts, nopython=True)(fn)
        opt_fn(x, Foo.FOO)
        self.assertEqual(cnts.op_count, 2)

        torch._dynamo.reset()
        cnts = torch._dynamo.testing.CompileCounter()
        opt_fn = torch._dynamo.optimize(cnts, nopython=True)(fn)
        opt_fn(x, Foo.BAR)
        self.assertEqual(cnts.op_count, 1)

    @patch.object(torch._dynamo.config, "dynamic_shapes", True)
    def test_repeat_interleave_graphbreaks(self):
        def fn_no_breaks(x):
            # no breaks on self_int
            x += 1
            x = torch.repeat_interleave(x, 2, 3)
            x += 1
            return x

        def fn_has_breaks(x):
            # breaks on self_Tensor
            x += 1
            x = torch.repeat_interleave(x, torch.tensor(2), 3)
            x += 1
            return x

        x = torch.randn([4, 16, 1, 64])

        cnts = torch._dynamo.testing.CompileCounter()
        opt_fn = torch._dynamo.optimize(cnts)(fn_no_breaks)
        opt_fn(x)
        self.assertEqual(cnts.frame_count, 1)

        torch._dynamo.reset()
        cnts = torch._dynamo.testing.CompileCounter()
        opt_fn = torch._dynamo.optimize(cnts)(fn_has_breaks)
        opt_fn(x)
        self.assertEqual(cnts.frame_count, 2)

    def test_id_of_nn_module(self):
        class M(torch.nn.Module):
            def forward(self, x, ref_id):
                self_id = id(self)
                if self_id == ref_id:
                    x = torch.mul(x, 1.0)
                x = torch.add(x, 1.0)
                return x

        m = M().eval()
        data = torch.randn(1)
        cnts = torch._dynamo.testing.CompileCounter()
        correct_ref_id = id(m)
        opt_m = torch._dynamo.optimize(cnts, nopython=True)(m)
        opt_m(data, correct_ref_id)
        # Extra op is the recorded equality test (although once
        # the trace is flattened this is dead!)
        self.assertEqual(cnts.op_count, ifunspec(3, 2))

        torch._dynamo.reset()
        cnts = torch._dynamo.testing.CompileCounter()
        incorrect_ref_id = id(m) + 1
        opt_m = torch._dynamo.optimize(cnts, nopython=True)(m)
        opt_m(data, incorrect_ref_id)
        self.assertEqual(cnts.op_count, ifunspec(2, 1))

    def test_inline_func_jump_on_tensor_condition(self):
        def f1(input):
            if input == 0:
                return input + 1
            else:
                return input + 2

        def f2(input):
            return f1(input)

        cnts = torch._dynamo.testing.CompileCounter()
        opt_f2 = torch._dynamo.optimize(cnts)(f2)
        res1 = opt_f2(torch.tensor([1.0]))
        res2 = opt_f2(torch.tensor([0.0]))

        self.assertEqual(res1, 3)
        self.assertEqual(res2, 1)

    def test_frozenset_torch_func_contains(self):
        funcs = frozenset([torch.add])

        def fn(x, func):
            if func in funcs:
                x = torch.add(x, 1.0)
            x = torch.mul(x, 1.0)
            return x

        x = torch.randn(1)
        cnts = torch._dynamo.testing.CompileCounter()
        opt_fn = torch._dynamo.optimize(cnts, nopython=True)(fn)
        opt_fn(x, torch.add)
        self.assertEqual(cnts.op_count, 2)

        torch._dynamo.reset()
        cnts = torch._dynamo.testing.CompileCounter()
        opt_fn = torch._dynamo.optimize(cnts, nopython=True)(fn)
        opt_fn(x, torch.mul)
        self.assertEqual(cnts.op_count, 1)

    def test_inline_list_mutation(self):
        def f1(x):
            x.append(torch.ones(8))
            return x

        def f2():
            x = [torch.ones(6)]
            f1(x)
            return x

        res1 = f2()
        cnts = torch._dynamo.testing.CompileCounter()
        opt_f2 = torch._dynamo.optimize(cnts)(f2)
        res2 = opt_f2()
        self.assertTrue(same(res1, res2))

    def test_inline_dict_mutation(self):
        def f1(d):
            d["c"] = d["a"] + d.pop("b")
            return d

        def f2():
            d = {"a": torch.ones(5), "b": torch.ones(5)}
            f1(d)
            return d

        res1 = f2()
        cnts = torch._dynamo.testing.CompileCounter()
        opt_f2 = torch._dynamo.optimize(cnts)(f2)
        res2 = opt_f2()
        self.assertTrue(same(res1, res2))

    def test_recursive_inline_list_mutation(self):
        def f1(x, y):
            x.append(torch.tensor([1.1]))
            y.append(torch.tensor([1.2]))
            return x, y

        def f2(x, y):
            x.append(torch.tensor([2.1]))
            y.append(torch.tensor([2.2]))
            f1(x, y)
            return x, y

        def f3(x):
            x.append(torch.tensor([3.1]))
            y = [torch.tensor([3.2])]
            f2(x, y)
            return x, y

        def f4():
            x = [torch.tensor([4.1])]
            return f3(x)

        res1 = f4()
        cnts = torch._dynamo.testing.CompileCounter()
        opt_f4 = torch._dynamo.optimize(cnts)(f4)
        res2 = opt_f4()
        self.assertTrue(same(res1, res2))

    def test_sample_input(self):
        from torch.testing._internal.common_methods_invocations import SampleInput

        def fn(sample):
            if isinstance(sample.input, torch.Tensor):
                return sample.input * 2
            return torch.zeros(())

        sample = SampleInput(torch.ones(2))
        ref = fn(sample)

        opt_fn = torch._dynamo.optimize("eager")(fn)
        res = opt_fn(sample)

        self.assertTrue(same(ref, res))

    def test_release_input_memory(self):
        x = torch.rand([4])
        x_ref = weakref.ref(x)

        cnts = torch._dynamo.testing.CompileCounter()

        @torch._dynamo.optimize(cnts)
        def foo(x):
            return x + x

        out = foo(x)
        self.assertTrue(same(out, x + x))
        del x
        self.assertIs(x_ref(), None)

    def test_release_module_memory(self):
        mod = torch.nn.Linear(10, 10)
        x = torch.rand([10, 10])
        mod_weight_ref = weakref.ref(mod.weight)
        mod_ref = weakref.ref(mod)

        # Modules that are passed into torch._dynamo optimized functions
        # will normally be held onto through the generated GraphModule,
        # which contains the modules. remove the reference in this backend
        # and test that no additional references are being held.
        class NoLeakBackend:
            def __call__(self, gm: torch.fx.GraphModule, example_inputs):
                gm.mod = None

                def foo(*args, **kwargs):
                    return (1,)

                return foo

        no_leak_backend = NoLeakBackend()

        @torch._dynamo.optimize(no_leak_backend)
        def foo(mod, x):
            return mod(x)

        foo(mod, x)
        del mod
        del x
        self.assertIsNone(mod_ref(), None)
        self.assertIsNone(mod_weight_ref(), None)

    def test_update_locals_and_stack_uses_shared_cache(self):
        def fn(x):
            perm = [0, 3, 5]
            perm = list(range(min(perm))) + perm
            perm.extend(i for i in range(x.dim()) if i not in perm)
            return perm

        x = torch.rand([2, 2, 2, 2, 2, 2])
        res1 = fn(x)
        cnts = torch._dynamo.testing.CompileCounter()
        opt_fn = torch._dynamo.optimize(cnts)(fn)
        res2 = opt_fn(x)
        self.assertTrue(same(res1, res2))

    def test_dict_reconstruct_keeps_original_order(self):
        def fn():
            modules = collections.OrderedDict([("act", torch.nn.ReLU())])
            module_dict = torch.nn.ModuleDict(modules)

            next_modules = {"fc4": torch.nn.Linear(5, 6), "act3": torch.nn.Sigmoid()}
            modules.update(next_modules.items())
            module_dict.update(next_modules)
            return modules, module_dict

        cnts = torch._dynamo.testing.CompileCounter()
        opt_fn = torch._dynamo.optimize(cnts)(fn)
        modules, module_dict = opt_fn()

        self.assertEqual(len(module_dict), len(modules))
        for k1, m2 in zip(modules, module_dict.children()):
            self.assertTrue(modules[k1] is m2)

    def test_side_effects_codegen_update_mutated(self):
        # codegen to update mutated variables with side effect
        # should after stack value's codegen
        def f1(x):
            alist = [x]
            alist.append(x + 1)
            alist[0].sum().item()  # graph break
            res = alist.pop()
            res.sum().item()  # graph break
            return res

        def f2(a, b):
            d = {"a": a + 1, "b": b + 2}
            x = d.pop("b")
            x.sum().item()  # graph break
            y = d["a"] + x
            y.sum().item()  # graph break
            d["c"] = y
            return d

        x = torch.rand([2, 3])
        a = torch.rand([5, 6])
        b = torch.rand([5, 6])
        res11 = f1(x)
        res21 = f2(a, b)
        cnts = torch._dynamo.testing.CompileCounter()
        opt_f1 = torch._dynamo.optimize(cnts)(f1)
        opt_f2 = torch._dynamo.optimize(cnts)(f2)
        res12 = opt_f1(x)
        res22 = opt_f2(a, b)
        self.assertTrue(same(res11, res12))
        self.assertTrue(same(res21, res22))

    def test_list_append_return_none(self):
        def fn(x):
            alist = []
            blist = alist.append(x + 1)
            return alist, blist

        x = torch.tensor([2.3])
        res = fn(x)
        cnts = torch._dynamo.testing.CompileCounter()
        opt_fn = torch._dynamo.optimize(cnts)(fn)
        res2 = opt_fn(x)
        self.assertEqual(res, res2)

    def test_tensor_types(self):
        def fn(dtype, tensor_type):
            x = torch.empty(4, dtype=dtype)
            assert isinstance(x, tensor_type)

        opt_fn = torch._dynamo.optimize("eager")(fn)
        opt_fn(torch.float32, torch.FloatTensor)
        opt_fn(torch.float64, torch.DoubleTensor)
        opt_fn(torch.float16, torch.HalfTensor)
        opt_fn(torch.bfloat16, torch.BFloat16Tensor)
        opt_fn(torch.uint8, torch.ByteTensor)
        opt_fn(torch.int8, torch.CharTensor)
        opt_fn(torch.int64, torch.LongTensor)
        opt_fn(torch.int, torch.IntTensor)
        opt_fn(torch.int16, torch.ShortTensor)
        opt_fn(torch.bool, torch.BoolTensor)

    def test_nan(self):
        def f(x, n):
            return x * 2 + n

        x = torch.randn(4)
        n = float("nan")

        cnts = torch._dynamo.testing.CompileCounter()
        opt_f = torch._dynamo.optimize(cnts)(f)
        opt_f(x, n)
        opt_f(x, n)
        self.assertEqual(cnts.frame_count, 1)

    @patch.object(torch._dynamo.config, "dynamic_shapes", True)
    @patch.object(torch._dynamo.config, "capture_scalar_outputs", True)
    def test_item(self):
        class MyMod(torch.nn.Module):
            def forward(self, x):
                z = torch.max(x)
                return z.int().item()

        x = torch.tensor([[10.6763, 11.7445, -2.2369]])
        model = MyMod()
        y = torch._dynamo.optimize("eager", nopython=True)(model)(x)

        self.assertEqual(y, 11)

    @patch.object(torch._dynamo.config, "dynamic_shapes", True)
    @patch.object(torch._dynamo.config, "capture_scalar_outputs", True)
    def test_item_changes(self):
        class MyMod(torch.nn.Module):
            def forward(self, x):
                z = torch.max(x)
                return z.int().item()

        x = torch.tensor([[10.6763, 11.7445, -2.2369]])
        model = MyMod()
        opt_model = torch._dynamo.optimize("eager", nopython=True)(model)
        y = opt_model(x)
        z = opt_model(torch.tensor([[y - 5, y + 10, y + 50]]))

        self.assertEqual(y, 11)
        self.assertEqual(z, 61)

    @patch.object(torch._dynamo.config, "dynamic_shapes", True)
    @patch.object(torch._dynamo.config, "capture_scalar_outputs", True)
    def test_item_changes_new_shape(self):
        class MyMod(torch.nn.Module):
            def forward(self, x):
                z = torch.max(x)
                return z.int().item()

        x = torch.tensor([[10.6763, 11.7445, -2.2369]])
        model = MyMod()
        opt_model = torch._dynamo.optimize("eager", nopython=True)(model)
        y = opt_model(x)
        z = opt_model(torch.tensor([[y - 5, y + 50], [y + 5, y - 50]]))

        self.assertEqual(y, 11)
        self.assertEqual(z, 61)

    @unittest.skip("https://github.com/pytorch/pytorch/issues/99726")
    def test_cross_entropy_loss_fancy_ctor1(self):
        rand_5 = torch.randn(5)
        rand_3_5 = torch.randn(3, 5)
        target = torch.empty(3, dtype=torch.long).random_(5)

        loss = torch.nn.CrossEntropyLoss(
            weight=rand_5, reduce=False, label_smoothing=0.5
        )
        opt_loss = torch._dynamo.optimize("eager", nopython=True)(loss)
        input = rand_3_5
        dynamo_output = opt_loss(input, target)

        loss = torch.nn.CrossEntropyLoss(
            weight=rand_5, reduce=False, label_smoothing=0.5
        )
        input = rand_3_5
        output = loss(input, target)

        self.assertTrue(torch.allclose(dynamo_output, output))

    @requires_static_shapes
    def test_cross_entropy_loss_fancy_ctor2(self):
        rand_3_5 = torch.randn(3, 5)
        target = torch.empty(3, dtype=torch.long).random_(5)

        loss = torch.nn.CrossEntropyLoss(reduce=False, label_smoothing=0.5)
        opt_loss = torch._dynamo.optimize("eager", nopython=True)(loss)
        input = rand_3_5
        dynamo_output = opt_loss(input, target)

        loss = torch.nn.CrossEntropyLoss(reduce=False, label_smoothing=0.5)
        input = rand_3_5
        output = loss(input, target)

        self.assertTrue(torch.allclose(dynamo_output, output))

    def test_cross_entropy_loss_simple_ctor(self):
        output = None
        rand_3_5 = torch.randn(3, 5)
        target = torch.empty(3, dtype=torch.long).random_(5)

        loss = torch.nn.CrossEntropyLoss()
        opt_loss = torch._dynamo.optimize("eager", nopython=True)(loss)
        input = rand_3_5
        dynamo_output = opt_loss(input, target)

        loss = torch.nn.CrossEntropyLoss()
        input = rand_3_5
        output = loss(input, target)

        self.assertTrue(torch.allclose(dynamo_output, output))

    def test_nn_functional_reduction(self):
        def fn(loss, reduction):
            reduction_enum = F._Reduction.get_enum(reduction)
            if reduction_enum == 0:
                return loss
            elif reduction_enum == 1:
                return loss.mean()
            elif reduction_enum == 2:
                return loss.sum()

        x = torch.rand([3, 5])
        y = "mean"
        ref = fn(x, y)
        opt_fn = torch._dynamo.optimize("eager", nopython=True)(fn)
        res = opt_fn(x, y)
        self.assertTrue(torch.allclose(ref, res))

    def test_large_reduction_list(self):
        dtype = torch.float32
        device = "cpu"

        def check_sum_all(tensor: torch.Tensor) -> None:
            pylist = tensor.reshape(-1).tolist()
            self.assertTrue(same(tensor.sum(), torch.tensor(sum(pylist))))

        check_sum_all(torch.randn(200000, dtype=dtype, device=device))

    def test_raise_on_backend_error(self):
        def my_compiler(gm, _):
            raise RuntimeError("duck!")

        @torch._dynamo.optimize(my_compiler)
        def fn(a, b):
            return a + b / (a - b)

        self.assertRaises(
            torch._dynamo.exc.BackendCompilerFailed,
            lambda: fn(torch.randn(10), torch.randn(10)),
        )

    def test_named_parameters(self):
        n_embd = 768
        block_size = 128
        vocab_size = 65
        embd_pdrop = 0.1

        class MyModel2(torch.nn.Module):
            def __init__(self):
                super().__init__()
                self.tok_emb = torch.nn.Embedding(vocab_size, n_embd)
                self.pos_emb = torch.nn.Parameter(torch.zeros(1, block_size, n_embd))
                self.drop = torch.nn.Dropout(embd_pdrop)

            def forward(self, x):
                return x

        class MyModel(torch.nn.Module):
            def __init__(self):
                super().__init__()
                self.tok_emb = torch.nn.Embedding(vocab_size, n_embd)
                self.pos_emb = torch.nn.Parameter(torch.zeros(1, block_size, n_embd))
                self.drop = torch.nn.Dropout(embd_pdrop)
                self.submod2 = MyModel2()

            def forward(self, x):
                return x

        # Regular
        params = []
        mod = MyModel()
        actual_params = list(mod.named_parameters())

        @torch._dynamo.optimize("eager", nopython=True)
        def fn():
            return list(mod.named_parameters())

        params = fn()

        self.assertEqual(len(actual_params), len(params))
        for idx in range(len(params)):
            k_a, v_a = actual_params[idx]
            k, v = params[idx]
            self.assertEqual(k_a, k)
            self.assertTrue(torch.allclose(v_a, v))

        # Prefix
        params = []
        mod = MyModel()
        actual_params = list(mod.named_parameters(prefix="foo"))

        @torch._dynamo.optimize("eager", nopython=True)
        def fn1():
            return list(mod.named_parameters(prefix="foo"))

        params = fn1()

        self.assertEqual(len(actual_params), len(params))
        for idx in range(len(params)):
            k_a, v_a = actual_params[idx]
            k, v = params[idx]
            self.assertEqual(k_a, k)
            self.assertTrue(torch.allclose(v_a, v))

    def test_module_complex_iter(self):
        n_embd = 768
        block_size = 128
        vocab_size = 65
        embd_pdrop = 0.1

        class FakeGPT(torch.nn.Module):
            def __init__(self):
                super().__init__()
                self.tok_emb = torch.nn.Embedding(vocab_size, n_embd)
                self.pos_emb = torch.nn.Parameter(torch.zeros(1, block_size, n_embd))
                self.drop = torch.nn.Dropout(embd_pdrop)
                self.ln_f = torch.nn.LayerNorm(n_embd)
                self.head = torch.nn.Linear(n_embd, vocab_size, bias=False)

                self.block_size = block_size
                self.names = []

            def forward(self, idx, targets=None):
                b, t = idx.size()
                assert (
                    t <= self.block_size
                ), "Cannot forward, model block size is exhausted."

                # forward the GPT model
                token_embeddings = self.tok_emb(
                    idx
                )  # each index maps to a (learnable) vector
                position_embeddings = self.pos_emb[
                    :, :t, :
                ]  # each position maps to a (learnable) vector
                x = self.drop(token_embeddings + position_embeddings)
                x = self.blocks(x)
                x = self.ln_f(x)
                logits = self.head(x)

                # if we are given some desired targets also calculate the loss
                loss = None
                if targets is not None:
                    loss = F.cross_entropy(
                        logits.view(-1, logits.size(-1)), targets.view(-1)
                    )

                return logits, loss

            def foo(self, memo=None, prefix="", remove_duplicate=False):
                for mn, m in self.named_modules(
                    memo=memo, prefix=prefix, remove_duplicate=remove_duplicate
                ):
                    for pn, p in self.named_parameters():
                        fpn = "%s.%s" % (mn, pn) if mn else pn
                        self.names.append(fpn)

        # Test plain recurse
        model_a = FakeGPT()
        model_a.foo()
        a_names = model_a.names

        model_b = FakeGPT()
        opt_model_b = torch._dynamo.optimize("eager", nopython=True)(model_b)
        opt_model_b.foo()

        self.assertEqual(a_names, model_b.names)

        # Test with prefix
        model_a = FakeGPT()
        model_a.foo(prefix="abc")
        a_names = model_a.names

        model_b = FakeGPT()
        opt_model_b = torch._dynamo.optimize("eager", nopython=True)(model_b)
        opt_model_b.foo(prefix="abc")

        self.assertEqual(a_names, model_b.names)

    def test_numpy_variable_isinstance(self):
        def fn(x, m):
            if isinstance(m, np.ndarray):
                return x + 1
            else:
                return x - 1

        x = torch.tensor([2.3])
        m = np.array([1, 2, 3])
        ref = fn(x, m)
        cnts = torch._dynamo.testing.CompileCounter()
        opt_fn = torch._dynamo.optimize(cnts)(fn)
        res = opt_fn(x, m)
        self.assertEqual(ref, res)

    def test_tensor_dot_grad_no_graph_break(self):
        def fn(a, b):
            y = 3 * a**3 - b**2
            y.backward(gradient=torch.tensor([1.0, 1.0]))
            b.grad.zero_()
            return a.grad, b.grad

        a = torch.tensor([2.0, 3.0], requires_grad=True)
        b = torch.tensor([6.0, 4.0], requires_grad=True)
        cnts = torch._dynamo.testing.CompileCounter()
        opt_fn = torch._dynamo.optimize(cnts)(fn)
        _, b_grad = opt_fn(a, b)
        self.assertTrue(same(b_grad, torch.tensor([0.0, 0.0])))
        self.assertEqual(cnts.frame_count, 2)

    def test_torch_nn_parameter_isinstance(self):
        def fn(x):
            a = torch.nn.Parameter(torch.rand(2, 3))
            if isinstance(a, torch.Tensor):
                return x + 1
            else:
                return x - 1

        x = torch.tensor([2.5])
        ref = fn(x)
        opt_fn = torch._dynamo.optimize("eager")(fn)
        res = opt_fn(x)
        self.assertEqual(ref, res)

    @torch._dynamo.config.patch(raise_on_backend_change=True)
    def test_change_backends(self):
        @torch._dynamo.optimize("eager", nopython=True)
        def fn1():
            return x + 1

        @torch._dynamo.optimize("ts")
        def fn2():
            return x + 2

        @torch._dynamo.optimize("eager", nopython=False)
        def fn3():
            return x + 1

        x = torch.tensor([3, 5])

        fn1()
        fn1()
        fn3()
        self.assertRaises(torch._dynamo.exc.ResetRequired, fn2)
        fn1()
        torch._dynamo.reset()
        fn2()
        fn2()
        self.assertRaises(torch._dynamo.exc.ResetRequired, fn1)
        self.assertRaises(torch._dynamo.exc.ResetRequired, fn3)
        fn2()

    def test_dynamo_min_operator_with_shape(self):
        @torch._dynamo.optimize("eager", nopython=True)
        def f(x, a):
            return min(x.shape[0], a)

        result = f(torch.ones(6), 3)
        self.assertEqual(result, 3)

    @patch.object(torch._dynamo.config, "dynamic_shapes", True)
    def test_onnx_shape_as_tensor(self):
        @torch._dynamo.optimize("eager", nopython=True)
        def f(x):
            return 1 + torch._shape_as_tensor(x)[0]

        gm, _ = torch._dynamo.export(f, torch.ones(6))

        input_one_dim = torch.ones(6)
        input_two_dims = torch.ones(7, 4)
        self.assertEqual(f(input_one_dim), 7)
        self.assertEqual(f(input_two_dims), 8)
        self.assertEqual(f(input_two_dims), 8)

        @torch._dynamo.optimize("eager", nopython=True)
        def f_onnx(x):
            return 1 + torch.onnx.operators.shape_as_tensor(x)[0]

        self.assertEqual(f_onnx(input_one_dim), 7)
        self.assertEqual(f_onnx(input_two_dims), 8)
        self.assertEqual(f_onnx(input_two_dims), 8)

    def test_cond(self):
        from functorch.experimental.control_flow import cond

        def true_fn(x):
            return x.sin()

        def false_fn(x):
            return x.cos()

        def f(pred, x):
            return cond(pred, true_fn, false_fn, [x])

        opt_fn = torch._dynamo.optimize("eager")(f)
        a = opt_fn(torch.tensor(False), torch.tensor([0.25, 0.25]))
        self.assertTrue(same(torch.cos(torch.tensor([0.25, 0.25])), a))
        b = opt_fn(torch.tensor(True), torch.tensor([0.25, 0.25]))
        self.assertTrue(same(torch.sin(torch.tensor([0.25, 0.25])), b))

    def test_nonzero_static(self):
        # invalid size
        with self.assertRaisesRegex(
            RuntimeError, "nonzero_static: 'size' must be an non-negative integer"
        ):
            torch.nonzero_static(torch.tensor([8]), size=-2)

        with self.assertRaisesRegex(
            RuntimeError, "nonzero_static: 'size' must be an non-negative integer"
        ):
            torch.nonzero_static(torch.tensor([8]), size=-2, out=torch.tensor(0))

        # nonzero_static.out: out dtype mismatch
        input_tensor = torch.tensor([8])
        static_size = 1
        out_tensor = torch.empty((static_size, input_tensor.dim()), dtype=torch.float)
        with self.assertRaisesRegex(
            RuntimeError, "nonzero_static: Expected out tensor to have scalar type Long"
        ):
            torch.nonzero_static(input_tensor, size=static_size, out=out_tensor)

        # nonzero_static.out: out resize (shrink)
        input_tensor = torch.tensor([8])
        static_size = 1
        out_tensor = torch.empty((10, 10, 10, 10), dtype=torch.long)
        self.assertTrue(
            same(
                torch.nonzero_static(input_tensor, size=static_size, out=out_tensor),
                torch.tensor([0]),
            )
        )
        self.assertTrue(
            same(
                out_tensor,
                torch.tensor([0]),
            )
        )

        # nonzero_static.out: out resize (enlarge)
        input_tensor = torch.tensor([8])
        static_size = 1
        out_tensor = torch.empty((0), dtype=torch.long)
        self.assertTrue(
            same(
                torch.nonzero_static(input_tensor, size=static_size, out=out_tensor),
                torch.tensor([0]),
            )
        )
        self.assertTrue(
            same(
                out_tensor,
                torch.tensor([0]),
            )
        )

        # 0 rank
        input_tensor = torch.tensor(6)
        static_size = 2
        self.assertTrue(
            same(
                torch.nonzero_static(input_tensor, size=static_size),
                torch.empty((static_size, input_tensor.dim()), dtype=torch.long),
            )
        )

        # 0 size
        input_tensor = torch.tensor([[[1]]])
        static_size = 0
        self.assertTrue(
            same(
                torch.nonzero_static(input_tensor, size=static_size),
                torch.empty((static_size, input_tensor.dim()), dtype=torch.long),
            )
        )

        # 1D input
        input_tensor = torch.tensor([0, 8])
        static_size = 1
        self.assertTrue(
            same(
                torch.nonzero_static(input_tensor, size=static_size),
                torch.tensor([1]),
            )
        )

        input_tensor = torch.tensor([8, 0])
        static_size = 2
        self.assertTrue(
            same(
                torch.nonzero_static(input_tensor, size=static_size),
                torch.tensor([[0], [-1]]),  # padded with default fill_value "-1"
            )
        )

        # 2D input
        input_tensor = torch.tensor([[1.2, 0], [3.4, 5.6]])
        static_size = 5
        fill_value = -100
        self.assertTrue(
            torch._dynamo.utils.same(
                torch.nonzero_static(
                    input_tensor, size=static_size, fill_value=fill_value
                ),
                torch.tensor(
                    [
                        [0, 0],
                        [1, 0],
                        [1, 1],
                        [fill_value, fill_value],
                        [fill_value, fill_value],
                    ]
                ),
            )
        )
        input_tensor = torch.tensor([[1.2, 0], [3.4, 5.6]])
        static_size = 2
        fill_value = -100
        self.assertTrue(
            torch._dynamo.utils.same(
                torch.nonzero_static(
                    input_tensor, size=static_size, fill_value=fill_value
                ),
                torch.tensor([[0, 0], [1, 0]]),
            )
        )

        # 3D input
        input_tensor = torch.tensor([[[0, 0], [0, -3]], [[0, 0], [5, 0]]])
        static_size = 4
        fill_value = -999
        self.assertTrue(
            torch._dynamo.utils.same(
                torch.nonzero_static(
                    input_tensor,
                    size=static_size,
                    fill_value=fill_value,
                ),
                torch.tensor(
                    [
                        [0, 1, 1],
                        [1, 1, 0],
                        [fill_value, fill_value, fill_value],
                        [fill_value, fill_value, fill_value],
                    ]
                ),
            )
        )

    def test_cond_with_quantization(self):
        from functorch.experimental.control_flow import cond

        class MyModule(torch.nn.Module):
            def __init__(self):
                super().__init__()
                example_inputs = (torch.randn(5, 5),)
                self.model = torch.nn.Linear(5, 5)
                self.quantized_model = prepare_qat_fx(
                    self.model, qconfig_dict, example_inputs=example_inputs
                )

            def forward(self, pred, x):
                def true_fn(x):
                    return x.sin() + self.quantized_model(x)

                def false_fn(x):
                    return x.cos() + self.model(x)

                return cond(pred, true_fn, false_fn, [x])

        module = MyModule()
        opt_m = torch._dynamo.optimize("eager", nopython=True)(module)
        x = torch.rand((5, 5))
        pred = torch.tensor(True)
        self.assertTrue(same(module(pred, x), opt_m(pred, x)))
        pred = torch.tensor(False)
        self.assertTrue(same(module(pred, x), opt_m(pred, x)))

    def test_map_with_quantization(self):
        from functorch.experimental.control_flow import map

        class MyModule(torch.nn.Module):
            def __init__(self):
                super().__init__()
                example_inputs = (torch.randn(5, 5),)
                self.model = torch.nn.Linear(5, 5)
                self.quantized_model = prepare_qat_fx(
                    self.model, qconfig_dict, example_inputs=example_inputs
                )

            def forward(self, x):
                def body(x):
                    return x.sin() + self.quantized_model(x)

                return map(body, x)

        module = MyModule()
        opt_m = torch._dynamo.optimize("eager", nopython=True)(module)
        x = torch.rand((5, 5))
        self.assertTrue(same(module(x), opt_m(x)))

    def test_cond_side_effects(self):
        from functorch.experimental.control_flow import cond

        c = 0

        def true_fn(x):
            return x - c

        def false_fn(x):
            return x + c

        def f(pred, x):
            nonlocal c
            c = 1
            return cond(pred, true_fn, false_fn, [x])

        opt_fn = torch._dynamo.optimize("eager")(f)
        c = 0
        a = opt_fn(torch.tensor(False), torch.tensor([0.25, 0.25]))
        self.assertTrue(same(torch.tensor([1.25, 1.25]), a))

    def test_map_side_effects(self):
        from functorch.experimental.control_flow import map

        class Module(torch.nn.Module):
            def __init__(self):
                super().__init__()
                self.w = torch.tensor(1)

            def forward(self, xs):
                def body(x):
                    self.w += 1
                    return x

                return map(body, xs)

        mod = Module()
        with self.assertRaisesRegex(
            TypeError, "missing 1 required positional argument"
        ):
            opt_fn = torch._dynamo.optimize("eager", nopython=True)(mod)
            opt_fn(torch.randn(3, 2))

    def test_cond_nested(self):
        from functorch.experimental.control_flow import cond

        def true_fn_nested(x):
            return x * 10

        def false_fn_nested(x):
            return x * -1

        def true_fn(pred2, x):
            return x.sin()

        def false_fn(pred2, x):
            return x + cond(pred2, true_fn_nested, false_fn_nested, [x])

        def f(pred, pred2, x):
            return cond(pred, true_fn, false_fn, [pred2, x])

        cc = torch._dynamo.testing.CompileCounter()
        opt_fn = torch._dynamo.optimize(cc)(f)
        true_true_sin = opt_fn(
            torch.tensor(True), torch.tensor(True), torch.tensor([0.25, 0.25])
        )
        self.assertTrue(same(torch.sin(torch.tensor([0.25, 0.25])), true_true_sin))

        true_false_sin = opt_fn(
            torch.tensor(True), torch.tensor(False), torch.tensor([0.25, 0.25])
        )
        self.assertTrue(same(torch.sin(torch.tensor([0.25, 0.25])), true_false_sin))

        false_true_sum_mult = opt_fn(
            torch.tensor(False), torch.tensor(True), torch.tensor([0.25, 0.25])
        )
        self.assertTrue(
            same(torch.tensor([2.75, 2.75]), false_true_sum_mult)
        )  # * 10 then add x

        false_false_sum_neg = opt_fn(
            torch.tensor(False), torch.tensor(False), torch.tensor([0.25, 0.25])
        )
        self.assertTrue(
            same(torch.tensor([0.0, 0.0]), false_false_sum_neg)
        )  # * -1 then add x
        self.assertTrue(cc.frame_count, 2)

    def test_cond_export(self):
        from functorch.experimental.control_flow import cond

        def true_fn_nested(x):
            return x * 10

        def false_fn_nested(x):
            return x * -1

        def true_fn(pred2, x):
            return x.sin()

        def false_fn(pred2, x):
            return x + cond(pred2, true_fn_nested, false_fn_nested, [x])

        def f(pred, pred2, x):
            return cond(pred, true_fn, false_fn, [pred2, x])

        graph, guard = torch._dynamo.export(
            f, torch.tensor(False), torch.tensor(True), torch.tensor([0.25, 0.25])
        )
        true_true_sin = graph(
            torch.tensor(True), torch.tensor(True), torch.tensor([0.25, 0.25])
        )
        self.assertTrue(same(torch.sin(torch.tensor([0.25, 0.25])), true_true_sin))

        true_false_sin = graph(
            torch.tensor(True), torch.tensor(False), torch.tensor([0.25, 0.25])
        )
        self.assertTrue(same(torch.sin(torch.tensor([0.25, 0.25])), true_false_sin))

        false_true_sum_mult = graph(
            torch.tensor(False), torch.tensor(True), torch.tensor([0.25, 0.25])
        )
        self.assertTrue(
            same(torch.tensor([2.75, 2.75]), false_true_sum_mult)
        )  # * 10 then add x

        false_false_sum_neg = graph(
            torch.tensor(False), torch.tensor(False), torch.tensor([0.25, 0.25])
        )
        self.assertTrue(
            same(torch.tensor([0.0, 0.0]), false_false_sum_neg)
        )  # * -1 then add x

    def test_cond_export_single_arg(self):
        from functorch.experimental.control_flow import cond

        def true_fn(x):
            return x

        def false_fn(x):
            return x.sin()

        def f(pred, x):
            return cond(pred, true_fn, false_fn, [x])

        graph, guard = torch._dynamo.export(
            f, torch.tensor(False), torch.tensor([0.25, 0.25])
        )
        true_mirror = graph(torch.tensor(True), torch.tensor([0.25, 0.25]))
        self.assertTrue(same(torch.tensor([0.25, 0.25]), true_mirror))
        true_mirror_2 = graph(torch.tensor(True), torch.tensor([0.33, 0.33, 0.33]))
        self.assertTrue(same(torch.tensor([0.33, 0.33, 0.33]), true_mirror_2))

        false_sin = graph(torch.tensor(False), torch.tensor([0.5, 0.5]))
        self.assertTrue(same(torch.sin(torch.tensor([0.5, 0.5])), false_sin))

    def test_enum_guards(self):
        class MyEnum(enum.Enum):
            FOO = 10
            BAR = 20

        def fn(x, y):
            if y == MyEnum.FOO:
                return x + 1
            else:
                return x - 1

        x = torch.rand(3)
        y = MyEnum.BAR
        ref = fn(x, y)
        opt_fn = torch.compile(backend="eager")(fn)
        res = opt_fn(x, y)
        self.assertTrue(same(ref, res))

    def test_duplicate_graph_break_log(self):
        torch._logging.set_logs(graph_breaks=True)

        @torch._dynamo.optimize("eager")
        def f1(a, b):
            f2(a, b)

        def f2(a, b):
            c = a + b
            print("break")
            return a + b + c

        @torch._dynamo.optimize("eager")
        def g1(a, b):
            g2(a, b)

        def g2(a, b):
            c = a + b
            print("break")
            return a + b + c

        def count_graph_break_msgs(msgs):
            return sum(msg.find("Graph break") != -1 for msg in msgs)

        with self.assertLogs(logger="torch._dynamo", level=logging.DEBUG) as log:
            torch._dynamo.config.verbose = True
            f1(torch.randn(10), torch.randn(10))
            self.assertGreater(count_graph_break_msgs(log.output), 1)

        with self.assertLogs(logger="torch._dynamo", level=logging.DEBUG) as log:
            torch._dynamo.config.verbose = False
            g1(torch.randn(10), torch.randn(10))
            self.assertEqual(count_graph_break_msgs(log.output), 1)

        # reset logging state
        torch._logging.set_logs()

    def test_inplace_param_update(self):
        def fn(param, y):
            prev_grad = torch.is_grad_enabled()
            try:
                torch.set_grad_enabled(False)
                torch.set_grad_enabled(True)
                torch.set_grad_enabled(False)
                param.add_(y)
            finally:
                torch.set_grad_enabled(prev_grad)

        y = torch.randn(4)
        x = torch.nn.Parameter(torch.randn(4))
        fn(x, y)

        cnts = torch._dynamo.testing.CompileCounter()
        opt_fn = torch._dynamo.optimize(cnts, nopython=True)(fn)
        opt_fn(x, y)
        self.assertEqual(cnts.frame_count, 1)
        self.assertEqual(cnts.op_count, 3)

    @unittest.skipIf(
        not PLATFORM_SUPPORTS_FUSED_SDPA or not SM80OrLater,
        "Can't run fused SDPA on this platform",
    )
    def test_parsing_sdpa(self):
        class MyModule(torch.nn.Module):
            def forward(self, query, key, value):
                out = F.scaled_dot_product_attention(query, key, value, None, 0, True)
                out = F.scaled_dot_product_attention(
                    query, key, value, None, 0, True, scale=8
                )
                out = F.scaled_dot_product_attention(
                    query=query,
                    key=key,
                    value=value,
                    attn_mask=None,
                    dropout_p=0,
                    is_causal=True,
                )
                out = F.scaled_dot_product_attention(
                    query,
                    key=key,
                    value=value,
                    attn_mask=None,
                    dropout_p=0,
                    is_causal=True,
                )
                out = F.scaled_dot_product_attention(
                    query, key, value, None, dropout_p=0, is_causal=True
                )
                out = F.scaled_dot_product_attention(query, key, value, None, scale=8)
                return out

        device = "cuda"
        dtype = torch.float16
        seq_len_q = 1
        seq_len_k = 1
        head_dim = 8
        query = torch.ones(
            1, 8, seq_len_q, head_dim, device=device, dtype=dtype, requires_grad=True
        )
        key = torch.ones(
            1, 8, seq_len_k, head_dim, device=device, dtype=dtype, requires_grad=True
        )
        value = torch.ones(
            1, 8, seq_len_k, head_dim, device=device, dtype=dtype, requires_grad=True
        )
        module = MyModule()
        opt_mod = torch._dynamo.optimize("inductor")(module)
        opt_mod(query, key, value)

    def test_generate_tensor_from_list_of_numpy_primitive_type(self):
        # Test sth like torch.LongTensor(list(np.int64, np.int64, ...))
        def fn():
            x = np.array([1, 2, 3, 4, 5, 6], dtype=np.int64)
            y = [x[0], x[2], x[4]]
            z = torch.LongTensor(y)
            return z

        ref = fn()
        opt_fn = torch._dynamo.optimize("eager")(fn)
        res = opt_fn()
        self.assertTrue(same(ref, res))

    def test_object_classmethod(self):
        class C:
            @classmethod
            def fn(cls, x):
                return x + x

        @torch._dynamo.optimize("eager", nopython=True)
        def f():
            return C().fn(torch.ones(2, 3))

        self.assertTrue(torch.allclose(f(), torch.tensor([2.0])))

    def test_object_staticmethod(self):
        class C:
            @staticmethod
            def fn(x):
                return x + x

        @torch._dynamo.optimize("eager", nopython=True)
        def f():
            return C().fn(torch.ones(2, 3))

        self.assertTrue(torch.allclose(f(), torch.tensor([2.0])))

    def test_user_function_variable_supports_enum_argument(self):
        class Foo(enum.Enum):
            FOO = 0
            BAR = 1

        def gn(x, y=Foo.FOO):
            if y is Foo.FOO:
                return x
            else:
                return x + 1

        def fn(x):
            return gn(x)

        x = torch.randn(2, 3)
        ref = fn(x)
        opt_fn = torch._dynamo.optimize("eager", nopython=True)(fn)
        res = opt_fn(x)
        self.assertTrue(torch.allclose(ref, res))

    def test_user_function_variable_supports_type_abcmeta_argument(self):
        class Foo(metaclass=abc.ABCMeta):
            @abc.abstractclassmethod
            def read(self):  # noqa: B027
                pass

        class Bar(Foo):
            def read(self):
                return "Hello World!"

        class Baz:
            pass

        def gn(x, tys=(Bar, Baz)):
            if Bar in tys:
                return x - 1
            else:
                return x + 1

        def fn(x):
            return gn(x)

        x = torch.randn(2, 3)
        ref = fn(x)
        opt_fn = torch._dynamo.optimize("eager", nopython=True)(fn)
        res = opt_fn(x)
        self.assertTrue(torch.allclose(ref, res))

    def test_user_function_variable_supports_function_argument(self):
        # Test user defined function default arguments can be:
        # 1, user defined functions (e.g, add1)
        # 2, torch functions (e.g, torch.sin)
        # 3, python builtin functions (e.g, operator.neg)
        def add1(x):
            return x + 1

        def gn(x, f1=add1, f2=torch.sin, f3=operator.neg):
            return f3(f2(f1(x)))

        def fn(x):
            return gn(x)

        x = torch.randn(2, 3)
        ref = fn(x)
        opt_fn = torch._dynamo.optimize("eager", nopython=True)(fn)
        res = opt_fn(x)
        self.assertTrue(torch.allclose(ref, res))

    def test_typing_variable_isinstance(self):
        def fn(x, m):
            if isinstance(m, typing.Mapping):
                return x + 1
            else:
                return x - 1

        x = torch.randn(2, 3)
        m = {"x": torch.randn(3)}
        ref = fn(x, m)
        opt_fn = torch._dynamo.optimize("eager")(fn)
        res = opt_fn(x, m)
        self.assertTrue(torch.allclose(ref, res))

    def test_repro_graph_breaks_in__get_item_by_idx(self):
        class Mod(torch.nn.Module):
            def __init__(self):
                super().__init__()
                self.mod = torch.nn.Sequential(
                    torch.nn.Linear(3, 3), torch.nn.Linear(3, 3)
                )

            def forward(self, x):
                return self.mod[0](x)

        m = Mod()
        graph, _ = torch._dynamo.export(m, torch.randn(3, 3))

    def test_nn_sequential_invocation(self):
        with freeze_rng_state():

            class TestModel(torch.nn.Module):
                def __init__(self) -> None:
                    super().__init__()
                    self.linears = torch.nn.Sequential(
                        torch.nn.Linear(2, 2),
                        torch.nn.Linear(2, 2),
                        torch.nn.Linear(2, 2),
                        torch.nn.Linear(2, 2),
                    )

                def forward(self, x):
                    all_but_last = self.linears[:-1]
                    return all_but_last(x)

            m = TestModel()
            x = torch.rand((2, 2))
            real = m(x)
            graph, _ = torch._dynamo.export(m, x)
            dynamo_result = graph(x)
            self.assertTrue(same(real, dynamo_result))

    def test_nn_sequential_invocation_reposition_indices(self):
        with freeze_rng_state():

            class TestModel(torch.nn.Module):
                def __init__(self) -> None:
                    super().__init__()
                    self.linears = torch.nn.Sequential(
                        torch.nn.Linear(2, 2),
                        torch.nn.Linear(2, 2),
                        torch.nn.Linear(2, 2),
                        torch.nn.Linear(2, 2),
                    )

                def forward(self, x):
                    all_but_last = self.linears[1:3]
                    return all_but_last(x)

            m = TestModel()
            x = torch.rand((2, 2))
            real = m(x)
            graph, _ = torch._dynamo.export(m, x)
            dynamo_result = graph(x)
            self.assertTrue(same(real, dynamo_result))

    def test_error_on_nested_fx_trace(self):
        input = torch.rand(2, 3)

        def f(x):
            x + x

        real = f(input)

        optimized = torch._dynamo.optimize("eager")(f)
        self.assertTrue(same(optimized(input), real))

        with self.assertRaisesRegex(RuntimeError, "Detected that you are using FX"):
            gm = torch.fx.symbolic_trace(optimized)

    @patch.object(torch._dynamo.config, "error_on_nested_fx_trace", False)
    def test_no_error_on_nested_fx_trace(self):
        input = torch.rand(2, 3)

        def f(x):
            x + x

        real = f(input)

        optimized = torch._dynamo.optimize("eager")(f)
        self.assertTrue(same(optimized(input), real))

        # should not error
        gm = torch.fx.symbolic_trace(optimized)
        self.assertTrue(same(gm(input), real))

    def test_not_dynamic_scope(self):
        def f(y):
            x = 1

            def g():
                x = 2
                return lambda: x

            return y + g()()

        input = torch.zeros(1)
        real = f(input)
        optimized = torch._dynamo.optimize("eager")(f)
        opt = optimized(input)
        self.assertTrue(same(opt, real))

    def test_inference_mode(self):
        @torch.inference_mode()
        def func(x, y):
            return x.add(1.0) + y

        x = torch.ones(4, requires_grad=True)
        y = torch.ones(4, requires_grad=True)
        ref = func(x, y)
        opt_func = torch._dynamo.optimize("eager")(func)

        x1 = torch.ones(4, requires_grad=True)
        res = opt_func(x1, y)
        self.assertTrue(same(ref, res))
        self.assertTrue(same(x, x1))

    def test_if_cond_nn_mod1(self):
        class MockModule(torch.nn.Module):
            def __init__(self, output_relu=True):
                super().__init__()
                self.relu = torch.nn.ReLU() if output_relu else None

            def forward(self, x):
                x = torch.sin(x)
                if self.relu:
                    x = self.relu(x)
                return x

        model = MockModule()
        opt_model = torch._dynamo.optimize("eager", nopython=True)(model)

        x = torch.rand(4)
        ref = model(x)
        res = opt_model(x)
        self.assertTrue(same(ref, res))

        model = MockModule(output_relu=False)
        opt_model = torch._dynamo.optimize("eager", nopython=True)(model)

        x = torch.rand(4)
        ref = model(x)
        res = opt_model(x)
        self.assertTrue(same(ref, res))

    def test_if_cond_nn_mod2(self):
        class MockModule(torch.nn.Module):
            def __init__(self):
                super().__init__()
                self.layer = torch.nn.Sequential()

            def forward(self, x):
                if self.layer:
                    return x + 1
                else:
                    return x - 1

        model = MockModule()
        x = torch.rand(4)
        ref = model(x)
        opt_model = torch.compile(backend="eager")(model)
        res = opt_model(x)
        self.assertTrue(same(ref, res))

    def test_if_cond_nn_mod3(self):
        def fn(x):
            if torch.nn.ModuleList():
                return x + 1
            else:
                return x - 1

        x = torch.rand(4)
        ref = fn(x)
        opt_fn = torch.compile(backend="eager")(fn)
        res = opt_fn(x)
        self.assertTrue(same(ref, res))

    def test_if_cond_user_defined_object(self):
        # obj.__bool__ is not existed
        class A:  # noqa: B903
            def __init__(self, x):
                self.x = x

        # obj.__bool__ is function and returns bool type
        class B:
            def __init__(self, x):
                self.x = x

            def __bool__(self):
                return self.x > 0

        # obj.__bool__ is non-function
        class C:
            def __init__(self, x):
                self.x = x
                self.__bool__ = False

        def fn(x, obj):
            if not obj:
                return x + 1
            else:
                return x - 1

        x = torch.rand(4)
        cnts = torch._dynamo.testing.CompileCounter()
        opt_fn = torch._dynamo.optimize(cnts, nopython=True)(fn)
        obj1 = A(0.5)
        obj2 = B(0.5)
        obj3 = B(-0.5)
        obj4 = C(0.5)
        for obj in [obj1, obj2, obj3, obj4, obj3, obj2]:
            ref = fn(x, obj)
            res = opt_fn(x, obj)
            self.assertTrue(same(ref, res))
        self.assertEqual(cnts.frame_count, 4)

    def test_if_cond_user_defined_object2(self):
        # obj.__bool__ is function and returns non-bool type
        class MyObj:
            def __init__(self, x):
                self.x = x

            def __bool__(self):
                self.x = 1.2
                return self.x

        def fn(a, obj):
            if not obj:
                return a + obj.x
            else:
                return a - obj.x

        x = torch.rand(4)
        obj = MyObj(0.5)
        opt_fn = torch._dynamo.optimize("eager")(fn)
        try:
            opt_fn(x, obj)
            self.assertFalse(True)
        except TypeError as e:
            self.assertIn("__bool__ should return bool, returned float", str(e))

    def test_if_cond_user_defined_object3(self):
        # obj.__bool__ is not existed, but obj.__len__ exists
        class A:  # noqa: B903
            def __init__(self, x):
                self.x = x

            def __len__(self):
                return len(self.x)

        # obj.__bool__ takes precedence over obj.__len__
        class B:
            def __init__(self, x):
                self.x = x

            def __bool__(self):
                return False

            def __len__(self):
                return len(self.x)

        def fn(x, obj):
            if not obj:
                return x + 1
            else:
                return x - 1

        x = torch.rand(4)
        opt_fn = torch.compile(backend="eager", fullgraph=True)(fn)
        obj1 = A([1, 2, 3])
        obj2 = A([])
        obj3 = B([1, 2, 3])
        obj4 = B([])
        for obj in [obj1, obj2, obj3, obj4]:
            ref = fn(x, obj)
            res = opt_fn(x, obj)
            self.assertTrue(same(ref, res))

    def test_class_has_instancecheck_method(self):
        class A:
            pass

        class ExampleMeta(type):
            def __instancecheck__(cls, instance):
                return True

        class B(metaclass=ExampleMeta):
            pass

        def fn(x, obj):
            if isinstance(obj, B):
                return x + 1
            else:
                return x - 1

        x = torch.rand(4)
        obj = A()
        ref = fn(x, obj)
        opt_fn = torch._dynamo.optimize("eager", nopython=True)(fn)
        res = opt_fn(x, obj)
        self.assertTrue(same(ref, res))

    def test_torch_cuda_is_available(self):
        def fn(x):
            if torch.cuda.is_available():
                return x + 1
            else:
                return x - 1

        x = torch.rand(4)
        ref = fn(x)
        opt_fn = torch._dynamo.optimize("eager", nopython=True)(fn)
        res = opt_fn(x)
        self.assertTrue(same(ref, res))

    @unittest.skipIf(not TEST_CUDA, "requires cuda")
    @unittest.skipIf(not torch.backends.cudnn.is_available(), "requires cudnn")
    def test_torch_cudnn_is_acceptable(self):
        def fn(x):
            if torch.backends.cudnn.is_acceptable(tensor=x):
                return x + 1
            return x

        x = torch.rand(4).cuda()
        ref = fn(x)
        opt_fn = torch._dynamo.optimize("eager", nopython=True)(fn)
        res = opt_fn(x)
        self.assertTrue(same(ref, res))

    @unittest.skipIf(not TEST_CUDA, "requires cuda")
    @unittest.skipIf(not torch.backends.cudnn.is_available(), "requires cudnn")
    def test_torch_cudnn_is_acceptable_bad_inputs(self):
        def fn1(x):
            if torch.backends.cudnn.is_acceptable("invalid"):
                return x + 1
            return x

        def fn2(x):
            if torch.backends.cudnn.is_acceptable(x, 3.14):
                return x + 1
            return x

        with self.assertRaisesRegex(
            AssertionError, "Expect input to cudnn.is_acceptable to be a tensor"
        ):
            x1 = torch.rand(4).cuda()
            opt_fn1 = torch._dynamo.optimize("eager", nopython=True)(fn1)
            res1 = opt_fn1(x1)

        with self.assertRaisesRegex(
            AssertionError, "Expect 1 input to cudnn.is_acceptable"
        ):
            x2 = torch.rand(4).cuda()
            opt_fn2 = torch._dynamo.optimize("eager", nopython=True)(fn2)
            res = opt_fn2(x2)

    @unittest.skipIf(not TEST_CUDA, "requires cuda")
    def test_get_device(self):
        def fn(x, y):
            x = x + 1
            y = y + 1
            return x.get_device(), y.get_device()

        x = torch.rand(4, device="cuda")
        y = torch.rand(4, device="cpu")
        ref = fn(x, y)
        opt_fn = torch._dynamo.optimize("eager", nopython=True)(fn)
        res = opt_fn(x, y)
        self.assertTrue(same(ref, res))

    def test_disable_flag(self):
        cnt = torch._dynamo.testing.CompileCounter()

        with patch.dict(os.environ, {"TORCH_COMPILE_DISABLE": "1"}):

            def fn(x, y):
                x = x + 1
                y = y + 1

            opt_fn = torch._dynamo.optimize(cnt)

        self.assertEqual(cnt.frame_count, 0)

    def test_is_compiling(self):
        def f():
            if torch._dynamo.is_compiling():
                return torch.ones(2, 2)
            else:
                return torch.zeros(2, 2)

        opt_f = torch._dynamo.optimize("eager")(f)

        self.assertEqual(f(), torch.zeros(2, 2))
        self.assertEqual(opt_f(), torch.ones(2, 2))

    def test_torch_generator_set_state(self):
        def fn():
            default_state = torch.default_generator.get_state()
            x = torch.rand([2, 3])
            torch._dynamo.graph_break()
            torch.default_generator.set_state(default_state)
            y = torch.rand([2, 3])
            return x, y

        opt_fn = torch._dynamo.optimize("eager")(fn)
        x, y = opt_fn()
        self.assertEqual(x, y)

    def test_torch_distributions_lazy_property(self):
        def fn(x):
            return torch.distributions.Categorical(probs=x).entropy()

        opt_fn = torch._dynamo.optimize("eager")(fn)
        x = torch.rand([4, 4])
        self.assertEqual(opt_fn(x), fn(x))

    @torch._dynamo.config.patch(dynamic_shapes=True)
    def test_guard_failure_fn(self):
        def fn(x, y, k):
            x = x + 1
            y = y + 1
            return x * y * k

        x = torch.tensor([0.5, 0.5])
        y = torch.tensor([1.0, 1.0])

        guard_failure = None

        def guard_failures(failure):
            nonlocal guard_failure
            guard_failure = failure

        opt_fn = torch._dynamo.optimize(
            "eager", nopython=True, guard_fail_fn=guard_failures
        )(fn)

        x2 = torch.tensor([0.5, 0.5, 1.0])
        y2 = torch.tensor([0.5, 0.5, 0.5])

        opt_fn(x, y, 3)
        opt_fn(x2, y2, 5)

        if (
            not torch._dynamo.config.specialize_int
            and not torch._dynamo.config.assume_static_by_default
        ):
            # we didn't actually test guard_failure_fn here but whatever,
            # nice to see no guard failure on the test
            self.assertTrue(guard_failure is None)
        else:
            self.assertTrue(guard_failure is not None)

    @patch.object(torch._dynamo.config, "dynamic_shapes", True)
    def test_guard_failure_fn_shape_control(self):
        def fn(x, y):
            if x.shape[0] < 3:
                if y.shape[0] < 3:
                    return x * y
                else:
                    return x + y
            else:
                return -1

        x = torch.randn([2, 2])
        y = torch.randn([2, 2])

        guard_failure = None

        def guard_failures(failure):
            nonlocal guard_failure
            guard_failure = failure

        opt_fn = torch._dynamo.optimize(
            "eager", nopython=True, guard_fail_fn=guard_failures
        )(fn)

        x2 = torch.randn([5, 5])
        y2 = torch.randn([5, 5])

        opt_fn(x, y)
        opt_fn(x2, y2)

        self.assertTrue(guard_failure is not None)
        if torch._dynamo.config.assume_static_by_default:
            self.assertExpectedInline(
                guard_failure[0],
                """tensor 'L['x']' size mismatch at index 0. expected 2, actual 5""",
            )
        else:
            self.assertExpectedInline(guard_failure[0], """L['x'].size()[0] < 3""")

    @patch.object(torch._dynamo.config, "dynamic_shapes", True)
    def test_guard_failure_fn2(self):
        def fn(x, y):
            x = x + 1
            y = y + 1
            return x * y

        x = torch.tensor([0.5, 0.5])
        y = torch.tensor([1.0, 1.0])

        guard_failure = None

        def guard_failures(failure):
            nonlocal guard_failure
            guard_failure = failure

        opt_fn = torch._dynamo.optimize(
            "eager", nopython=True, guard_fail_fn=guard_failures
        )(fn)

        x2 = torch.tensor([0.5, 0.5, 1.0])
        y2 = torch.tensor([0.5, 0.5, 0.5])

        opt_fn(x, y)
        opt_fn(x2, y2)

        if torch._dynamo.config.assume_static_by_default:
            self.assertExpectedInline(
                guard_failure[0],
                """tensor 'L['x']' size mismatch at index 0. expected 2, actual 3""",
            )
        else:
            self.assertTrue(guard_failure is None)

    def test_guard_failure_fn_tensor_iter(self):
        def fn(x):
            for y in x:
                y.add_(1.0)
            return y

        guard_failure = None

        def guard_failures(failure):
            nonlocal guard_failure
            guard_failure = failure

        opt_fn = torch._dynamo.optimize(
            "eager", nopython=True, guard_fail_fn=guard_failures
        )(fn)

        args1 = torch.randn(10, 10)
        out = fn(args1)
        opt_out = opt_fn(args1)
        self.assertTrue(same(out, opt_out))

        args2 = torch.randn(9, 10)
        out = fn(args2)
        opt_out = opt_fn(args2)
        self.assertTrue(same(out, opt_out))

        # guard is expected for both static and dynamic shapes
        self.assertTrue(guard_failure is not None)
        self.assertExpectedInline(guard_failure[0], """len(L['x']) == 10""")

    def test_restore_graphstate(self):
        # This function does some guard accumulation,
        # and then rolls back due to control flow.
        # The idea is that if one were printing guards as they appear,
        # they would see this insert a guard that does not show up in the final set of
        # guards as we rolled back from it.
        def nested_fn(s):
            if x[0] < 10:
                return s * s
            return s

        def fn(x, y):
            x = x + 1
            y = nested_fn(y)
            y = y + 10
            return x * y

        all_guards = []

        def guard_export_print(guards):
            nonlocal all_guards
            all_guards.extend(guards)

        opt_fn = torch._dynamo.optimize("eager", guard_export_fn=guard_export_print)(fn)

        x = torch.tensor([0.5, 0.5])
        y = torch.tensor([1.0, 1.0])
        opt_fn(x, y)

        for guard in all_guards:
            # This guard was created
            self.assertTrue(guard.name != "nested_fn.__closure__[0].cell_contents")

    # Note - here be mild dragons.
    # This test relies a ton on internal implementation. Future refactor efforts
    # are welcome to delete it if necessary, rewriting this test constantly is a chore, not
    # a feature. We kept it around with some amount of saddness, as it was extremely useful in debugging.
    def test_restore_graphstate_internals(self):
        def fn(x, y):
            x = x + 1
            y = y + 1
            return x * y

        _, guards = torch._dynamo.export(
            fn, torch.tensor([0.25, 0.25]), torch.tensor([0.25, 0.25])
        )
        # Dummy ctor
        graph = OutputGraph(
            f_globals={},
            code_options={},
            compiler_fn=None,
            root_tx=None,
            export=False,
            export_constraints=None,
            frame_state={"_id": 0},
        )
        graph.nn_modules_sources = {}
        # Contrived generation timestamp
        graph.timestamp = 4
        # Contrived guards
        graph.tracing_context.guards_context.dynamo_guards = guards

        # Save the state
        state = graph.copy_graphstate()
        # Saving increments the generation
        self.assertEqual(graph.timestamp, 5)

        # Assure that the saved state is valid
        self.assertEqual(state.timestamp, 4)

        # Ensure that the guards reflect the expected state
        self.assertEqual(graph.tracing_context.guards_context.dynamo_guards, guards)
        self.assertEqual(graph.guards, guards)

        # Mess around with the state
        graph.tracing_context.guards_context.dynamo_guards = set()
        self.assertEqual(graph.guards, set())

        # Restore the state
        graph.restore_graphstate(state)

        # Make sure it restored correctly
        self.assertEqual(graph.timestamp, 4)
        self.assertEqual(graph.guards, guards)
        self.assertEqual(graph.tracing_context.guards_context.dynamo_guards, guards)

    def test_call_parent_non_class_methods_from_child(self):
        class A:
            def add(self, x):
                return x + 10

            def mul(self, x):
                return x * 0.1

        class B(A):
            def add(self, x):
                return x + 20

            def mul(self, x):
                return x * 0.2

        class C(B):
            def add(self, x):
                y = A.add(self, x)
                z = B.mul(self, y)
                return z + 30

        x = torch.rand(4)
        fn = C().add
        ref = fn(x)
        opt_fn = torch._dynamo.optimize("eager", nopython=True)(fn)
        res = opt_fn(x)
        self.assertTrue(same(ref, res))

    def test_builder_for_class_with_metaclass(self):
        class ExampleMeta(type):
            pass

        class MyClass(metaclass=ExampleMeta):
            pass

        def fn(x, y):
            if isinstance(y, MyClass):
                return x + 1
            else:
                return x - 1

        x = torch.rand([4, 4])
        y = MyClass()
        ref = fn(x, y)
        opt_fn = torch._dynamo.optimize("eager")(fn)
        res = opt_fn(x, y)
        self.assertTrue(same(ref, res))

    def test_tuple_from_tuple_iter(self):
        def inner_fn(*args):
            acc = torch.ones(10, 10)
            for arg in args:
                acc.add_(arg)

            return acc

        @torch._dynamo.optimize("eager")
        def fn(inputs, params):
            y = tuple(inputs) + tuple(params)
            return inner_fn(*y)

        inputs = [torch.randn(10, 10) for _ in range(3)]

        fn(inputs, iter(tuple(inputs)))

    def test_torch_package_working_with_trace(self):
        # from torch._dynamo.test_case import run_tests

        inputs = [torch.randn([2, 2]), torch.randn([2, 2])]

        optimized_model = torch._dynamo.optimize(backend="eager")(
            MyPickledModule(torch.randn([2, 2]))
        )
        from torch import package

        path = "/tmp/MyPickledModule.pt"
        package_name = "MyPickledModule"
        resource_name = "MyPickledModule.pkl"

        model = MyPickledModule(torch.randn([2, 2]))

        with package.PackageExporter(path) as exp:
            exp.extern("**")
            exp.save_pickle(package_name, resource_name, model)

        imp = package.PackageImporter(path)
        loaded_model = imp.load_pickle(package_name, resource_name)

        optimized_loaded_model = torch._dynamo.optimize("eager")(loaded_model)(*inputs)

    def test_shape_and_tuple_equality(self):
        def fn(x, y, t):
            z = x * y
            if x.size() == t:
                return z.cos()
            return z.sin()

        torch._dynamo.optimize("eager", nopython=True)(fn)(
            torch.randn([4, 4]), torch.randn([4, 4]), (4, 4)
        )

    def test_int_list(self):
        # if dynamic_shapes == True: unspec int list
        # if dynamic_shapes == False: spec int list
        def fn(x, y):
            return torch.sin(x + y[1] % 2)

        x = torch.randn(6)
        cnt = torch._dynamo.testing.CompileCounter()
        opt_fn = torch._dynamo.optimize(cnt)(fn)
        for i in range(10, 25, 3):
            y = [i, i + 1, i + 2]
            ref = fn(x, y)
            res = opt_fn(x, y)
            self.assertTrue(same(ref, res))
        self.assertEqual(cnt.frame_count, ifunspec(ifdyn(1, 5), 5))

    # specifically test for tensor.attribute -> torch.something()
    def test_real_imag_tensor_attribute(self):
        def fn(x, y):
            a = x.real
            b = x.imag
            return torch.mul(torch.add(a, y), b)

        x_real = torch.rand((4, 4))
        x_imag = torch.rand((4, 4))
        x = torch.complex(x_real, x_imag)
        y = torch.rand((4, 4))

        ref = fn(x, y)
        opt_fn = torch._dynamo.optimize("eager")(fn)
        res = opt_fn(x, y)
        self.assertTrue(same(ref, res))

    def test_T_tensor_attribute(self):
        def fn(x, y):
            a = x.T
            return torch.add(a, y)

        x = torch.rand((4, 4))
        y = torch.rand((4, 4))

        ref = fn(x, y)
        opt_fn = torch._dynamo.optimize("eager")(fn)
        res = opt_fn(x, y)
        self.assertTrue(same(ref, res))

    def test_recursive_tensor_attribute(self):
        def fn(x, y):
            a = x.real.T
            b = x.imag
            return torch.mul(torch.add(a, y), b)

        x_real = torch.rand((4, 4))
        x_imag = torch.rand((4, 4))
        x = torch.complex(x_real, x_imag)
        y = torch.rand((4, 4))

        ref = fn(x, y)
        opt_fn = torch._dynamo.optimize("eager")(fn)
        res = opt_fn(x, y)
        self.assertTrue(same(ref, res))

    def test_assigning_function_to_object_attribute(self):
        # user-defined functions which are object's attributes are not converted to bound methods
        def my_add(*args):
            a, b = args
            return a + b

        class MyClass:
            def __init__(self, func):
                self.add = func

        obj = MyClass(my_add)

        def fn(x):
            return obj.add(x, 2)

        x = torch.rand(2, 3)
        ref = fn(x)
        opt_fn = torch.compile(backend="eager")(fn)
        res = opt_fn(x)
        self.assertTrue(same(ref, res))

    def test_assigning_function_to_class_attribute(self):
        # user-defined functions which are class's attributes are converted to bound methods
        def my_add(*args):
            obj, a, b = args
            return obj.x + a + b

        class MyClass:
            add = my_add

            def __init__(self, x):
                self.x = x

        obj = MyClass(0.5)

        def fn(x):
            return obj.add(x, 2)

        x = torch.rand(2, 3)
        ref = fn(x)
        opt_fn = torch.compile(backend="eager")(fn)
        res = opt_fn(x)
        self.assertTrue(same(ref, res))

    def test_tagging_tensors_simple(self):
        def foo(x, y):
            return x * y, x, y

        a = torch.randn([3, 3])
        a.tag = "a"
        a.frog = "ribbity ribbit"
        b = torch.randn([3, 3])
        b.tag = "b"
        b.frog = "ribbit"

        exported = torch._dynamo.export(foo, a, b)
        out_graph = exported[0]

        nodes = list(out_graph.graph.nodes)
        placeholders = [node for node in nodes if node.op == "placeholder"]
        all_tags = []
        all_frogs = []
        for placeholder in placeholders:
            if "tensor_dict" in placeholder.meta:
                all_tags.append(placeholder.meta["tensor_dict"]["tag"])
                all_frogs.append(placeholder.meta["tensor_dict"]["frog"])

        self.assertEqual(all_tags, ["a", "b"])
        self.assertEqual(all_frogs, ["ribbity ribbit", "ribbit"])

    def test_tagging_tensors_mix_used_unused_structure(self):
        def pre_attention_state_ops(input, mems, state):
            lc_key = state[0]
            lc_val = state[1]
            bar = []
            for i in range(0, 4):
                bar2 = []
                for j in range(0, 3):
                    bar2.append(
                        lc_key + lc_val + torch.tensor([0.1, 0.25, 0.4, 0.5, 0.1])
                    )
                bar.append(bar2)

            return bar

        mems = torch.tensor([[[1.8364, 0.2724, -1.4917, -0.4367, 0.8640]]])
        state = [
            torch.tensor([[[1.0517, 0.3848, -0.6472, 0.0823, 0.9116]]]),
            torch.tensor([[[1.0517, 0.3848, -0.6472, 0.0823, 0.9116]]]),
        ]
        i = torch.tensor(
            [
                [0.0313, -0.1487, -0.3846, -0.5321],
                [-1.7073, 1.3331, -0.0890, -1.4935],
                [-0.8314, -0.1862, -0.5935, 1.5232],
            ]
        )

        mems.tag = "MEMS"
        i.tag = "FOO"
        state[0].tag = "STATE_0"
        state[1].tag = "HMMM"

        exported = torch._dynamo.export(pre_attention_state_ops, i, mems, state)
        out_graph = exported[0]

        nodes = list(out_graph.graph.nodes)
        placeholders = [node for node in nodes if node.op == "placeholder"]
        all_tags = []
        for placeholder in placeholders:
            if "tensor_dict" in placeholder.meta:
                all_tags.append(placeholder.meta["tensor_dict"]["tag"])

        self.assertEqual(all_tags, ["STATE_0", "HMMM"])

    def test_get_custom_tensor_attribute(self):
        def fn(x):
            return x.custom_attr * x

        x = torch.rand((2, 2))
        x.custom_attr = 3.14
        ref = fn(x)
        opt_fn = torch._dynamo.optimize("eager")(fn)
        res = opt_fn(x)
        self.assertTrue(same(ref, res))

    def test_set_custom_tensor_attribute(self):
        def fn(x):
            x.custom_attr = 3.14
            return x.custom_attr * x

        x = torch.rand((2, 2))
        ref = fn(x)
        opt_fn = torch._dynamo.optimize("eager")(fn)
        res = opt_fn(x)
        self.assertTrue(same(ref, res))

    def test_if_tensor_is_none(self):
        """
        Python 3.11 adds new jump instructions that check if
        TOS is None. We do not support these instructions.
        """

        def f(x, y):
            z = 1
            if x is None:
                z *= 2
            if y is not None:
                z *= 3
            return z

        opt_f = torch._dynamo.optimize("eager", nopython=True)(f)
        self.assertEqual(opt_f(None, torch.ones(2)), 6)

        if sys.version_info >= (3, 11):
            insts = bytecode_transformation.cleaned_instructions(f.__code__)
            for inst in insts:
                self.assertNotIn("_NONE", inst.opname)

    @skipIfNotPy311
    def test_py311_jump_offset(self):
        new_inst = bytecode_transformation.create_instruction
        load_global = bytecode_transformation.create_load_global
        consts = (None, 1, 2, 3, 4)

        def create_test_code(jump_opname, target_idx):
            targets = [
                new_inst("LOAD_CONST", argval=1),
                new_inst("LOAD_CONST", argval=3),
            ]
            jump_to_target_inst = new_inst(jump_opname, target=targets[target_idx])
            """
            pseudocode of generated bytecode:
            def test_py311_fn():
                goto target1
            target0:
                return 1
            target1:
                goto [target0/target2] (via fwd or bwd jump)
                return 2
            target2:
                return 3
                return 4
            """
            # test with LOAD_GLOBAL since it has a different instruction size
            insts = [
                new_inst("RESUME", arg=0),
                new_inst("JUMP_FORWARD", target=jump_to_target_inst),
                targets[0],
                load_global("print", False),
                new_inst("POP_TOP"),
                new_inst("RETURN_VALUE"),
                jump_to_target_inst,
                new_inst("LOAD_CONST", argval=2),
                load_global("print", False),
                new_inst("POP_TOP"),
                new_inst("RETURN_VALUE"),
                targets[1],
                new_inst("RETURN_VALUE"),
                new_inst("LOAD_CONST", argval=4),
                new_inst("RETURN_VALUE"),
            ]
            code_options = collections.OrderedDict(
                [
                    ("co_argcount", 0),
                    ("co_posonlyargcount", 0),
                    ("co_kwonlyargcount", 0),
                    ("co_nlocals", 0),
                    ("co_stacksize", 2),
                    ("co_flags", 3),
                    ("co_code", b""),
                    ("co_consts", consts),
                    ("co_names", ("print",)),
                    ("co_varnames", ()),
                    ("co_filename", __file__),
                    ("co_name", "test_py311_fn"),
                    ("co_qualname", "test_py311_fn"),
                    ("co_firstlineno", 1),
                    ("co_linetable", b""),
                    ("co_exceptiontable", b""),
                    ("co_freevars", ()),
                    ("co_cellvars", ()),
                ]
            )
            return bytecode_transformation.clean_and_assemble_instructions(
                insts,
                list(code_options.keys()),
                code_options,
            )

        # format: jump_opname, target_idx, expected forward jump, expected return value
        test_args = (
            ("JUMP_FORWARD", 0, False, 1),
            ("JUMP_FORWARD", 1, True, 3),
            ("JUMP_BACKWARD", 0, False, 1),
            ("JUMP_BACKWARD", 1, True, 3),
        )

        for test in test_args:
            insts, code = create_test_code(test[0], test[1])
            # check if offset of latest jump instruction is forward/backward
            for inst in reversed(insts):
                if inst.opname.startswith("JUMP"):
                    if test[2]:
                        self.assertIn("FORWARD", inst.opname)
                    else:
                        self.assertIn("BACKWARD", inst.opname)
                    break
            # run the code and check result

            def dummy_fn():
                pass

            dummy_fn.__code__ = code
            self.assertEqual(dummy_fn(), test[3])

            dummy_opt = torch._dynamo.optimize("eager")(dummy_fn)
            self.assertEqual(dummy_opt(), test[3])

    def test_exception_table_encode_varint(self):
        # these numbers have no real meaning to them
        nums = [
            0b111_101010_000000,
            0b1100_111000_010101_101010,
        ]
        b = bytecode_transformation.encode_exception_table_varint(
            nums[0]
        ) + bytecode_transformation.encode_exception_table_varint(nums[1])
        nums_new = []
        b_iter = iter(bytes(b))
        while True:
            try:
                nums_new.append(
                    bytecode_transformation.decode_exception_table_varint(b_iter)
                )
            except StopIteration:
                break
        self.assertEqual(nums, nums_new)

    @skipIfNotPy311
    def test_exception_table_parsing(self):
        def fn():
            try:
                with a():
                    b()
                c()
            except Exception:
                d()
            finally:
                e()
            f()

        tab = bytecode_transformation.parse_exception_table(
            fn.__code__.co_exceptiontable
        )
        b = bytecode_transformation.assemble_exception_table(tab)
        self.assertEqual(b, fn.__code__.co_exceptiontable)

    @skipIfNotPy311
    def test_exception_table_e2e(self):
        def fn():
            try:
                with a():
                    b()
                c()
            except Exception:
                d()
            finally:
                e()
            f()

        def nothing(*args):
            pass

        code = bytecode_transformation.transform_code_object(fn.__code__, nothing)
        self.assertEqual(code.co_exceptiontable, fn.__code__.co_exceptiontable)

    @skipIfNotPy311
    def test_exception_table_e2e_2(self):
        # last instructions of an exn_table entry is a large instruction
        # i.e., LOAD_GLOBAL a
        def fn():
            try:
                return a
            except Exception:
                pass

        def nothing(*args):
            pass

        code = bytecode_transformation.transform_code_object(fn.__code__, nothing)
        self.assertEqual(code.co_exceptiontable, fn.__code__.co_exceptiontable)

    @skipIfNotPy311
    def test_exception_table_entry_propagation(self):
        insts = []
        for _ in range(10):
            insts.append(bytecode_transformation.create_instruction("NOP"))
        insts[8].exn_tab_entry = bytecode_transformation.InstructionExnTabEntry(
            insts[0], insts[9], insts[0], 0, True
        )
        insts[0].exn_tab_entry = bytecode_transformation.InstructionExnTabEntry(
            insts[0], insts[0], insts[1], 0, True
        )
        insts[1].exn_tab_entry = bytecode_transformation.InstructionExnTabEntry(
            insts[0], insts[2], insts[2], 0, True
        )
        insts[5].exn_tab_entry = bytecode_transformation.InstructionExnTabEntry(
            insts[4], insts[6], insts[3], 0, True
        )
        insts[9].exn_tab_entry = bytecode_transformation.InstructionExnTabEntry(
            insts[9], insts[9], insts[4], 0, True
        )
        insts[7].exn_tab_entry = bytecode_transformation.InstructionExnTabEntry(
            insts[7], insts[9], insts[5], 0, True
        )
        bytecode_transformation.propagate_inst_exn_table_entries(insts)
        expected = [1, 2, 2, 0, 3, 3, 3, 5, 5, 4]
        for inst, exp in zip(insts, expected):
            self.assertIsNotNone(inst.exn_tab_entry)
            self.assertIs(inst.exn_tab_entry.target, insts[exp])

    @skipIfNotPy311
    def test_compute_exception_table_nested(self):
        insts = []
        for _ in range(20):
            insts.append(bytecode_transformation.create_instruction("NOP"))
        insts[10].exn_tab_entry = bytecode_transformation.InstructionExnTabEntry(
            insts[1], insts[10], insts[0], 0, True
        )
        insts[0].exn_tab_entry = bytecode_transformation.InstructionExnTabEntry(
            insts[1], insts[1], insts[1], 0, True
        )
        insts[1].exn_tab_entry = bytecode_transformation.InstructionExnTabEntry(
            insts[1], insts[3], insts[2], 0, True
        )
        insts[5].exn_tab_entry = bytecode_transformation.InstructionExnTabEntry(
            insts[5], insts[7], insts[3], 0, True
        )
        insts[9].exn_tab_entry = bytecode_transformation.InstructionExnTabEntry(
            insts[10], insts[10], insts[4], 0, True
        )
        insts[7].exn_tab_entry = bytecode_transformation.InstructionExnTabEntry(
            insts[8], insts[10], insts[5], 0, True
        )
        insts[14].exn_tab_entry = bytecode_transformation.InstructionExnTabEntry(
            insts[13], insts[17], insts[6], 0, True
        )
        insts[16].exn_tab_entry = bytecode_transformation.InstructionExnTabEntry(
            insts[15], insts[16], insts[7], 0, True
        )
        bytecode_transformation.update_offsets(insts)
        tab = bytecode_transformation.compute_exception_table(insts)
        expected = [
            (1, 1, 1),
            (2, 3, 2),
            (4, 4, 0),
            (5, 7, 3),
            (8, 9, 5),
            (10, 10, 4),
            (13, 14, 6),
            (15, 16, 7),
            (17, 17, 6),
        ]
        self.assertEquals(len(tab), len(expected))
        for entry, exp in zip(tab, expected):
            self.assertEquals(entry.start, exp[0] * 2)
            self.assertEquals(entry.end, exp[1] * 2)
            self.assertEquals(entry.target, exp[2] * 2)

    @skipIfNotPy311
    def test_remove_dead_code_with_exn_table_entries(self):
        create_instruction = bytecode_transformation.create_instruction
        target1 = create_instruction("NOP")
        target2 = create_instruction("NOP")
        target3 = create_instruction("NOP")
        exn_start = create_instruction("NOP")
        exn_end = create_instruction("NOP")
        insts = [
            create_instruction("JUMP_FORWARD", target=target1),
            exn_start,  # dead
            target1,
            create_instruction("JUMP_FORWARD", target=target3),
            exn_end,  # dead
            target2,
            target3,
        ]
        exn_start.exn_tab_entry = bytecode_transformation.InstructionExnTabEntry(
            exn_start, exn_end, target2, 0, True
        )
        bytecode_transformation.propagate_inst_exn_table_entries(insts)
        insts = bytecode_analysis.remove_dead_code(insts)
        self.assertEquals(len(insts), 5)
        self.assertNotIn(exn_start, insts)
        self.assertNotIn(exn_end, insts)
        self.assertIn(target2, insts)
        self.assertIn(target3, insts)
        bytecode_transformation.update_offsets(insts)
        tab = bytecode_transformation.compute_exception_table(insts)
        self.assertEquals(len(tab), 1)
        self.assertEquals(tab[0].start, 2)
        self.assertEquals(tab[0].end, 4)
        self.assertEquals(tab[0].target, 6)

    def test_unhandled_exception_in_dynamo(self):
        # traceback.format_exc() approximates an unhandled exception
        def f(a):
            a += 1
            raise RuntimeError("smoge")
            return a

        opt_fn = torch._dynamo.optimize("eager")(f)
        try:
            opt_fn(torch.ones(2))
        except RuntimeError as e:
            self.assertIn("smoge", traceback.format_exc())

    def test_unhandled_exception_in_dynamo2(self):
        # segfaults in python 3.11 if shadow frame is freed improperly
        from torch.testing import make_tensor

        def fn():
            # test that the errors are the same for dense and sparse versions
            def test1(*, is_sparse):
                # shapes must be compatible for matrix multiplication
                a = make_tensor((2, 3), dtype=torch.float32, device="cpu")
                if is_sparse:
                    a_sparse = a.to_sparse_csr()
                    return torch.addmm(a, a_sparse, a)
                else:
                    return torch.addmm(a, a, a)

            try:
                test1(is_sparse=False)
            except RuntimeError as msg:
                try:
                    test1(is_sparse=True)
                except RuntimeError as msg2:
                    raise RuntimeError("smoge")

        opt_fn = torch._dynamo.optimize("eager")(fn)
        try:
            opt_fn()
        except RuntimeError:
            self.assertIn("smoge", traceback.format_exc())

    def test_variable_access_in_exception(self):
        def fn():
            x = torch.ones(3, 3)
            try:
                raise RuntimeError("bad")
            except RuntimeError:
                x += 1
            return x

        opt_fn = torch._dynamo.optimize("eager")(fn)
        torch.allclose(opt_fn(), torch.tensor([3.0]))

    def test_ordered_dict_alias_reconstruct(self):
        od = collections.OrderedDict

        def fn():
            d1 = dict()
            d1["a"] = 1
            d2 = od(d1)
            d2["b"] = 2
            torch._dynamo.graph_break()
            if isinstance(d2, od):
                return d2["a"] + d2["b"]
            else:
                return 0

        dis.dis(fn)
        self.assertEqual(torch._dynamo.optimize("eager")(fn)(), 3)

    @torch._dynamo.config.patch(dynamic_shapes=True)
    def test_raise_guard_full_constraint(self):
        y = torch.randn([3, 3, 3])

        def my_dyn_fn(x):
            if x.shape[0] == 3:
                return x.sin()
            return x.cos()

        torch._dynamo.mark_dynamic(y, 0)
        with self.assertRaises(ConstraintViolationError):
            torch._dynamo.optimize("eager")(my_dyn_fn)(y)

    def test_mark_static(self):
        counter = CompileCounter()

        def my_dyn_fn(x):
            return x.cos()

        y = torch.randn([3])
        torch._dynamo.mark_static(y, 0)
        torch._dynamo.optimize(counter)(my_dyn_fn)(y)

        z = torch.randn([4])
        torch._dynamo.optimize(counter)(my_dyn_fn)(z)

        self.assertEqual(counter.frame_count, 2)

    @torch._dynamo.config.patch(dynamic_shapes=True)
    def test_no_raise_guard_partial_constraint(self):
        y = torch.randn([3, 3, 3])

        def my_dyn_fn(x):
            if x.shape[0] > 3:
                return x.sin()
            return x.cos()

        torch._dynamo.optimize("eager")(my_dyn_fn)(y)
        torch._dynamo.mark_dynamic(y, 0)
        torch._dynamo.reset()
        torch._dynamo.optimize("eager")(my_dyn_fn)(y)

    @torch._dynamo.config.patch(dynamic_shapes=True)
    def test_no_raise_guard_partial_constraint_across_break(self):
        y = torch.randn([3, 3, 3])

        def my_dyn_fn(x, y):
            z = x * y

            torch._dynamo.graph_break()
            if z.shape[0] > 2:
                return z.cos()

            return x.cos()

        torch._dynamo.optimize("eager")(my_dyn_fn)(y, y)
        torch._dynamo.mark_dynamic(y, 0)
        torch._dynamo.reset()
        torch._dynamo.optimize("eager")(my_dyn_fn)(y, y)

    # Sadly, this does not throw - we do not prop correctly across the graph break
    @unittest.expectedFailure
    @torch._dynamo.config.patch(dynamic_shapes=True)
    def test_raise_guard_partial_constraint_across_break(self):
        y = torch.randn([3, 3, 3])

        def my_dyn_fn(x, y):
            z = x * y

            torch._dynamo.graph_break()
            if z.shape[0] == 3:
                return z.cos()

            return x.cos()

        torch._dynamo.optimize("eager")(my_dyn_fn)(y, y)
        torch._dynamo.mark_dynamic(y, 0)
        torch._dynamo.reset()
        with self.assertRaisesRegex(
            Exception,
        ):
            torch._dynamo.optimize("eager")(my_dyn_fn)(y, y)

    @torch._dynamo.config.patch(dynamic_shapes=True)
    def test_raise_guard_partial_constraint_no_graph_break(self):
        y = torch.randn([3, 3, 3])

        def my_dyn_fn(x, y):
            z = x * y

            if z.shape[0] == 3:
                return z.cos()

            return x.cos()

        torch._dynamo.mark_dynamic(y, 0)
        with self.assertRaises(ConstraintViolationError):
            torch._dynamo.optimize("eager")(my_dyn_fn)(y, y)

    def test_cannot_trace_mark_dynamic(self):
        y = torch.randn([3, 3, 3])

        def my_dyn_fn(x):
            torch._dynamo.mark_dynamic(x, 0)
            return x * x

        with self.assertRaisesRegex(
            AssertionError, "Attempt to trace forbidden callable"
        ):
            torch._dynamo.optimize("eager")(my_dyn_fn)(y)

    def test_cannot_trace_mark_dynamic_safe_unreached(self):
        y = torch.randn([3, 3, 3])

        def my_dyn_fn(x):
            if x.shape[0] == 3:
                return x
            print("Running", torch._dynamo.mark_dynamic(x, 0))
            return x * x

        torch._dynamo.optimize("eager")(my_dyn_fn)(y)

    def test_anomaly_aot_autograd(self):
        @allow_in_graph
        def h(a):
            r = a.sum()
            # Trigger an exception in backwards
            r.register_hook(lambda x: x + x.item())
            return r

        @torch.compile(backend="aot_eager")
        def f(a):
            return h(a)

        with warnings.catch_warnings(record=True) as w, self.assertRaises(
            torch._dynamo.exc.BackendCompilerFailed
        ):
            f(torch.randn(2, 2, requires_grad=True))

        self.assertEqual(len(w), 1)
        self.assertIn("forward call that caused the error", str(w[0].message))

    @torch._dynamo.config.patch(dynamic_shapes=True)
    def test_py_guards_mark_dynamic(self):
        def my_dyn_fn(a):
            if a.shape[0] > 2:
                return a.cos()
            return a.sin()

        counter = CompileCounter()

        # Run with dynamic
        x0 = torch.randn([3, 3, 3])
        torch._dynamo.mark_dynamic(x0, 0)
        torch._dynamo.optimize(counter)(my_dyn_fn)(x0)
        self.assertEqual(counter.frame_count, 1)

        # Run without dynamic, no recompile
        x = torch.randn([3, 3, 3])
        torch._dynamo.optimize(counter)(my_dyn_fn)(x)
        self.assertEqual(counter.frame_count, 1)

        # Mark a new dim, 1, as dynamic
        x1 = torch.randn([3, 3, 3])
        torch._dynamo.mark_dynamic(x1, 1)
        torch._dynamo.optimize(counter)(my_dyn_fn)(x1)
        # Recompile triggered because we marked a new dym as dynamic
        self.assertEqual(counter.frame_count, 2)

        # Reset
        torch._dynamo.reset()
        # Reset counter
        counter = CompileCounter()

        # Run with dynamic 1
        torch._dynamo.optimize(counter)(my_dyn_fn)(x1)
        self.assertEqual(counter.frame_count, 1)

        # Run with dynamic 0, not subset
        torch._dynamo.optimize(counter)(my_dyn_fn)(x0)
        self.assertEqual(counter.frame_count, 2)

        # Run with dynamic 0, 1, 2, not subset
        x012 = torch.randn([3, 3, 3])
        torch._dynamo.mark_dynamic(x012, 0)
        torch._dynamo.mark_dynamic(x012, 1)
        torch._dynamo.mark_dynamic(x012, 2)
        torch._dynamo.optimize(counter)(my_dyn_fn)(x012)
        self.assertEqual(counter.frame_count, 3)

    def test_torch_compile_ctx_on_forward_and_training_step(self):
        class MyModel(torch.nn.Module):
            def forward(self):
                ...

            def training_step(self):
                self()

        model = MyModel()
        compiled_model = torch.compile(model)

        model.forward = compiled_model.dynamo_ctx(model.forward)
        model.training_step = compiled_model.dynamo_ctx(model.training_step)

        model.training_step()

    def test_torch_guards_stack_frame_register_inlining(self):
        x = torch.tensor([0.5, 0.5])
        y = torch.tensor([0.75, 0.75, 0.75, 0.75])
        z = torch.tensor([0.25, 0.25, 0.25, 0.25, 0.25, 0.25, 0.25, 0.25])

        def uwu_inline_me(x, y, z):
            r = torch.cat((x, x)) + y
            r2 = torch.cat((y, y)) + z
            return r, r2

        def fn(x, y, z):
            r, r2 = uwu_inline_me(x, y, z)
            return torch.mul(r, r), torch.mul(r2, r2)

        seen_frames = []
        import contextlib

        @contextlib.contextmanager
        def global_context_capture_fn(frame_summary):
            seen_frames.append(frame_summary)
            yield

        with mock.patch(
            "torch._guards.TracingContext.current_frame",
            side_effect=global_context_capture_fn,
        ):
            torch._dynamo.optimize("eager")(fn)(x, y, z)

        self.assertEqual(len(seen_frames), 1)
        self.assertEqual(seen_frames[0].name, "fn")
        self.assertEqual(seen_frames[0].line, "r, r2 = uwu_inline_me(x, y, z)")

    def test_torch_guards_stack_frame_register_inlining_deep(self):
        x = torch.tensor([0.5, 0.5])
        y = torch.tensor([0.75, 0.75, 0.75, 0.75])
        z = torch.tensor([0.25, 0.25, 0.25, 0.25, 0.25, 0.25, 0.25, 0.25])

        def uwu_inline_me_deep(x, y):
            return torch.cat((x, x)) + y

        def uwu_inline_me(x, y, z):
            r = uwu_inline_me_deep(x, y)
            r2 = uwu_inline_me_deep(y, z)
            return r, r2

        def fn(x, y, z):
            r, r2 = uwu_inline_me(x, y, z)
            return torch.mul(r, r), torch.mul(r2, r2)

        seen_frames = []
        import contextlib

        @contextlib.contextmanager
        def global_context_capture_fn(frame_summary):
            seen_frames.append(frame_summary)
            yield

        with mock.patch(
            "torch._guards.TracingContext.current_frame",
            side_effect=global_context_capture_fn,
        ):
            torch._dynamo.optimize("eager")(fn)(x, y, z)

        self.assertEqual(len(seen_frames), 3)
        self.assertEqual(seen_frames[0].name, "fn")
        self.assertEqual(seen_frames[1].name, "uwu_inline_me")
        self.assertEqual(seen_frames[2].line, "r2 = uwu_inline_me_deep(y, z)")

    def test_error_on_recompile(self):
        @torch._dynamo.optimize("eager")
        def fn(a, b):
            return a + b

        with unittest.mock.patch("torch._dynamo.config.error_on_recompile", True):
            with self.assertRaises(torch._dynamo.exc.RecompileError):
                fn(torch.rand(2, 3), torch.rand(2, 3))
                fn(torch.rand(2, 3), (1, 2, 3))

    @patch.object(torch._dynamo.config, "dynamic_shapes", True)
    def test_compile_profiler(self):
        class Model(torch.nn.Module):
            def forward(self, input):
                return input + input

        model = Model()
        with CompileProfiler() as prof:
            compiled = torch.compile(model, backend=prof)
            base_checker = (
                lambda: FileCheck()
                .check("Torchdynamo Profiler Report")
                .check("Graph Breaks")
                .check("No graph breaks detected.")
                .check("Recompilation")
            )
            input = torch.rand((2, 3, 4))
            _ = compiled(input)
            base_checker().check("No recompilation detected.").run(prof.report())

            new_shape_input = torch.rand((3, 3, 4))
            _ = compiled(new_shape_input)

            # Not an exhaustive test of dynamic shapes behavior, but some sanity
            if torch._dynamo.config.assume_static_by_default:
                base_checker().check("Recompile Reasons").check("'forward'").check(
                    "cache_size_limit to 1"
                ).run(prof.report())
            else:
                base_checker().check("No recompilation detected.").run(prof.report())

            # Ensure correct guard fail message is selected to show to user
            if torch._dynamo.config.assume_static_by_default:
                new_shape_input = torch.rand((4, 3, 4))
                _ = compiled(new_shape_input)

                base_checker().check("Recompile Reasons").check("'forward'").check(
                    "tensor 'L['input']' size mismatch at index 0. expected 2, actual 3"
                ).check(
                    "tensor 'L['input']' size mismatch at index 0. expected 3, actual 4"
                ).run(
                    prof.report()
                )

    def test_guards_strip_function_call(self):
        from torch._dynamo.guards import strip_function_call

        test_case = [
            ("___odict_getitem(a, 1)", "a"),
            ("a.layers[slice(2)][0]._xyz", "a"),
            ("getattr(a.layers[slice(2)][0]._abc, '0')", "a"),
            ("getattr(getattr(a.x[3], '0'), '3')", "a"),
            ("a.layers[slice(None, -1, None)][0]._xyz", "a"),
            ("a.layers[func('offset', -1, None)][0]._xyz", "a"),
        ]
        # strip_function_call should extract the object from the string.
        for name, expect_obj in test_case:
            self.assertEqual(strip_function_call(name), expect_obj)

    def test_int_neg(self):
        def int_neg(a, b):
            x = a.shape[0]
            y = b.shape[0]
            return -x * -y * a * b

        torch._dynamo.testing.standard_test(self, int_neg, 2)

    def test_hash_getitem_slice(self):
        s = GetItemSource(LocalSource("foo"), slice(None, -1, None))
        s2 = GetItemSource(LocalSource("foo"), slice(None, -1, None))
        s3 = GetItemSource(LocalSource("foo"), slice(None, -1, 2))
        some_set = set()

        self.assertTrue(s not in some_set)
        self.assertTrue(s2 not in some_set)
        self.assertTrue(s3 not in some_set)

        some_set.add(s)

        self.assertTrue(s in some_set)
        # s and s2 should hash the  same
        self.assertTrue(s2 in some_set)
        # s3 should be different
        self.assertTrue(s3 not in some_set)

        self.assertTrue(s == s2)
        self.assertTrue(s != s3)

    def test_inline_dict_function(self):
        def _result_type_dict(dtype):
            return {bool: torch.float32}[dtype]

        @torch.compile
        def f():
            return torch.ones(3, dtype=_result_type_dict(bool))

        self.assertEqual(f(), torch.ones(3, dtype=torch.float32))

    def test_inline_dict_function_passed_as_arg(self):
        @torch.compile
        def fn(d, x, y):
            if d[x] is torch.float32:
                return y.cos()
            else:
                return y.sin()

        dd = {bool: torch.float32, int: torch.int64}
        self.assertEqual(fn(dd, bool, torch.ones(4)), torch.ones(4).cos())
        self.assertEqual(fn(dd, int, torch.ones(4)), torch.ones(4).sin())

    def test_add_sizes(self):
        def func(x):
            y = x.size()
            return y + y

        eager_out = func(torch.ones(10, 10, 3))
        compile_out = torch._dynamo.optimize("eager")(func)(torch.ones(10, 10, 3))
        self.assertTrue(isinstance(compile_out, torch.Size))
        self.assertEqual(eager_out, compile_out)

    @unittest.skipIf(not TEST_MULTIGPU, "need multiple GPU")
    def test_cuda_set_device(self):
        def fn():
            a = torch.ones(2, device="cuda")
            torch.cuda.set_device(1)
            return a + 1

        with torch.cuda.device(0):
            counter = CompileCounter()
            opt_fn = torch._dynamo.optimize(counter)(fn)
            res = opt_fn()
            self.assertEqual(res.device.type, "cuda")
            self.assertEqual(res.device.index, 0)
            self.assertEqual(counter.frame_count, 2)

    def test_nested_function_resuming_with_correct_globals(self):
        # https://github.com/pytorch/pytorch/issues/99665
        try:
            from .utils import outer_func
        except ImportError:
            from utils import outer_func

        def gn(x, y):
            return x + y

        def fn(x, y):
            return outer_func(gn)(x, y)

        x = torch.rand([3])
        y = torch.rand([3])
        opt_fn = torch.compile(backend="eager")(fn)
        ref = fn(x, y)
        res = opt_fn(x, y)
        self.assertTrue(same(ref, res))

    @dataclasses.dataclass
    class CSETestCase:
        expr: str
        preface: typing.List[str] = dataclasses.field(default_factory=list)
        expected: typing.Optional[str] = None
        expected_py38: typing.Optional[str] = None

    def _is_py38(self) -> bool:
        return sys.version_info[:2] <= (3, 8)

    def _has_ast_unparse(self) -> bool:
        from torch._dynamo.guards import HAS_UNPARSE_FUNCTIONS

        return HAS_UNPARSE_FUNCTIONS

    def test_guards_cse_pass_single(self):
        if not self._has_ast_unparse():
            if IS_FBCODE:
                raise RuntimeError("Needs astunparse or Python-3.9+")
            raise unittest.SkipTest("Needs astunparse or Python-3.9+")
        from torch._dynamo.guards import PyExprCSEPass

        testcase = self.CSETestCase
        testcases = [
            # Nothing gets CSE-d, since the only repeated sub-expression is 'x'.
            # i.e. not a node type we are interested on.
            testcase(expr="x[0].a"),
            testcase(expr="x[1].a"),
            testcase(expr="x[2].a"),
            # 'a.b.c' gets CSE-d, since it's a sub-expression used more than 'PyExprCSEPass.USE_THRESHOLD'.
            testcase(
                expr="a.b.c[0].d.e",
                preface=["_var0 = a.b", "_var1 = _var0.c"],
                expected="_var1[0].d.e",
            ),
            testcase(expr="a.b.c[1].d.e", expected="_var1[1].d.e"),
            testcase(expr="a.b.c[2].d.e", expected="_var1[2].d.e"),
            # 'm.n[0]' gets CSE-d, since it is a sub-expression used more than 'PyExprCSEPass.USE_THRESHOLD'.
            testcase(
                expr="f(m.n[0], '0').x.y.z",
                preface=["_var2 = m.n", "_var3 = _var2[0]"],
                expected="f(_var3, '0').x.y.z",
            ),
            testcase(expr="f(m.n[0], '1').x.y.z", expected="f(_var3, '1').x.y.z"),
            testcase(expr="f(m.n[0], '2').x.y.z", expected="f(_var3, '2').x.y.z"),
            # The whole expressiong gets CSE-d, as well as all of its sub-expressions.
            testcase(
                expr="self.g(a, b).k",
                preface=["_var4 = self.g", "_var5 = _var4(a, b)", "_var6 = _var5.k"],
                expected="_var6",
            ),
            testcase(expr="self.g(a, b).k", expected="_var6"),
            testcase(expr="self.g(a, b).k", expected="_var6"),
        ]
        csepass = PyExprCSEPass()
        csepass.count([t.expr for t in testcases])

        for t in testcases:
            preface, expr = csepass.replace(t.expr)
            self.assertEqual(preface, t.preface)
            expected = t.expected if t.expected is not None else t.expr
            self.assertEqual(expr, expected)

    def test_guards_cse_pass_multiple(self):
        if not self._has_ast_unparse():
            raise unittest.SkipTest("Needs astunparse or Python-3.9+")
        from torch._dynamo.guards import PyExprCSEPass

        testcase = self.CSETestCase
        testcases = [
            testcase(
                expr="x[0].a < x[1].a * (3 - x[2].a)",
                expected="x[0].a < x[1].a * (3 - x[2].a)",
                expected_py38="(x[0].a < (x[1].a * (3 - x[2].a)))",
            ),
            testcase(
                expr="a.b.c[0].d.e + a.b.c[1].d.e * a.b.c[2].d.e > 0",
                preface=["_var0 = a.b", "_var1 = _var0.c"],
                expected="_var1[0].d.e + _var1[1].d.e * _var1[2].d.e > 0",
                expected_py38="((_var1[0].d.e + (_var1[1].d.e * _var1[2].d.e)) > 0)",
            ),
            testcase(
                expr="f(m.n[0], '0').x.y.z * f(m.n[0], '1').x.y.z * f(m.n[0], '2').x.y.z < 512",
                preface=["_var2 = m.n", "_var3 = _var2[0]"],
                expected="f(_var3, '0').x.y.z * f(_var3, '1').x.y.z * f(_var3, '2').x.y.z < 512",
                expected_py38="(((f(_var3, '0').x.y.z * f(_var3, '1').x.y.z) * f(_var3, '2').x.y.z) < 512)",
            ),
            testcase(
                expr="self.g(a, b).k + (1 - self.g(a, b).k) <= m[0].a + self.g(a, b).k",
                preface=["_var4 = self.g", "_var5 = _var4(a, b)", "_var6 = _var5.k"],
                expected="_var6 + (1 - _var6) <= m[0].a + _var6",
                expected_py38="((_var6 + (1 - _var6)) <= (m[0].a + _var6))",
            ),
        ]

        csepass = PyExprCSEPass()
        csepass.count([t.expr for t in testcases])

        for t in testcases:
            preface, expr = csepass.replace(t.expr)
            self.assertEqual(preface, t.preface)
            expected = t.expected_py38 if self._is_py38() else t.expected
            expected = expected if expected is not None else t.expr
            self.assertEqual(expr, expected)

    def test_guard_function_builder_with_cse(self):
        from torch._dynamo.guards import build_guard_function

        exprs = [
            "x[0].a < x[1].a * (3 - x[2].a)",
            "a.b.c[0].d.e + a.b.c[1].d.e * a.b.c[2].d.e > 0",
            "f(m.n[0], '0').x.y.z * f(m.n[0], '1').x.y.z * f(m.n[0], '2').x.y.z < 512",
            "self.g(a, b).k + (1 - self.g(a, b).k) <= m[0].a + self.g(a, b).k",
        ]

        _, pycode = build_guard_function(exprs, "")
        expected = """\
def ___make_guard_fn():
    def guard(L):
        if not (x[0].a < x[1].a * (3 - x[2].a)):
            return False
        _var0 = a.b
        _var1 = _var0.c
        if not (_var1[0].d.e + _var1[1].d.e * _var1[2].d.e > 0):
            return False
        _var2 = m.n
        _var3 = _var2[0]
        if not (f(_var3, '0').x.y.z * f(_var3, '1').x.y.z * f(_var3, '2').x.y.z < 512):
            return False
        _var4 = self.g
        _var5 = _var4(a, b)
        _var6 = _var5.k
        if not (_var6 + (1 - _var6) <= m[0].a + _var6):
            return False
        return True
    return guard
"""
        expected_38 = """\
def ___make_guard_fn():
    def guard(L):
        if not ((x[0].a < (x[1].a * (3 - x[2].a)))):
            return False
        _var0 = a.b
        _var1 = _var0.c
        if not (((_var1[0].d.e + (_var1[1].d.e * _var1[2].d.e)) > 0)):
            return False
        _var2 = m.n
        _var3 = _var2[0]
        if not ((((f(_var3, '0').x.y.z * f(_var3, '1').x.y.z) * f(_var3, '2').x.y.z) < 512)):
            return False
        _var4 = self.g
        _var5 = _var4(a, b)
        _var6 = _var5.k
        if not (((_var6 + (1 - _var6)) <= (m[0].a + _var6))):
            return False
        return True
    return guard
"""
        expected_38_no_astunparse = """\
def ___make_guard_fn():
    def guard(L):
        if not (x[0].a < x[1].a * (3 - x[2].a)):
            return False
        if not (a.b.c[0].d.e + a.b.c[1].d.e * a.b.c[2].d.e > 0):
            return False
        if not (f(m.n[0], '0').x.y.z * f(m.n[0], '1').x.y.z * f(m.n[0], '2').x.y.z < 512):
            return False
        if not (self.g(a, b).k + (1 - self.g(a, b).k) <= m[0].a + self.g(a, b).k):
            return False
        return True
    return guard
"""

        if self._is_py38():
            expected = (
                expected_38 if self._has_ast_unparse() else expected_38_no_astunparse
            )
        self.assertEqual(expected, pycode)

    def test_dynamo_compiling_fake_tensor_to_vararg_int(self):
        class MyModule(torch.nn.Module):
            def __init__(self):
                super(MyModule, self).__init__()

            def forward(self, x):
                # use numpy int so it's wrapped as fake tensor in dynamo
                shape = np.int_(16)
                # test shape as fake tensor, which param type is
                # Sequence[Union[_int, SymInt]]
                return x.reshape(shape)

        x = torch.rand([4, 4])
        model = MyModule()
        orig_out = model(x)
        opt_model = torch._dynamo.optimize("eager")(MyModule())
        opt_out = opt_model(x)
        self.assertTrue(same(orig_out, opt_out))

    def test_torch_variable_hasattr(self):
        def fn(x):
            if hasattr(torch.nn, "Module"):
                return x * x
            return x + 1

        compiled_fn = torch.compile(backend="eager", fullgraph=True)(fn)

        x = torch.rand([4, 4])
        fn_out = fn(x)
        compiled_out = compiled_fn(x)
        self.assertTrue(same(fn_out, compiled_out))

<<<<<<< HEAD
    def _prepare_for_translation_validator(self):
        validator = TranslationValidator()

        # SymPy symbols.
        s0, s1, s2 = sympy.symbols("s0 s1 s2", integer=True)

        # Z3 symbols.
        [validator.add_var(s, int) for s in (s0, s1, s2)]
        z0, z1, z2 = [validator.z3var(s) for s in (s0, s1, s2)]

        return (s0, s1, s2), (z0, z1, z2), validator

    @torch._dynamo.config.patch(translation_validation=True)
    def test_sympy_to_z3_translation(self):
        import z3

        (
            (s0, s1, s2),
            (z0, z1, z2),
            validator,
        ) = self._prepare_for_translation_validator()

        test_cases = [
            # Integer constants.
            (sympy.S.Zero, z3.IntVal(0)),
            (sympy.S.One, z3.IntVal(1)),
            (sympy.S.NegativeOne, z3.IntVal(-1)),
            (sympy.Integer(2), z3.IntVal(2)),
            (
                s0,
                z0,
            ),
            # Arithmetic operations.
            *[
                (op(s0, s1), op(z0, z1))
                for op in (
                    operator.add,
                    operator.mod,
                    operator.mul,
                    operator.pow,
                )
            ],
            # Logical operations.
            *[
                (sympy_op(s0, s1), z3_op(z0, z1))
                for sympy_op, z3_op in (
                    (sympy.Eq, operator.eq),
                    (sympy.Ne, operator.ne),
                    (sympy.Lt, operator.lt),
                    (sympy.Le, operator.le),
                    (sympy.Gt, operator.gt),
                    (sympy.Ge, operator.ge),
                )
            ],
            # Other operations.
            (
                s0 - s1,
                z0 + z3.IntVal(-1) * z1,
            ),
            (
                s0 / s1,
                z3.ToReal(z0) * (z1**-1),
            ),
            (s2 % (s0 / s1), z2 % z3.ToInt(z3.ToReal(z0) * (z1**-1))),
            (s2 % (s0**3), z2 % z3.ToInt(z0**3)),
            (FloorDiv(s0, s1), z3.ToInt(z3.ToReal(z0) / z3.ToReal(z1))),
        ]

        toZ3 = SympyToZ3(validator)
        for sympy_expr, z3_expr in test_cases:
            result = toZ3.run(sympy_expr)
            self.assertTrue(
                z3_expr.eq(result), msg=f"expected: {z3_expr}. Got: {result}"
            )

    @torch._dynamo.config.patch(translation_validation=True)
    def test_translation_validator_sat(self):
        (
            (s0, s1, s2),
            (z0, z1, z2),
            validator,
        ) = self._prepare_for_translation_validator()

        validator.add_source_expr(z0 > 5)
        validator.add_source_expr(z1 / 2 > z0)

        # Solutions for target is a subset of the solutions for the source.
        validator.add_target_expr(s0 > 20)
        validator.add_target_expr(s1 > s0**2)

        r = validator.validate()
        self.assertEqual(r.success, True, msg=f"failed with model: {r.model}")
        self.assertIsNone(r.model)
        self.assertIsNone(r.failed_source_expr)

    @torch._dynamo.config.patch(translation_validation=True)
    def test_translation_validator_unsat(self):
        (
            (s0, s1, s2),
            (z0, z1, z2),
            validator,
        ) = self._prepare_for_translation_validator()

        validator.add_source_expr(z0 > 5)
        validator.add_source_expr(z1 / 2 > z0)

        # Solutions for target is NOT a subset of the solutions for the source.
        validator.add_target_expr(s0 > 20)
        # This expression is less restrictive than its counterpart.
        validator.add_target_expr(s1 > s0 + 2)

        r = validator.validate()
        self.assertEqual(r.success, False, msg=f"failed with model: {r.model}")
        self.assertIsNotNone(r.model)
        self.assertIsNotNone(r.failed_source_expr)
=======
    def test_torch_objects_as_keys(self):
        remap = {torch.float16: torch.float32}

        def fn():
            return torch.randn(3, dtype=remap[torch.float16])

        opt = torch._dynamo.optimize("eager")(fn)
        opt()
>>>>>>> 2d745b95


class TestTracer(JitTestCase):
    def test_jit_save(self):
        def fn():
            class Foo(torch.nn.Module):
                def __init__(self):
                    super().__init__()
                    self.a = 3

                @torch.jit.export
                def __getstate__(self):
                    return (3, self.training)

                @torch.jit.export
                def __setstate__(self, state):
                    self.a = state[0]
                    self.training = state[1]

                def forward(self, x):
                    return x + self.a

            f = Foo()

            return torch.jit.trace(f, (torch.rand(3, 4),))

        fn()
        opt_fn = torch._dynamo.optimize("eager")(fn)
        opt_fn()


if __name__ == "__main__":
    from torch._dynamo.test_case import run_tests

    run_tests()<|MERGE_RESOLUTION|>--- conflicted
+++ resolved
@@ -5629,7 +5629,15 @@
         compiled_out = compiled_fn(x)
         self.assertTrue(same(fn_out, compiled_out))
 
-<<<<<<< HEAD
+    def test_torch_objects_as_keys(self):
+        remap = {torch.float16: torch.float32}
+
+        def fn():
+            return torch.randn(3, dtype=remap[torch.float16])
+
+        opt = torch._dynamo.optimize("eager")(fn)
+        opt()
+
     def _prepare_for_translation_validator(self):
         validator = TranslationValidator()
 
@@ -5745,16 +5753,6 @@
         self.assertEqual(r.success, False, msg=f"failed with model: {r.model}")
         self.assertIsNotNone(r.model)
         self.assertIsNotNone(r.failed_source_expr)
-=======
-    def test_torch_objects_as_keys(self):
-        remap = {torch.float16: torch.float32}
-
-        def fn():
-            return torch.randn(3, dtype=remap[torch.float16])
-
-        opt = torch._dynamo.optimize("eager")(fn)
-        opt()
->>>>>>> 2d745b95
 
 
 class TestTracer(JitTestCase):
