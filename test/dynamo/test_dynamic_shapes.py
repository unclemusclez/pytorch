# Owner(s): ["module: dynamo"]
import unittest
import warnings

from torch._dynamo import config
from torch._dynamo.testing import make_test_cls_with_patches
from torch.fx.experimental import _config as fx_config
from torch.testing._internal.common_utils import slowTest, TEST_Z3

try:
    from . import (
        test_aot_autograd,
        test_ctx_manager,
        test_export,
        test_functions,
        test_higher_order_ops,
        test_misc,
        test_modules,
        test_repros,
        test_sdpa,
        test_subgraphs,
    )
except ImportError:
    import test_aot_autograd
    import test_ctx_manager
    import test_export
    import test_functions
    import test_higher_order_ops
    import test_misc
    import test_modules
    import test_repros
    import test_sdpa
    import test_subgraphs


test_classes = {}


def make_dynamic_cls(cls):
    suffix = "_dynamic_shapes"

    cls_prefix = "DynamicShapes"

    test_class = make_test_cls_with_patches(
        cls,
        cls_prefix,
        suffix,
        (config, "assume_static_by_default", False),
        (config, "specialize_int", False),
        (fx_config, "translation_validation", TEST_Z3),
        (fx_config, "check_shape_env_recorded_events", True),
        (fx_config, "validate_shape_env_version_key", True),
        xfail_prop="_expected_failure_dynamic",
    )

    test_classes[test_class.__name__] = test_class
    # REMOVING THIS LINE WILL STOP TESTS FROM RUNNING
    globals()[test_class.__name__] = test_class
    test_class.__module__ = __name__
    return test_class


tests = [
    test_ctx_manager.CtxManagerTests,
    test_functions.FunctionTests,
    test_misc.MiscTests,
    test_repros.ReproTests,
    test_modules.NNModuleTests,
    test_export.ExportTests,
    test_subgraphs.SubGraphTests,
    test_higher_order_ops.HigherOrderOpTests,
    test_higher_order_ops.FuncTorchHigherOrderOpTests,
    test_aot_autograd.AotAutogradFallbackTests,
    test_sdpa.TestSDPA,
]
for test in tests:
    make_dynamic_cls(test)
del test

if TEST_Z3:
<<<<<<< HEAD
    # TODO model is somehow not being freed when z3 is available
    unittest.expectedFailure(
        DynamicShapesMiscTests.test_parameter_free_dynamic_shapes  # noqa: F821
    )
=======
    # this only fails when z3 is available
    unittest.expectedFailure(
        # SymPy is incorrectly transforming 's0 / 6 == 0.5' into 'False'.
        # Ref: https://github.com/sympy/sympy/issues/25146
        DynamicShapesReproTests.test_dynamic_shapes_float_guard_dynamic_shapes  # noqa: F821
    )

    if not config.inline_inbuilt_nn_modules:
        # TODO model is somehow not being freed when z3 is available
        unittest.expectedFailure(
            DynamicShapesMiscTests.test_parameter_free_dynamic_shapes  # noqa: F821
        )
>>>>>>> 1d6cde93

unittest.expectedFailure(
    # Test is only valid without dynamic shapes
    DynamicShapesReproTests.test_many_views_with_mutation_dynamic_shapes  # noqa: F821
)

# Test takes too long ~700s as of 414a1fd29f04d06e41b7f895368dd1f83a4be29d
DynamicShapesExportTests.test_retracibility_dynamic_shapes = slowTest(  # noqa: F821
    DynamicShapesExportTests.test_retracibility_dynamic_shapes  # noqa: F821
)
# Also take more than 30m as of 15cc9f2e7e7b2b175f24755925dc38d4d430905d
DynamicShapesExportTests.test_retracibility_dict_container_inp_out_dynamic_shapes = slowTest(  # noqa: F821
    DynamicShapesExportTests.test_retracibility_dict_container_inp_out_dynamic_shapes  # noqa: F821
)

if __name__ == "__main__":
    from torch._dynamo.test_case import run_tests

    if not TEST_Z3:
        warnings.warn(
            "translation validation is off. "
            "Testing with translation validation requires Z3."
        )

    run_tests()<|MERGE_RESOLUTION|>--- conflicted
+++ resolved
@@ -78,25 +78,11 @@
 del test
 
 if TEST_Z3:
-<<<<<<< HEAD
-    # TODO model is somehow not being freed when z3 is available
-    unittest.expectedFailure(
-        DynamicShapesMiscTests.test_parameter_free_dynamic_shapes  # noqa: F821
-    )
-=======
-    # this only fails when z3 is available
-    unittest.expectedFailure(
-        # SymPy is incorrectly transforming 's0 / 6 == 0.5' into 'False'.
-        # Ref: https://github.com/sympy/sympy/issues/25146
-        DynamicShapesReproTests.test_dynamic_shapes_float_guard_dynamic_shapes  # noqa: F821
-    )
-
     if not config.inline_inbuilt_nn_modules:
         # TODO model is somehow not being freed when z3 is available
         unittest.expectedFailure(
             DynamicShapesMiscTests.test_parameter_free_dynamic_shapes  # noqa: F821
         )
->>>>>>> 1d6cde93
 
 unittest.expectedFailure(
     # Test is only valid without dynamic shapes
