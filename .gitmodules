--- conflicted
+++ resolved
@@ -74,13 +74,6 @@
     ignore = dirty
     path = third_party/gemmlowp/gemmlowp
     url = https://github.com/google/gemmlowp.git
-<<<<<<< HEAD
-[submodule "third_party/neon2sse"]
-    ignore = dirty
-    path = third_party/neon2sse
-    url = https://github.com/intel/ARM_NEON_2_x86_SSE.git
-=======
->>>>>>> ee6cb6da
 [submodule "third_party/fbgemm"]
     ignore = dirty
     path = third_party/fbgemm
