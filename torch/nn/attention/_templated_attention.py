"""This module implements the user facing API for templated attention in PyTorch."""
import functools
from typing import Callable

import torch
from torch._higher_order_ops.templated_attention import (
    templated_attention as templated_attention_hop,
)
from torch._higher_order_ops.utils import _set_compilation_env
from torch.fx.experimental.proxy_tensor import (
    _temp_remove_pre_dispatch_torch_function_mode,
)
from torch.nn.attention._utils import _validate_sdpa_input


def _compose(*fs):
    """Compose a sequence of score_mod functions."""

    def compose2(f, g):
        def inner(score, b, h, m, n):
            return f(g(score, b, h, m, n), b, h, m, n)

        return inner

    return functools.reduce(compose2, fs)


_score_mod_signature = Callable[
    [torch.Tensor, torch.Tensor, torch.Tensor, torch.Tensor, torch.Tensor], torch.Tensor
]


def _templated_attention(
    query: torch.Tensor,
    key: torch.Tensor,
    value: torch.Tensor,
    score_mod: _score_mod_signature,
) -> torch.Tensor:
    r"""This function implements scaled dot product attention with an arbitrary attention score modification function.

    This function computes the scaled dot product attention between query, key, and value tensors with a user-defined
    attention score modification function. The attention score modification function will be applied after the attention
    scores have been calculated between the query and key tensors. The attention scores are calculated as follows:

    The ``score_mod`` function should have the following signature:

    .. code-block:: python

        def score_mod(
            score: torch.Tensor,
            batch: torch.Tensor,
            head: torch.Tensor,
            token_q: torch.Tensor,
            token_kv: torch.Tensor
        ) -> torch.Tensor:

    Where:
        - ``score``: A scalar tensor representing the attention score,
          with the same data type and device as the query, key, and value tensors.
        - ``batch``, ``head``, ``token_q``, ``token_kv``: Scalar tensors indicating
          the batch index, head index, query index, and key/value index, respectively.
          These should have the ``torch.int`` data type and be located on the same device as the score tensor.

    Args:
        query (Tensor): Query tensor; shape :math:`(B, H, L, E)`.
        key (Tensor): Key tensor; shape :math:`(B, H, S, E)`.
        value (Tensor): Value tensor; shape :math:`(B, H, S, Ev)`.
        score_mod (Callable): Function to modify attention scores

    Returns:
        output (Tensor): Attention output; shape :math:`(B, H, L, Ev)`.

    Shape legend:
        - :math:`N: \text{Batch size} ... : \text{Any number of other batch dimensions (optional)}`
        - :math:`S: \text{Source sequence length}`
        - :math:`L: \text{Target sequence length}`
        - :math:`E: \text{Embedding dimension of the query and key}`
        - :math:`Ev: \text{Embedding dimension of the value}`

    .. warning::
        `torch.nn.attention.templated_attention` is a prototype feature in PyTorch. It doesn't support training currently.
        Please look forward to a more stable implementation in a future version of PyTorch.
        Read more about feature classification at: https://pytorch.org/blog/pytorch-feature-classification-changes/#prototype

    """

    if torch.compiler.is_dynamo_compiling():
        out, _ = templated_attention_hop(query, key, value, score_mod)
        return out

    # Some basic input validation
    _validate_sdpa_input(query, key, value)
    # This will restriction will be removed in newer version of the kernel
    if query.size(-2) != key.size(-2):
        raise ValueError(
            "NYI: The target sequence length (L) of the query tensor must match the source sequence length (S) of the key tensor."
        )

<<<<<<< HEAD
    # Drop the logsumexp value since this is only needed for backwards
    return out
=======
    if not torch._dynamo.is_dynamo_supported():
        raise RuntimeError("templated attention requires dynamo support.")

    with _set_compilation_env():
        with torch._dynamo.utils.disable_cache_limit():
            with _temp_remove_pre_dispatch_torch_function_mode():
                out, _ = torch.compile(
                    templated_attention_hop, backend="eager", fullgraph=True
                )(query, key, value, score_mod)
                return out


"""Some common used score_mod functions for templated attention in PyTorch."""


def _identity(
    score: torch.Tensor,
    batch: torch.Tensor,
    head: torch.Tensor,
    token_q: torch.Tensor,
    token_kv: torch.Tensor,
) -> torch.Tensor:
    return score


def _causal(
    score: torch.Tensor,
    batch: torch.Tensor,
    head: torch.Tensor,
    token_q: torch.Tensor,
    token_kv: torch.Tensor,
) -> torch.Tensor:
    return torch.where(token_q >= token_kv, score, float("-inf"))


def _rel_bias(
    score: torch.Tensor,
    batch: torch.Tensor,
    head: torch.Tensor,
    token_q: torch.Tensor,
    token_kv: torch.Tensor,
) -> torch.Tensor:
    return score + (token_q - token_kv)


def _rel_causal(
    score: torch.Tensor,
    batch: torch.Tensor,
    head: torch.Tensor,
    token_q: torch.Tensor,
    token_kv: torch.Tensor,
) -> torch.Tensor:
    return torch.where(token_q <= token_kv, score + (token_q - token_kv), float("-inf"))


def _generate_alibi_bias(num_heads: int):
    def _alibi_bias(
        score: torch.Tensor,
        batch: torch.Tensor,
        head: torch.Tensor,
        token_q: torch.Tensor,
        token_kv: torch.Tensor,
    ) -> torch.Tensor:
        scale = torch.exp2(-((head + 1) * 8.0 / num_heads))
        return score + (token_kv - token_q) * scale

    return _alibi_bias
>>>>>>> 00dd4d55
<|MERGE_RESOLUTION|>--- conflicted
+++ resolved
@@ -96,10 +96,6 @@
             "NYI: The target sequence length (L) of the query tensor must match the source sequence length (S) of the key tensor."
         )
 
-<<<<<<< HEAD
-    # Drop the logsumexp value since this is only needed for backwards
-    return out
-=======
     if not torch._dynamo.is_dynamo_supported():
         raise RuntimeError("templated attention requires dynamo support.")
 
@@ -166,5 +162,4 @@
         scale = torch.exp2(-((head + 1) * 8.0 / num_heads))
         return score + (token_kv - token_q) * scale
 
-    return _alibi_bias
->>>>>>> 00dd4d55
+    return _alibi_bias