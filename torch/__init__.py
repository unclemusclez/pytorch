<<<<<<< HEAD
=======
# mypy: allow-untyped-defs

>>>>>>> 75b0720a
r"""
The torch package contains data structures for multi-dimensional
tensors and defines mathematical operations over these tensors.
Additionally, it provides many utilities for efficient serialization of
Tensors and arbitrary types, and other useful utilities.

It has a CUDA counterpart, that enables you to run your tensor computations
on an NVIDIA GPU with compute capability >= 3.0.
"""

import builtins
import ctypes
import glob
import importlib
import importlib.util
import inspect
import math
import os
import platform
import sys
import textwrap
import threading
from typing import Any, Callable, Dict, Optional, Set, Tuple, Type, TYPE_CHECKING, Union


# multipy/deploy is setting this import before importing torch, this is the most
# reliable way we have to detect if we're running within deploy.
# https://github.com/pytorch/multipy/blob/d60f34ad38c371e441fe7ffdb77a3c3dda5a5d19/multipy/runtime/interpreter/interpreter_impl.cpp#L134-L137
def _running_with_deploy():
    return sys.modules.get("torch._meta_registrations", None) is object


from torch._utils import (
    _functionalize_sync as _sync,
    _import_dotted_name,
    classproperty,
)
from torch._utils_internal import (
    get_file_path,
    prepare_multiprocessing_environment,
    USE_GLOBAL_DEPS,
    USE_RTLD_GLOBAL_WITH_LIBTORCH,
)

# TODO(torch_deploy) figure out how to freeze version.py in fbcode build
if _running_with_deploy():
    __version__ = "torch-deploy-1.8"
else:
    from torch.torch_version import __version__ as __version__


__all__ = [
    'typename', 'is_tensor', 'is_storage',
    'set_default_tensor_type', 'set_default_device', 'get_default_device',
    'set_rng_state', 'get_rng_state', 'manual_seed', 'initial_seed', 'seed',
    'save', 'load', 'set_printoptions', 'chunk', 'split', 'stack', 'matmul',
    'no_grad', 'enable_grad', 'rand', 'randn', 'inference_mode',
    'DoubleStorage', 'FloatStorage', 'LongStorage', 'IntStorage',
    'ShortStorage', 'CharStorage', 'ByteStorage', 'BoolStorage',
    'TypedStorage', 'UntypedStorage',
    'DoubleTensor', 'FloatTensor', 'LongTensor', 'IntTensor',
    'ShortTensor', 'CharTensor', 'ByteTensor', 'BoolTensor', 'Tensor',
    'lobpcg', 'use_deterministic_algorithms',
    'are_deterministic_algorithms_enabled',
    'is_deterministic_algorithms_warn_only_enabled',
    'set_deterministic_debug_mode', 'get_deterministic_debug_mode',
    'set_float32_matmul_precision', 'get_float32_matmul_precision',
    'set_warn_always', 'is_warn_always_enabled', 'SymInt', 'SymFloat',
    'SymBool', 'sym_not', 'unravel_index',
    'sym_int', 'sym_float', 'sym_max', 'sym_min', 'sym_ite', 'compile', 'vmap',
    'export', 'autocast', 'cond', 'GradScaler',
    'get_device_module',
]

################################################################################
# Load the extension module
################################################################################

if sys.platform == 'win32':

    def _load_dll_libraries():
        import sysconfig

        from torch.version import cuda as cuda_version

        pfiles_path = os.getenv('ProgramFiles', r'C:\Program Files')
        py_dll_path = os.path.join(sys.exec_prefix, 'Library', 'bin')
        th_dll_path = os.path.join(os.path.dirname(__file__), 'lib')
        usebase_path = os.path.join(sysconfig.get_config_var("userbase"), 'Library', 'bin')

        # When users create a virtualenv that inherits the base environment,
        # we will need to add the corresponding library directory into
        # DLL search directories. Otherwise, it will rely on `PATH` which
        # is dependent on user settings.
        if sys.exec_prefix != sys.base_exec_prefix:
            base_py_dll_path = os.path.join(sys.base_exec_prefix, 'Library', 'bin')
        else:
            base_py_dll_path = ''

        dll_paths = [p for p in (th_dll_path, py_dll_path, base_py_dll_path, usebase_path) if os.path.exists(p)]

        if not builtins.any(os.path.exists(os.path.join(p, 'nvToolsExt64_1.dll')) for p in dll_paths):
            nvtoolsext_dll_path = os.path.join(
                os.getenv('NVTOOLSEXT_PATH', os.path.join(pfiles_path, 'NVIDIA Corporation', 'NvToolsExt')), 'bin', 'x64')
        else:
            nvtoolsext_dll_path = ''

        if cuda_version and builtins.all(not glob.glob(os.path.join(p, 'cudart64*.dll')) for p in dll_paths):
            cuda_version_1 = cuda_version.replace('.', '_')
            cuda_path_var = 'CUDA_PATH_V' + cuda_version_1
            default_path = os.path.join(pfiles_path, 'NVIDIA GPU Computing Toolkit', 'CUDA', 'v' + cuda_version)
            cuda_path = os.path.join(os.getenv(cuda_path_var, default_path), 'bin')
        else:
            cuda_path = ''

        dll_paths.extend(p for p in (nvtoolsext_dll_path, cuda_path) if os.path.exists(p))

        kernel32 = ctypes.WinDLL('kernel32.dll', use_last_error=True)
        with_load_library_flags = hasattr(kernel32, 'AddDllDirectory')
        prev_error_mode = kernel32.SetErrorMode(0x0001)

        kernel32.LoadLibraryW.restype = ctypes.c_void_p
        if with_load_library_flags:
            kernel32.LoadLibraryExW.restype = ctypes.c_void_p

        for dll_path in dll_paths:
            os.add_dll_directory(dll_path)

        try:
            ctypes.CDLL('vcruntime140.dll')
            ctypes.CDLL('msvcp140.dll')
            ctypes.CDLL('vcruntime140_1.dll')
        except OSError:
            print('''Microsoft Visual C++ Redistributable is not installed, this may lead to the DLL load failure.
                    It can be downloaded at https://aka.ms/vs/16/release/vc_redist.x64.exe''')

        dlls = glob.glob(os.path.join(th_dll_path, '*.dll'))
        path_patched = False
        for dll in dlls:
            is_loaded = False
            if with_load_library_flags:
                res = kernel32.LoadLibraryExW(dll, None, 0x00001100)
                last_error = ctypes.get_last_error()
                if res is None and last_error != 126:
                    err = ctypes.WinError(last_error)
                    err.strerror += f' Error loading "{dll}" or one of its dependencies.'
                    raise err
                elif res is not None:
                    is_loaded = True
            if not is_loaded:
                if not path_patched:
                    os.environ['PATH'] = ';'.join(dll_paths + [os.environ['PATH']])
                    path_patched = True
                res = kernel32.LoadLibraryW(dll)
                if res is None:
                    err = ctypes.WinError(ctypes.get_last_error())
                    err.strerror += f' Error loading "{dll}" or one of its dependencies.'
                    raise err

        kernel32.SetErrorMode(prev_error_mode)

    _load_dll_libraries()
    del _load_dll_libraries


def _preload_cuda_deps(lib_folder, lib_name):
    """Preloads cuda deps if they could not be found otherwise."""
    # Should only be called on Linux if default path resolution have failed
    assert platform.system() == 'Linux', 'Should only be called on Linux'

    lib_path = None
    for path in sys.path:
        nvidia_path = os.path.join(path, 'nvidia')
        if not os.path.exists(nvidia_path):
            continue
        candidate_lib_paths = glob.glob(os.path.join(nvidia_path, lib_folder, 'lib', lib_name))
        if candidate_lib_paths and not lib_path:
            lib_path = candidate_lib_paths[0]
        if lib_path:
            break
    if not lib_path:
        raise ValueError(f"{lib_name} not found in the system path {sys.path}")
    ctypes.CDLL(lib_path)

# See Note [Global dependencies]
def _load_global_deps() -> None:

    LIBTORCH_PKG_NAME = "libtorchsplit"

    def find_package_path(package_name):
        spec = importlib.util.find_spec(package_name)
        if spec:
            # The package might be a namespace package, so get_data may fail
            try:
                loader = spec.loader
                if loader is not None:
                    file_path = loader.get_filename()  # type: ignore[attr-defined]
                    return os.path.dirname(file_path)
            except AttributeError:
                pass
        return None

    def load_shared_libraries(library_path):
        lib_dir = os.path.join(library_path, 'lib')
        if not os.path.exists(lib_dir):
            return

        # Determine the file extension based on the platform
        if platform.system() == 'Darwin':
            lib_ext = '.dylib'
        else:
            lib_ext = '.so'

        # Find all shared library files with the appropriate extension
        library_files = [f for f in os.listdir(lib_dir) if f.endswith(lib_ext)]
        if not library_files:
            return

        for lib_file in library_files:
            lib_path = os.path.join(lib_dir, lib_file)
            try:
                ctypes.CDLL(lib_path, mode=ctypes.RTLD_GLOBAL)
            except OSError as err:
                print(f"Failed to load {lib_path}: {err}")

    if _running_with_deploy() or platform.system() == 'Windows':
        return

    lib_name = 'libtorch_global_deps' + ('.dylib' if platform.system() == 'Darwin' else '.so')
    here = os.path.abspath(__file__)
    global_deps_lib_path = os.path.join(os.path.dirname(here), 'lib', lib_name)

    split_build_lib_name = LIBTORCH_PKG_NAME
    library_path = find_package_path(split_build_lib_name)

    if library_path:
        global_deps_lib_path = os.path.join(library_path, 'lib', lib_name)
    try:
        ctypes.CDLL(global_deps_lib_path, mode=ctypes.RTLD_GLOBAL)
    except OSError as err:
        # Can only happen for wheel with cuda libs as PYPI deps
        # As PyTorch is not purelib, but nvidia-*-cu12 is
        cuda_libs: Dict[str, str] = {
            'cublas': 'libcublas.so.*[0-9]',
            'cudnn': 'libcudnn.so.*[0-9]',
            'cuda_nvrtc': 'libnvrtc.so.*[0-9]',
            'cuda_runtime': 'libcudart.so.*[0-9]',
            'cuda_cupti': 'libcupti.so.*[0-9]',
            'cufft': 'libcufft.so.*[0-9]',
            'curand': 'libcurand.so.*[0-9]',
            'cusolver': 'libcusolver.so.*[0-9]',
            'cusparse': 'libcusparse.so.*[0-9]',
            'nccl': 'libnccl.so.*[0-9]',
            'nvtx': 'libnvToolsExt.so.*[0-9]',
        }
        is_cuda_lib_err = [lib for lib in cuda_libs.values() if lib.split('.')[0] in err.args[0]]
        if not is_cuda_lib_err:
            raise err
        for lib_folder, lib_name in cuda_libs.items():
            _preload_cuda_deps(lib_folder, lib_name)
        ctypes.CDLL(global_deps_lib_path, mode=ctypes.RTLD_GLOBAL)

    if library_path:
        # loading libtorch_global_deps first due its special logic
        load_shared_libraries(library_path)

if (USE_RTLD_GLOBAL_WITH_LIBTORCH or os.getenv('TORCH_USE_RTLD_GLOBAL')) and \
        (_running_with_deploy() or platform.system() != 'Windows'):
    # Do it the hard way.  You might want to load libtorch with RTLD_GLOBAL in a
    # few circumstances:
    #
    #   1. You're in a build environment (e.g., fbcode) where
    #      libtorch_global_deps is not available, but you still need
    #      to get mkl to link in with RTLD_GLOBAL or it will just
    #      not work.
    #
    #   2. You're trying to run PyTorch under UBSAN and you need
    #      to ensure that only one copy of libtorch is loaded, so
    #      vptr checks work properly
    #
    # If you're using this setting, you must verify that all the libraries
    # you load consistently use the same libstdc++, or you may have
    # mysterious segfaults.
    #
    old_flags = sys.getdlopenflags()
    sys.setdlopenflags(os.RTLD_GLOBAL | os.RTLD_LAZY)
    from torch._C import *  # noqa: F403
    sys.setdlopenflags(old_flags)
    del old_flags

else:
    # Easy way.  You want this most of the time, because it will prevent
    # C++ symbols from libtorch clobbering C++ symbols from other
    # libraries, leading to mysterious segfaults.
    #
    # If building in an environment where libtorch_global_deps isn't available
    # like parts of fbsource, but where RTLD_GLOBAL causes segfaults, you will
    # want USE_RTLD_GLOBAL_WITH_LIBTORCH = False and USE_GLOBAL_DEPS = False
    #
    # See Note [Global dependencies]
    if USE_GLOBAL_DEPS:
        _load_global_deps()
    from torch._C import *  # noqa: F403


class SymInt:
    """
    Like an int (including magic methods), but redirects all operations on the
    wrapped node. This is used in particular to symbolically record operations
    in the symbolic shape workflow.
    """

    def __init__(self, node):
        # This field MUST be named node; C++ binding code assumes that this
        # class has a field named node that stores SymNode
        self.node = node

    def __bool__(self):
        return builtins.bool(self != 0)

    def __int__(self):
        return self.node.int_()

    def __index__(self):
        return self.node.int_()

    # Magic methods installed by torch.fx.experimental.sym_node

    def __round__(self, ndigits=None):
        return self

    def __truediv__(self, other):
        if isinstance(other, (builtins.float, SymFloat)):
            return sym_float(self).__float_truediv__(other)
        if not isinstance(other, (builtins.int, SymInt)):
            return NotImplemented
        return self.__int_truediv__(other)

    def __rtruediv__(self, other):
        if isinstance(other, (builtins.float, SymFloat)):
            return sym_float(self).__rfloat_truediv__(other)
        if not isinstance(other, (builtins.int, SymInt)):
            return NotImplemented
        return self.__rint_truediv__(other)

    def __floordiv__(self, other):
        if isinstance(other, (builtins.float, SymFloat)):
            return torch.sym_float(math.floor(sym_float(self) / other))
        if not isinstance(other, (builtins.int, SymInt)):
            return NotImplemented
        return self.__int_floordiv__(other)

    def __rfloordiv__(self, other):
        if isinstance(other, (builtins.float, SymFloat)):
            return torch.sym_float(math.floor(other / sym_float(self)))
        if not isinstance(other, (builtins.int, SymInt)):
            return NotImplemented
        return self.__rint_floordiv__(other)

    # nb: complex is impossible to handle correctly lol, with
    # negative base and integral float need to diverge semantics and
    # just always return complex.  Neener neener pretend this problem
    # doesn't exist
    def __pow__(self, other):
        if isinstance(other, (builtins.float, SymFloat)):
            return sym_float(self).__pow__(other)
        if not isinstance(other, (builtins.int, SymInt)):
            return NotImplemented
        # Guards!  This guard is necessary because we need to know it to
        # determine the output type of this operation
        if other >= 0:
            return self.__pow_by_natural__(other)
        else:
            # Mercifully, when the exponent is negative, Python just promotes
            # to doubles and does a float pow:
            #
            #   if (Py_SIZE(b) < 0 && c == NULL) {
            #       /* if exponent is negative and there's no modulus:
            #              return a float.  This works because we know
            #              that this calls float_pow() which converts its
            #              arguments to double. */
            #       Py_DECREF(a);
            #       Py_DECREF(b);
            #       return PyFloat_Type.tp_as_number->nb_power(v, w, x);
            #   }
            return sym_float(self).__pow__(sym_float(other))

    def __rpow__(self, other):
        if isinstance(other, (builtins.float, SymFloat)):
            return sym_float(self).__rpow__(other)
        if not isinstance(other, (builtins.int, SymInt)):
            return NotImplemented
        if self >= 0:  # self is exponent
            return self.__rpow_by_natural__(other)
        else:
            return sym_float(self).__rpow__(sym_float(other))

    def __eq__(self, other: object) -> builtins.bool:
        raise AssertionError("type stub not overridden")

    def __lt__(self, other) -> builtins.bool:
        raise AssertionError("type stub not overridden")

    def __gt__(self, other) -> builtins.bool:
        raise AssertionError("type stub not overridden")

    def __le__(self, other) -> builtins.bool:
        raise AssertionError("type stub not overridden")

    def __ge__(self, other) -> builtins.bool:
        raise AssertionError("type stub not overridden")

    def __add__(self, other) -> "SymInt":
        raise AssertionError("type stub not overridden")

    def __mul__(self, other) -> "SymInt":
        raise AssertionError("type stub not overridden")

    def __pow_by_natural__(self, other) -> "SymInt":
        raise AssertionError("type stub not overridden")

    def __rpow_by_natural__(self, other) -> "SymInt":
        raise AssertionError("type stub not overridden")

    def __int_truediv__(self, other) -> "SymFloat":
        raise AssertionError("type stub not overridden")

    def __rint_truediv__(self, other) -> "SymFloat":
        raise AssertionError("type stub not overridden")

    def __int_floordiv__(self, other) -> "SymFloat":
        raise AssertionError("type stub not overridden")

    def __rint_floordiv__(self, other) -> "SymFloat":
        raise AssertionError("type stub not overridden")

    def __sym_max__(self, other):
        raise AssertionError("type stub not overridden")

    def __sym_min__(self, other):
        raise AssertionError("type stub not overridden")

    def __sym_float__(self):
        raise AssertionError("type stub not overridden")

    def __neg__(self):
        raise AssertionError("type stub not overridden")

    def __repr__(self):
        return str(self.node)

    def __hash__(self) -> builtins.int:
        if self.node.is_nested_int():
            return hash(self.node.nested_int())
        else:
            # We could support constant SymInts as well, but not doing it for now
            raise TypeError("unhashable type: non-nested SymInt")

class SymFloat:
    """
    Like an float (including magic methods), but redirects all operations on the
    wrapped node. This is used in particular to symbolically record operations
    in the symbolic shape workflow.
    """

    def __init__(self, node):
        # This field MUST be named node; C++ binding code assumes that this
        # class has a field named node that stores SymNode
        self.node = node

    def __truediv__(self, other):
        if not isinstance(other, (builtins.int, builtins.float, SymInt, SymFloat)):
            return NotImplemented
        return self.__float_truediv__(sym_float(other))

    def __rtruediv__(self, other):
        if not isinstance(other, (builtins.int, builtins.float, SymInt, SymFloat)):
            return NotImplemented
        return self.__rfloat_truediv__(sym_float(other))

    def __floordiv__(self, other):
        if not isinstance(other, (builtins.int, builtins.float, SymInt, SymFloat)):
            return NotImplemented
        return torch.sym_float(math.floor(self / sym_float(other)))

    def __rfloordiv__(self, other):
        if not isinstance(other, (builtins.int, builtins.float, SymInt, SymFloat)):
            return NotImplemented
        return torch.sym_float(math.floor(sym_float(other) / self))

    def __bool__(self):
        return self.node.bool_()

    # Symbolic power does NOT work with negative base, this is to avoid
    # potential complex outputs
    def __pow__(self, other):
        if not isinstance(other, (builtins.int, builtins.float, SymInt, SymFloat)):
            return NotImplemented
        torch._check(self >= 0)
        return self.__float_pow__(other)

    def __rpow__(self, other):
        if not isinstance(other, (builtins.int, builtins.float, SymInt, SymFloat)):
            return NotImplemented
        torch._check(other >= 0)
        return self.__rfloat_pow__(other)

    # Magic methods installed by torch.fx.experimental.sym_node

    def __eq__(self, other: object) -> builtins.bool:
        raise AssertionError("type stub not overridden")

    def __lt__(self, other) -> builtins.bool:
        raise AssertionError("type stub not overridden")

    def __gt__(self, other) -> builtins.bool:
        raise AssertionError("type stub not overridden")

    def __le__(self, other) -> builtins.bool:
        raise AssertionError("type stub not overridden")

    def __ge__(self, other) -> builtins.bool:
        raise AssertionError("type stub not overridden")

    def __float_pow__(self, other) -> "SymFloat":
        raise AssertionError("type stub not overridden")

    def __rfloat_pow__(self, other) -> "SymFloat":
        raise AssertionError("type stub not overridden")

    def __float_truediv__(self, other) -> "SymFloat":
        raise AssertionError("type stub not overridden")

    def __rfloat_truediv__(self, other) -> "SymFloat":
        raise AssertionError("type stub not overridden")

    def __trunc__(self):
        raise AssertionError("type stub not overridden")

    def __sym_max__(self, other):
        raise AssertionError("type stub not overridden")

    def __sym_min__(self, other):
        raise AssertionError("type stub not overridden")

    def __sym_int__(self):
        raise AssertionError("type stub not overridden")

    def is_integer(self):
        """Return True if the float is an integer."""
        raise AssertionError("type stub not overridden")

    def __repr__(self):
        return self.node.str()

class SymBool:
    """
    Like an bool (including magic methods), but redirects all operations on the
    wrapped node. This is used in particular to symbolically record operations
    in the symbolic shape workflow.

    Unlike regular bools, regular boolean operators will force extra guards instead
    of symbolically evaluate.  Use the bitwise operators instead to handle this.
    """

    def __init__(self, node):
        # This field MUST be named node; C++ binding code assumes that this
        # class has a field named node that stores SymNode
        self.node = node

    def __bool__(self):
        return self.node.bool_()

    def __int__(self):
        return builtins.int(self.node.bool_())

    # Magic methods installed by torch.fx.experimental.sym_node
    def __and__(self, other) -> "SymBool":
        raise AssertionError("type stub not overridden")

    def __or__(self, other) -> "SymBool":
        raise AssertionError("type stub not overridden")

    # We very carefully define __sym_not__, and not a number of other
    # plausible alternatives:
    #
    #   - We do not override __not__ because this is not a real magic
    #     method; you cannot override the meaning of the not builtin in
    #     Python.  We use the name 'sym_not' to clarify that in user code you
    #     cannot use the builtin not or operator.not_ or operator.__not__ and
    #     hit this magic method; you must use our custom sym_not operator.
    #
    #   - We do not override the __invert__ method because SymBool is
    #     meant to be usable in situations where bool is expected.  However,
    #     bitwise negation ~a does the wrong thing with booleans (because
    #     bool is a subclass of int, so ~1 = -2 which is not falseish.)
    #     This would be a giant footgun, so we get around it by defining
    #     our own operator.  Note that bitwise and/or do the right thing,
    #     so we reuse the conventional operators there for readability.
    #
    def __sym_not__(self) -> "SymBool":
        raise AssertionError("type stub not overridden")

    def __sym_ite__(self, then_val, else_val):
        raise AssertionError("type stub not overridden")

    def __eq__(self, other) -> builtins.bool:
        raise AssertionError("type stub not overridden")

    def __repr__(self):
        return str(self.node)

    def __hash__(self):
        if self.node.is_constant():
            return hash(self.node.bool_())
        else:
            raise TypeError("unhashable type: SymBool")

def sym_not(a):
    r""" SymInt-aware utility for logical negation.

    Args:
        a (SymBool or bool): Object to negate
    """
    import sympy

    if overrides.has_torch_function_unary(a):
        return overrides.handle_torch_function(sym_not, (a,), a)
    if hasattr(a, '__sym_not__'):
        return a.__sym_not__()
    if isinstance(a, sympy.Basic):
        return ~a  # type: ignore[operator]
    return not a

def sym_float(a):
    r""" SymInt-aware utility for float casting.

    Args:
        a (SymInt, SymFloat, or object): Object to cast
    """
    if overrides.has_torch_function_unary(a):
        return overrides.handle_torch_function(sym_float, (a,), a)
    if isinstance(a, SymFloat):
        return a
    elif hasattr(a, '__sym_float__'):
        return a.__sym_float__()
    return py_float(a)  # type: ignore[operator]


def sym_int(a):
    r""" SymInt-aware utility for int casting.

    Args:
        a (SymInt, SymFloat, or object): Object to cast
    """
    if overrides.has_torch_function_unary(a):
        return overrides.handle_torch_function(sym_int, (a,), a)
    if isinstance(a, SymInt):
        return a
    elif isinstance(a, SymFloat):
        return math.trunc(a)
    return py_int(a)  # type: ignore[operator]

def sym_max(a, b):
<<<<<<< HEAD
    """SymInt-aware utility for max()."""
    if overrides.has_torch_function((a, b)):
        return overrides.handle_torch_function(sym_max, (a, b), a, b)
=======
    """
    SymInt-aware utility for max which avoids branching on a < b.
    Unlike builtins.max(), this only works for int/float, and it always
    promotes to float if any argument is float (unlike builtins.max, which
    will faithfully preserve the type of the input argument).
    """
    from .overrides import has_torch_function, handle_torch_function

    if has_torch_function((a, b)):
        return handle_torch_function(sym_max, (a, b), a, b)
>>>>>>> 75b0720a
    if isinstance(a, (SymInt, SymFloat)):
        return a.__sym_max__(b)
    elif isinstance(b, (SymInt, SymFloat)):
        # Due to promotion semantics, this is operator is commutative:
        # max(1, 1.0) === max(1.0, 1) === 1.0
        return b.__sym_max__(a)
    # TODO: Probably can make bool work too, just lazy
    assert isinstance(a, (builtins.int, builtins.float)), type(a)
    assert isinstance(b, (builtins.int, builtins.float)), type(b)
    if isinstance(a, builtins.float) or isinstance(b, builtins.float):
        return builtins.float(builtins.max(a, b))
    else:
        return builtins.max(a, b)

def sym_min(a, b):
<<<<<<< HEAD
    """SymInt-aware utility for min()."""
    if overrides.has_torch_function((a, b)):
        return overrides.handle_torch_function(sym_min, (a, b), a, b)
=======
    """ SymInt-aware utility for min()."""
    from .overrides import has_torch_function, handle_torch_function

    if has_torch_function((a, b)):
        return handle_torch_function(sym_min, (a, b), a, b)
>>>>>>> 75b0720a
    if isinstance(a, (SymInt, SymFloat)):
        return a.__sym_min__(b)
    elif isinstance(b, (SymInt, SymFloat)):
        return b.__sym_min__(a)
    assert isinstance(a, (builtins.int, builtins.float)), type(a)
    assert isinstance(b, (builtins.int, builtins.float)), type(b)
    if isinstance(a, builtins.float) or isinstance(b, builtins.float):
        return builtins.float(builtins.min(a, b))
    else:
        return builtins.min(a, b)

# Drop in replacement for math.sqrt, math.sin, math.cos etc
def _get_sym_math_fn(name):
    def fn(a):
        if overrides.has_torch_function_unary(a):
            return overrides.handle_torch_function(fn, (a,), a)
        if hasattr(a, f"__sym_{name}__"):
            return getattr(a, f"__sym_{name}__")()
        return getattr(math, name)(a)

    return fn

__fn, __name, __sym_name = None, '', ''
for __name in ("sqrt", "cos", "cosh", "sin", "sinh", "tan", "tanh", "asin", "acos", "atan"):
    __sym_name = f"_sym_{__name}"
    __fn = _get_sym_math_fn(__name)
    __fn.__qualname__ = __fn.__name__ = __sym_name
    globals()[__sym_name] = __fn

del __fn, __name, __sym_name, _get_sym_math_fn

# Adding temporary shortcut
sym_sqrt = globals()["_sym_sqrt"]
__all__.append("sym_sqrt")


def sym_ite(b, t, f):
    if overrides.has_torch_function((b, t, f)):
        return overrides.handle_torch_function(sym_ite, (b, t, f), b, t, f)
    assert isinstance(b, (SymBool, builtins.bool)) and type(t) == type(f)
    if isinstance(b, SymBool):
        return b.__sym_ite__(t, f)
    return t if b else f

# Check to see if we can load C extensions, and if not provide some guidance
# on what the problem might be.
try:
    # _initExtension is chosen (arbitrarily) as a sentinel.
    from torch._C import _initExtension
except ImportError:
    import torch._C as _C_for_compiled_check

    # The __file__ check only works for Python 3.7 and above.
    if _C_for_compiled_check.__file__ is None:
        raise ImportError(textwrap.dedent('''
            Failed to load PyTorch C extensions:
                It appears that PyTorch has loaded the `torch/_C` folder
                of the PyTorch repository rather than the C extensions which
                are expected in the `torch._C` namespace. This can occur when
                using the `install` workflow. e.g.
                    $ python setup.py install && python -c "import torch"

                This error can generally be solved using the `develop` workflow
                    $ python setup.py develop && python -c "import torch"  # This should succeed
                or by running Python from a different directory.
            ''').strip()) from None
    raise  # If __file__ is not None the cause is unknown, so just re-raise.

# The torch._C submodule is already loaded via `from torch._C import *` above
# Make an explicit reference to the _C submodule to appease linters
from torch import _C as _C

__name, __obj = '', None
for __name in dir(_C):
    if __name[0] != '_' and not __name.endswith('Base'):
        __all__.append(__name)
        __obj = getattr(_C, __name)
        if callable(__obj) or inspect.isclass(__obj):
            if __obj.__module__ != __name__:  # "torch"
                # TODO: fix their module from C++ side
                if __name not in ['DisableTorchFunctionSubclass', 'DisableTorchFunction', 'Generator']:
                    __obj.__module__ = __name__  # "torch"
    elif __name == 'TensorBase':
        # issue 109438 / pr 109940. Prevent TensorBase from being copied into torch.
        delattr(sys.modules[__name__], __name)

del __name, __obj

if not TYPE_CHECKING:
    # issue 38137 and python issue 43367. Submodules of a C extension are
    # non-standard, and attributes of those submodules cannot be pickled since
    # pickle expect to be able to import them as "from _C.sub import attr"
    # which fails with "_C is not a package
    __name, __candidate = '', None
    for __name in dir(_C):
        __candidate = getattr(_C, __name)
        if type(__candidate) is type(_C):
            # submodule
            sys.modules.setdefault(f"{__name__}._C.{__name}", __candidate)

    del __name, __candidate


################################################################################
# Define basic utilities
################################################################################


def typename(o):
    if isinstance(o, torch.Tensor):
        return o.type()

    module = ''
    class_name = ''
    if hasattr(o, '__module__') and o.__module__ != 'builtins' \
            and o.__module__ != '__builtin__' and o.__module__ is not None:
        module = o.__module__ + '.'

    if hasattr(o, '__qualname__'):
        class_name = o.__qualname__
    elif hasattr(o, '__name__'):
        class_name = o.__name__
    else:
        class_name = o.__class__.__name__

    return module + class_name


def is_tensor(obj):
    r"""Returns True if `obj` is a PyTorch tensor.

    Note that this function is simply doing ``isinstance(obj, Tensor)``.
    Using that ``isinstance`` check is better for typechecking with mypy,
    and more explicit - so it's recommended to use that instead of
    ``is_tensor``.

    Args:
        obj (Object): Object to test
    Example::

        >>> x = torch.tensor([1, 2, 3])
        >>> torch.is_tensor(x)
        True

    """
    return isinstance(obj, torch.Tensor)


def is_storage(obj):
    r"""Returns True if `obj` is a PyTorch storage object.

    Args:
        obj (Object): Object to test
    """
    return type(obj) in _storage_classes


_GLOBAL_DEVICE_CONTEXT = threading.local()


def get_default_device() -> "torch.device":
    r"""Gets the default ``torch.Tensor`` to be allocated on ``device``"""
    global _GLOBAL_DEVICE_CONTEXT
    if hasattr(_GLOBAL_DEVICE_CONTEXT, "device_context"):
        device = _GLOBAL_DEVICE_CONTEXT.device_context.device
        if device.index is not None:
            return device
        else:
            # TODO: Call like get_device_index() method corresponding to
            # each device type
            return torch.tensor([]).device
    else:
        return torch.device("cpu")


def set_default_device(device):
    """Sets the default ``torch.Tensor`` to be allocated on ``device``.  This
    does not affect factory function calls which are called with an explicit
    ``device`` argument.  Factory calls will be performed as if they
    were passed ``device`` as an argument.

    To only temporarily change the default device instead of setting it
    globally, use ``with torch.device(device):`` instead.

    The default device is initially ``cpu``.  If you set the default tensor
    device to another device (e.g., ``cuda``) without a device index, tensors
    will be allocated on whatever the current device for the device type,
    even after :func:`torch.cuda.set_device` is called.

    .. warning::

        This function imposes a slight performance cost on every Python
        call to the torch API (not just factory functions).  If this
        is causing problems for you, please comment on
        https://github.com/pytorch/pytorch/issues/92701

    .. note::

        This doesn't affect functions that create tensors that share the same memory as the input, like:
        :func:`torch.from_numpy` and :func:`torch.frombuffer`

    Args:
        device (device or string): the device to set as default

    Example::

        >>> # xdoctest: +SKIP("requires cuda, changes global state")
        >>> torch.get_default_device()
        device(type='cpu')
        >>> torch.set_default_device('cuda')  # current device is 0
        >>> torch.get_default_device()
        device(type='cuda', index=0)
        >>> torch.set_default_device('cuda')
        >>> torch.cuda.set_device('cuda:1')  # current device is 1
        >>> torch.get_default_device()
        device(type='cuda', index=1)
        >>> torch.set_default_device('cuda:1')
        >>> torch.get_default_device()
        device(type='cuda', index=1)

    """
    global _GLOBAL_DEVICE_CONTEXT
    if hasattr(_GLOBAL_DEVICE_CONTEXT, "device_context"):
        device_context = _GLOBAL_DEVICE_CONTEXT.device_context
        if device_context is not None:
            device_context.__exit__(None, None, None)

    if device is None:
        device_context = None
    else:
        from torch.utils._device import DeviceContext
        device_context = DeviceContext(device)
        device_context.__enter__()
    _GLOBAL_DEVICE_CONTEXT.device_context = device_context


def set_default_tensor_type(t):
    r"""
    .. warning::

        This function is deprecated as of PyTorch 2.1, please use :func:`torch.set_default_dtype()` and
        :func:`torch.set_default_device()` as alternatives.

    Sets the default ``torch.Tensor`` type to floating point tensor type
    ``t``. This type will also be used as default floating point type for
    type inference in :func:`torch.tensor`.

    The default floating point tensor type is initially ``torch.FloatTensor``.

    Args:
        t (type or string): the floating point tensor type or its name

    Example::

        >>> # xdoctest: +SKIP("Other tests may have changed the default type. Can we reset it?")
        >>> torch.tensor([1.2, 3]).dtype    # initial default for floating point is torch.float32
        torch.float32
        >>> torch.set_default_tensor_type(torch.DoubleTensor)
        >>> torch.tensor([1.2, 3]).dtype    # a new floating point tensor
        torch.float64

    """
    if isinstance(t, str):
        t = _import_dotted_name(t)
    _C._set_default_tensor_type(t)


def set_default_dtype(d):
    r"""

    Sets the default floating point dtype to :attr:`d`. Supports floating point dtype
    as inputs. Other dtypes will cause torch to raise an exception.

    When PyTorch is initialized its default floating point dtype is torch.float32,
    and the intent of set_default_dtype(torch.float64) is to facilitate NumPy-like
    type inference. The default floating point dtype is used to:

    1. Implicitly determine the default complex dtype. When the default floating type is float16,
       the default complex dtype is complex32. For float32, the default complex dtype is complex64.
       For float64, it is complex128. For bfloat16, an exception will be raised because
       there is no corresponding complex type for bfloat16.
    2. Infer the dtype for tensors constructed using Python floats or complex Python
       numbers. See examples below.
    3. Determine the result of type promotion between bool and integer tensors and
       Python floats and complex Python numbers.

    Args:
        d (:class:`torch.dtype`): the floating point dtype to make the default.
                                  Either torch.float32 or torch.float64.

    Example:
        >>> # xdoctest: +SKIP("Other tests may have changed the default type. Can we reset it?")
        >>> # initial default for floating point is torch.float32
        >>> # Python floats are interpreted as float32
        >>> torch.tensor([1.2, 3]).dtype
        torch.float32
        >>> # initial default for floating point is torch.complex64
        >>> # Complex Python numbers are interpreted as complex64
        >>> torch.tensor([1.2, 3j]).dtype
        torch.complex64

        >>> torch.set_default_dtype(torch.float64)
        >>> # Python floats are now interpreted as float64
        >>> torch.tensor([1.2, 3]).dtype    # a new floating point tensor
        torch.float64
        >>> # Complex Python numbers are now interpreted as complex128
        >>> torch.tensor([1.2, 3j]).dtype   # a new complex tensor
        torch.complex128

        >>> torch.set_default_dtype(torch.float16)
        >>> # Python floats are now interpreted as float16
        >>> torch.tensor([1.2, 3]).dtype    # a new floating point tensor
        torch.float16
        >>> # Complex Python numbers are now interpreted as complex128
        >>> torch.tensor([1.2, 3j]).dtype   # a new complex tensor
        torch.complex32

    """
    _C._set_default_dtype(d)

def use_deterministic_algorithms(mode: builtins.bool, *, warn_only: builtins.bool = False) -> None:
    r""" Sets whether PyTorch operations must use "deterministic"
    algorithms. That is, algorithms which, given the same input, and when
    run on the same software and hardware, always produce the same output.
    When enabled, operations will use deterministic algorithms when available,
    and if only nondeterministic algorithms are available they will throw a
    :class:`RuntimeError` when called.

    .. note:: This setting alone is not always enough to make an application
        reproducible. Refer to :ref:`reproducibility` for more information.

    .. note:: :func:`torch.set_deterministic_debug_mode` offers an alternative
        interface for this feature.

    The following normally-nondeterministic operations will act
    deterministically when ``mode=True``:

        * :class:`torch.nn.Conv1d` when called on CUDA tensor
        * :class:`torch.nn.Conv2d` when called on CUDA tensor
        * :class:`torch.nn.Conv3d` when called on CUDA tensor
        * :class:`torch.nn.ConvTranspose1d` when called on CUDA tensor
        * :class:`torch.nn.ConvTranspose2d` when called on CUDA tensor
        * :class:`torch.nn.ConvTranspose3d` when called on CUDA tensor
        * :class:`torch.nn.ReplicationPad2d` when attempting to differentiate a CUDA tensor
        * :func:`torch.bmm` when called on sparse-dense CUDA tensors
        * :func:`torch.Tensor.__getitem__` when attempting to differentiate a CPU tensor
          and the index is a list of tensors
        * :func:`torch.Tensor.index_put` with ``accumulate=False``
        * :func:`torch.Tensor.index_put` with ``accumulate=True`` when called on a CPU
          tensor
        * :func:`torch.Tensor.put_` with ``accumulate=True`` when called on a CPU
          tensor
        * :func:`torch.Tensor.scatter_add_` when called on a CUDA tensor
        * :func:`torch.gather` when called on a CUDA tensor that requires grad
        * :func:`torch.index_add` when called on CUDA tensor
        * :func:`torch.index_select` when attempting to differentiate a CUDA tensor
        * :func:`torch.repeat_interleave` when attempting to differentiate a CUDA tensor
        * :func:`torch.Tensor.index_copy` when called on a CPU or CUDA tensor
        * :func:`torch.Tensor.scatter` when `src` type is Tensor and called on CUDA tensor
        * :func:`torch.Tensor.scatter_reduce` when ``reduce='sum'`` or ``reduce='mean'`` and called on CUDA tensor

    The following normally-nondeterministic operations will throw a
    :class:`RuntimeError` when ``mode=True``:

        * :class:`torch.nn.AvgPool3d` when attempting to differentiate a CUDA tensor
        * :class:`torch.nn.AdaptiveAvgPool2d` when attempting to differentiate a CUDA tensor
        * :class:`torch.nn.AdaptiveAvgPool3d` when attempting to differentiate a CUDA tensor
        * :class:`torch.nn.MaxPool3d` when attempting to differentiate a CUDA tensor
        * :class:`torch.nn.AdaptiveMaxPool2d` when attempting to differentiate a CUDA tensor
        * :class:`torch.nn.FractionalMaxPool2d` when attempting to differentiate a CUDA tensor
        * :class:`torch.nn.FractionalMaxPool3d` when attempting to differentiate a CUDA tensor
        * :class:`torch.nn.MaxUnpool1d`
        * :class:`torch.nn.MaxUnpool2d`
        * :class:`torch.nn.MaxUnpool3d`
        * :func:`torch.nn.functional.interpolate` when attempting to differentiate a CUDA tensor
          and one of the following modes is used:

          - ``linear``
          - ``bilinear``
          - ``bicubic``
          - ``trilinear``

        * :class:`torch.nn.ReflectionPad1d` when attempting to differentiate a CUDA tensor
        * :class:`torch.nn.ReflectionPad2d` when attempting to differentiate a CUDA tensor
        * :class:`torch.nn.ReflectionPad3d` when attempting to differentiate a CUDA tensor
        * :class:`torch.nn.ReplicationPad1d` when attempting to differentiate a CUDA tensor
        * :class:`torch.nn.ReplicationPad3d` when attempting to differentiate a CUDA tensor
        * :class:`torch.nn.NLLLoss` when called on a CUDA tensor
        * :class:`torch.nn.CTCLoss` when attempting to differentiate a CUDA tensor
        * :class:`torch.nn.EmbeddingBag` when attempting to differentiate a CUDA tensor when
          ``mode='max'``
        * :func:`torch.Tensor.put_` when ``accumulate=False``
        * :func:`torch.Tensor.put_` when ``accumulate=True`` and called on a CUDA tensor
        * :func:`torch.histc` when called on a CUDA tensor
        * :func:`torch.bincount` when called on a CUDA tensor and ``weights``
          tensor is given
        * :func:`torch.kthvalue` with called on a CUDA tensor
        * :func:`torch.median` with indices output when called on a CUDA tensor
        * :func:`torch.nn.functional.grid_sample` when attempting to differentiate a CUDA tensor
        * :func:`torch.cumsum` when called on a CUDA tensor when dtype is floating point or complex
        * :func:`torch.Tensor.scatter_reduce` when ``reduce='prod'`` and called on CUDA tensor
        * :func:`torch.Tensor.resize_` when called with a quantized tensor

    In addition, several operations fill uninitialized memory when this setting
    is turned on and when
    :attr:`torch.utils.deterministic.fill_uninitialized_memory` is turned on.
    See the documentation for that attribute for more information.

    A handful of CUDA operations are nondeterministic if the CUDA version is
    10.2 or greater, unless the environment variable ``CUBLAS_WORKSPACE_CONFIG=:4096:8``
    or ``CUBLAS_WORKSPACE_CONFIG=:16:8`` is set. See the CUDA documentation for more
    details: `<https://docs.nvidia.com/cuda/cublas/index.html#results-reproducibility>`_
    If one of these environment variable configurations is not set, a :class:`RuntimeError`
    will be raised from these operations when called with CUDA tensors:

        * :func:`torch.mm`
        * :func:`torch.mv`
        * :func:`torch.bmm`

    Note that deterministic operations tend to have worse performance than
    nondeterministic operations.

    .. note::

        This flag does not detect or prevent nondeterministic behavior caused
        by calling an inplace operation on a tensor with an internal memory
        overlap or by giving such a tensor as the :attr:`out` argument for an
        operation. In these cases, multiple writes of different data may target
        a single memory location, and the order of writes is not guaranteed.

    Args:
        mode (:class:`bool`): If True, makes potentially nondeterministic
            operations switch to a deterministic algorithm or throw a runtime
            error. If False, allows nondeterministic operations.

    Keyword args:
        warn_only (:class:`bool`, optional): If True, operations that do not
            have a deterministic implementation will throw a warning instead of
            an error. Default: ``False``

    Example::

        >>> # xdoctest: +SKIP
        >>> torch.use_deterministic_algorithms(True)

        # Forward mode nondeterministic error
        >>> torch.randn(10, device='cuda').kthvalue(1)
        ...
        RuntimeError: kthvalue CUDA does not have a deterministic implementation...

        # Backward mode nondeterministic error
        >>> torch.nn.AvgPool3d(1)(torch.randn(3, 4, 5, 6, requires_grad=True).cuda()).sum().backward()
        ...
        RuntimeError: avg_pool3d_backward_cuda does not have a deterministic implementation...
    """
    _C._set_deterministic_algorithms(mode, warn_only=warn_only)

def are_deterministic_algorithms_enabled() -> builtins.bool:
    r"""Returns True if the global deterministic flag is turned on. Refer to
    :func:`torch.use_deterministic_algorithms` documentation for more details.
    """
    return _C._get_deterministic_algorithms()

def is_deterministic_algorithms_warn_only_enabled() -> builtins.bool:
    r"""Returns True if the global deterministic flag is set to warn only.
    Refer to :func:`torch.use_deterministic_algorithms` documentation for more
    details.
    """
    return _C._get_deterministic_algorithms_warn_only()

def set_deterministic_debug_mode(debug_mode: Union[builtins.int, str]) -> None:
    r"""Sets the debug mode for deterministic operations.

    .. note:: This is an alternative interface for
        :func:`torch.use_deterministic_algorithms`. Refer to that function's
        documentation for details about affected operations.

    Args:
        debug_mode(str or int): If "default" or 0, don't error or warn on
            nondeterministic operations. If "warn" or 1, warn on
            nondeterministic operations. If "error" or 2, error on
            nondeterministic operations.
    """

    # NOTE: builtins.int is used here because int in this scope resolves
    # to torch.int
    if not isinstance(debug_mode, (builtins.int, str)):
        raise TypeError(f'debug_mode must be str or int, but got {type(debug_mode)}')

    if isinstance(debug_mode, str):
        if debug_mode == 'default':
            debug_mode = 0
        elif debug_mode == 'warn':
            debug_mode = 1
        elif debug_mode == 'error':
            debug_mode = 2
        else:
            raise RuntimeError(
                'invalid value of debug_mode, expected one of `default`, '
                f'`warn`, `error`, but got {debug_mode}')

    if debug_mode == 0:
        _C._set_deterministic_algorithms(False)
    elif debug_mode == 1:
        _C._set_deterministic_algorithms(True, warn_only=True)
    elif debug_mode == 2:
        _C._set_deterministic_algorithms(True)
    else:
        raise RuntimeError(
            'invalid value of debug_mode, expected 0, 1, or 2, '
            f'but got {debug_mode}')

def get_deterministic_debug_mode() -> builtins.int:
    r"""Returns the current value of the debug mode for deterministic
    operations. Refer to :func:`torch.set_deterministic_debug_mode`
    documentation for more details.
    """

    if _C._get_deterministic_algorithms():
        if _C._get_deterministic_algorithms_warn_only():
            return 1
        else:
            return 2
    else:
        return 0

def get_float32_matmul_precision() -> builtins.str:
    r"""Returns the current value of float32 matrix multiplication precision. Refer to
    :func:`torch.set_float32_matmul_precision` documentation for more details.
    """
    return _C._get_float32_matmul_precision()

def set_float32_matmul_precision(precision: str) -> None:
    r"""Sets the internal precision of float32 matrix multiplications.

    Running float32 matrix multiplications in lower precision may significantly increase
    performance, and in some programs the loss of precision has a negligible impact.

    Supports three settings:

        * "highest", float32 matrix multiplications use the float32 datatype (24 mantissa
          bits with 23 bits explicitly stored) for internal computations.
        * "high", float32 matrix multiplications either use the TensorFloat32 datatype (10
          mantissa bits explicitly stored) or treat each float32 number as the sum of two bfloat16 numbers
          (approximately 16 mantissa bits with 14 bits explicitly stored), if the appropriate fast matrix multiplication
          algorithms are available.  Otherwise float32 matrix multiplications are computed
          as if the precision is "highest".  See below for more information on the bfloat16
          approach.
        * "medium", float32 matrix multiplications use the bfloat16 datatype (8 mantissa
          bits with 7 bits explicitly stored) for internal computations, if a fast matrix multiplication algorithm
          using that datatype internally is available. Otherwise float32
          matrix multiplications are computed as if the precision is "high".

    When using "high" precision, float32 multiplications may use a bfloat16-based algorithm
    that is more complicated than simply truncating to some smaller number mantissa bits
    (e.g. 10 for TensorFloat32, 7 for bfloat16 explicitly stored).  Refer to [Henry2019]_ for a complete
    description of this algorithm.  To briefly explain here, the first step is to realize
    that we can perfectly encode a single float32 number as the sum of three bfloat16
    numbers (because float32 has 23 mantissa bits while bfloat16 has 7 explicitly stored, and both have the
    same number of exponent bits).  This means that the product of two float32 numbers can
    be exactly given by the sum of nine products of bfloat16 numbers.  We can then trade
    accuracy for speed by dropping some of these products.  The "high" precision algorithm
    specifically keeps only the three most significant products, which conveniently excludes
    all of the products involving the last 8 mantissa bits of either input.  This means that
    we can represent our inputs as the sum of two bfloat16 numbers rather than three.
    Because bfloat16 fused-multiply-add (FMA) instructions are typically >10x faster than
    float32 ones, it's faster to do three multiplications and 2 additions with bfloat16
    precision than it is to do a single multiplication with float32 precision.

    .. [Henry2019] http://arxiv.org/abs/1904.06376

    .. note::

        This does not change the output dtype of float32 matrix multiplications,
        it controls how the internal computation of the matrix multiplication is performed.

    .. note::

        This does not change the precision of convolution operations. Other flags,
        like `torch.backends.cudnn.allow_tf32`, may control the precision of convolution
        operations.

    .. note::

        This flag currently only affects one native device type: CUDA.
        If "high" or "medium" are set then the TensorFloat32 datatype will be used
        when computing float32 matrix multiplications, equivalent to setting
        `torch.backends.cuda.matmul.allow_tf32 = True`. When "highest" (the default)
        is set then the float32 datatype is used for internal computations, equivalent
        to setting `torch.backends.cuda.matmul.allow_tf32 = False`.

    Args:
        precision(str): can be set to "highest" (default), "high", or "medium" (see above).

    """
    _C._set_float32_matmul_precision(precision)

def set_warn_always(b: builtins.bool) -> None:
    r"""When this flag is False (default) then some PyTorch warnings may only
    appear once per process. This helps avoid excessive warning information.
    Setting it to True causes these warnings to always appear, which may be
    helpful when debugging.

    Args:
        b (:class:`bool`): If True, force warnings to always be emitted
                           If False, set to the default behaviour
    """
    _C._set_warnAlways(b)

def is_warn_always_enabled() -> builtins.bool:
    r"""Returns True if the global warn_always flag is turned on. Refer to
    :func:`torch.set_warn_always` documentation for more details.
    """
    return _C._get_warnAlways()

################################################################################
# Define error checking functions
################################################################################

# These error checking functions must be kept consistent with their C++
# equivalents. Their C++ equivalents are mentioned where applicable.

def _check_with(error_type, cond: Union[builtins.bool, SymBool], message: Callable[[], str]):  # noqa: F811
    if not isinstance(cond, (builtins.bool, torch.SymBool)):
        raise TypeError(f'cond must be a bool, but got {type(cond)}')

    from torch.fx.experimental.symbolic_shapes import expect_true
    if expect_true(cond):
        return

    # error_type must be a subclass of Exception and not subclass of Warning
    assert issubclass(error_type, Exception) and not issubclass(error_type, Warning)

    if message is None:
        message_evaluated = (
            'Expected cond to be True, but got False. (Could this error '
            'message be improved? If so, please report an enhancement request '
            'to PyTorch.)')

    else:
        if not callable(message):
            raise TypeError('message must be a callable')

        message_evaluated = str(message())

    raise error_type(message_evaluated)

def _check(cond, message=None):  # noqa: F811
    r"""Throws error containing an optional message if the specified condition
    is False.

    Error type: ``RuntimeError``

    C++ equivalent: ``TORCH_CHECK``

    Args:
        cond (:class:`bool`): If False, throw error

        message (Callable, optional): Callable that returns either a string or
            an object that has a ``__str__()`` method to be used as the error
            message. Default: ``None``
    """
    _check_with(RuntimeError, cond, message)

def _check_is_size(i, message=None):
    """Checks that a given integer is a valid size (i.e., is non-negative).
    You should use this over _check(i >= 0) because we can use the semantic
    information (that i is a size) to make some further inferences in case
    i is an unbacked SymInt.

    NB: Do NOT use this in contexts where a -1 size would be valid (indicating
    to infer the size from context, or if you should wrap-around or truncate).
    Only use this if the only valid value is an honest to goodness size.
    """
    # This is responsible for the expect_true
    _check(i >= 0, message)
    from torch.fx.experimental.symbolic_shapes import _advise_is_size
    _advise_is_size(i)

def _check_index(cond, message=None):  # noqa: F811
    r"""Throws error containing an optional message if the specified condition
    is False.

    Error type: ``IndexError``

    C++ equivalent: ``TORCH_CHECK_INDEX``

    Args:
        cond (:class:`bool`): If False, throw error

        message (Callable, optional): Callable that returns either a string or
            an object that has a ``__str__()`` method to be used as the error
            message. Default: ``None``
    """
    _check_with(IndexError, cond, message)

def _check_value(cond, message=None):  # noqa: F811
    r"""Throws error containing an optional message if the specified condition
    is False.

    Error type: ``ValueError``

    C++ equivalent: ``TORCH_CHECK_VALUE``

    Args:
        cond (:class:`bool`): If False, throw error

        message (Callable, optional): Callable that returns either a string or
            an object that has a ``__str__()`` method to be used as the error
            message. Default: ``None``
    """
    _check_with(ValueError, cond, message)

def _check_type(cond, message=None):  # noqa: F811
    r"""Throws error containing an optional message if the specified condition
    is False.

    Error type: ``TypeError``

    C++ equivalent: ``TORCH_CHECK_TYPE``

    Args:
        cond (:class:`bool`): If False, throw error

        message (Callable, optional): Callable that returns either a string or
            an object that has a ``__str__()`` method to be used as the error
            message. Default: ``None``
    """
    _check_with(TypeError, cond, message)

def _check_not_implemented(cond, message=None):  # noqa: F811
    r"""Throws error containing an optional message if the specified condition
    is False.

    Error type: ``NotImplementedError``

    C++ equivalent: ``TORCH_CHECK_NOT_IMPLEMENTED``

    Args:
        cond (:class:`bool`): If False, throw error

        message (Callable, optional): Callable that returns either a string or
            an object that has a ``__str__()`` method to be used as the error
            message. Default: ``None``
    """
    _check_with(NotImplementedError, cond, message)

def _check_tensor_all_with(error_type, cond, message=None):  # noqa: F811
    if not torch.is_tensor(cond):
        raise TypeError(f'cond must be a tensor, but got {type(cond)}')

    if not cond.dtype == torch.bool:
        raise TypeError(
            f'cond tensor must have dtype torch.bool, but got {cond.dtype}')

    _check_with(error_type, cond._is_all_true().item(), message)

# C++ equivalent: `TORCH_CHECK_TENSOR_ALL`
def _check_tensor_all(cond, message=None):  # noqa: F811
    r"""Throws error containing an optional message if the specified condition
    is False.

    Error type: ``RuntimeError``

    C++ equivalent: ``TORCH_CHECK_TENSOR_ALL``

    Args:
        cond (:class:`torch.Tensor`): Tensor of dtype ``torch.bool``. If any
            element is ``False``, throw error

        message (Callable, optional): Callable that returns either a string or
            an object that has a ``__str__()`` method to be used as the error
            message. Default: ``None``
    """
    _check_tensor_all_with(RuntimeError, cond, message)

################################################################################
# Define numeric constants
################################################################################

# For Python Array API (https://data-apis.org/array-api/latest/API_specification/constants.html) and
# NumPy consistency (https://numpy.org/devdocs/reference/constants.html)
from math import e, inf, nan, pi
newaxis: None = None
__all__.extend(['e', 'pi', 'nan', 'inf', 'newaxis'])

################################################################################
# Define Storage and Tensor classes
################################################################################

from torch._tensor import Tensor  # usort: skip

# needs to be after torch.Tensor is defined to avoid circular dependencies
from torch import storage as storage  # usort: skip
from torch.storage import (
    _LegacyStorage,
    _StorageBase,
    _warn_typed_storage_removal,
    TypedStorage,
    UntypedStorage,
)

# NOTE: New <type>Storage classes should never be added. When adding a new
# dtype, use torch.storage.TypedStorage directly.

class ByteStorage(_LegacyStorage):
    @classproperty
    def dtype(self):
        _warn_typed_storage_removal(stacklevel=3)
        return self._dtype

    @classproperty
    def _dtype(self):
        return torch.uint8

class DoubleStorage(_LegacyStorage):
    @classproperty
    def dtype(self):
        _warn_typed_storage_removal(stacklevel=3)
        return self._dtype

    @classproperty
    def _dtype(self):
        return torch.double

class FloatStorage(_LegacyStorage):
    @classproperty
    def dtype(self):
        _warn_typed_storage_removal(stacklevel=3)
        return self._dtype

    @classproperty
    def _dtype(self):
        return torch.float

class HalfStorage(_LegacyStorage):
    @classproperty
    def dtype(self):
        _warn_typed_storage_removal(stacklevel=3)
        return self._dtype

    @classproperty
    def _dtype(self):
        return torch.half

class LongStorage(_LegacyStorage):
    @classproperty
    def dtype(self):
        _warn_typed_storage_removal(stacklevel=3)
        return self._dtype

    @classproperty
    def _dtype(self):
        return torch.long

class IntStorage(_LegacyStorage):
    @classproperty
    def dtype(self):
        _warn_typed_storage_removal(stacklevel=3)
        return self._dtype

    @classproperty
    def _dtype(self):
        return torch.int

class ShortStorage(_LegacyStorage):
    @classproperty
    def dtype(self):
        _warn_typed_storage_removal(stacklevel=3)
        return self._dtype

    @classproperty
    def _dtype(self):
        return torch.short

class CharStorage(_LegacyStorage):
    @classproperty
    def dtype(self):
        _warn_typed_storage_removal(stacklevel=3)
        return self._dtype

    @classproperty
    def _dtype(self):
        return torch.int8

class BoolStorage(_LegacyStorage):
    @classproperty
    def dtype(self):
        _warn_typed_storage_removal(stacklevel=3)
        return self._dtype

    @classproperty
    def _dtype(self):
        return torch.bool

class BFloat16Storage(_LegacyStorage):
    @classproperty
    def dtype(self):
        _warn_typed_storage_removal(stacklevel=3)
        return self._dtype

    @classproperty
    def _dtype(self):
        return torch.bfloat16

class ComplexDoubleStorage(_LegacyStorage):
    @classproperty
    def dtype(self):
        _warn_typed_storage_removal(stacklevel=3)
        return self._dtype

    @classproperty
    def _dtype(self):
        return torch.cdouble

class ComplexFloatStorage(_LegacyStorage):
    @classproperty
    def dtype(self):
        _warn_typed_storage_removal(stacklevel=3)
        return self._dtype

    @classproperty
    def _dtype(self):
        return torch.cfloat

class QUInt8Storage(_LegacyStorage):
    @classproperty
    def dtype(self):
        _warn_typed_storage_removal(stacklevel=3)
        return self._dtype

    @classproperty
    def _dtype(self):
        return torch.quint8

class QInt8Storage(_LegacyStorage):
    @classproperty
    def dtype(self):
        _warn_typed_storage_removal(stacklevel=3)
        return self._dtype

    @classproperty
    def _dtype(self):
        return torch.qint8

class QInt32Storage(_LegacyStorage):
    @classproperty
    def dtype(self):
        _warn_typed_storage_removal(stacklevel=3)
        return self._dtype

    @classproperty
    def _dtype(self):
        return torch.qint32

class QUInt4x2Storage(_LegacyStorage):
    @classproperty
    def dtype(self):
        _warn_typed_storage_removal(stacklevel=3)
        return self._dtype

    @classproperty
    def _dtype(self):
        return torch.quint4x2

class QUInt2x4Storage(_LegacyStorage):
    @classproperty
    def dtype(self):
        _warn_typed_storage_removal(stacklevel=3)
        return self._dtype

    @classproperty
    def _dtype(self):
        return torch.quint2x4

_storage_classes = {
    UntypedStorage, DoubleStorage, FloatStorage, LongStorage, IntStorage,
    ShortStorage, CharStorage, ByteStorage, HalfStorage, BoolStorage,
    QUInt8Storage, QInt8Storage, QInt32Storage, BFloat16Storage,
    ComplexFloatStorage, ComplexDoubleStorage, QUInt4x2Storage, QUInt2x4Storage,
    TypedStorage
}

# The _tensor_classes set is initialized by the call to initialize_python_bindings.
_tensor_classes: Set[Type] = set()

# If you edit these imports, please update torch/__init__.py.in as well
from torch import amp as amp, random as random, serialization as serialization
from torch._tensor_str import set_printoptions
from torch.amp import autocast, GradScaler
from torch.random import get_rng_state, initial_seed, manual_seed, seed, set_rng_state
from torch.serialization import load, save

# Initializing the extension shadows the built-in python float / int classes;
# store them for later use by SymInt / SymFloat.
py_float = float
py_int = int

################################################################################
# Initialize extension
################################################################################

# Shared memory manager needs to know the exact location of manager executable
def _manager_path():
    if _running_with_deploy() or platform.system() == 'Windows':
        return b""
    path = get_file_path('torch', 'bin', 'torch_shm_manager')
    prepare_multiprocessing_environment(get_file_path('torch'))
    if not os.path.exists(path):
        raise RuntimeError("Unable to find torch_shm_manager at " + path)
    return path.encode('utf-8')

_C._initExtension(_manager_path())

del _manager_path

# Appease the type checker: it can't deal with direct setting of globals().
# Note that we will see "too many" functions when reexporting this way; there
# is not a good way to fix this problem.  Perhaps, try to redesign VariableFunctions
# so that this import is good enough
if TYPE_CHECKING:
    # Some type signatures pulled in from _VariableFunctions here clash with
    # signatures already imported. For now these clashes are ignored; see
    # PR #43339 for details.
    from torch._C._VariableFunctions import *  # type: ignore[assignment, misc] # noqa: F403
    # Fixup segment_reduce visibility
    _segment_reduce = segment_reduce
    del segment_reduce  # noqa: F821

# Ops not to be exposed in `torch` namespace,
# mostly helper ops.
PRIVATE_OPS = (
    'unique_dim',
)

__name, __obj = '', None
for __name in dir(_C._VariableFunctions):
    if __name.startswith('__') or __name in PRIVATE_OPS:
        continue
    __obj = getattr(_C._VariableFunctions, __name)
    __obj.__module__ = __name__  # "torch"
    # Hide some APIs that should not be public
    if __name == "segment_reduce":
        # TODO: Once the undocumented FC window is passed, remove the line bellow
        globals()[__name] = __obj
        __name = "_" + __name
    globals()[__name] = __obj
    if not __name.startswith("_"):
        __all__.append(__name)

del __name, __obj

################################################################################
# Add torch.dtype instances to the public API
################################################################################

import torch

__all__.extend(
    name for name in dir(torch) if isinstance(getattr(torch, name), torch.dtype)
)

################################################################################
# Import TorchDynamo's lazy APIs to avoid circular dependenices
################################################################################

# needs to be before from torch.functional import * to avoid circular dependencies
from torch._compile import _disable_dynamo  # usort: skip

################################################################################
# Import interface functions defined in Python
################################################################################

# needs to be after the above ATen bindings so we can overwrite from Python side
from torch import functional as functional  # usort: skip
from torch.functional import *  # usort: skip # noqa: F403

################################################################################
# Remove unnecessary members
################################################################################

del _StorageBase
del _LegacyStorage

################################################################################
# Define _assert
################################################################################

# needs to be before the submodule imports to avoid circular dependencies
def _assert(condition, message):
    r"""A wrapper around Python's assert which is symbolically traceable.
    """
    if type(condition) is not torch.Tensor and overrides.has_torch_function((condition,)):
        return overrides.handle_torch_function(_assert, (condition,), condition, message)
    assert condition, message

################################################################################
# Import most common subpackages
################################################################################

# Use the redundant form so that type checkers know that these are a part of
# the public API. The "regular" import lines are there solely for the runtime
# side effect of adding to the imported module's members for other users.

# needs to be before import torch.nn as nn to avoid circular dependencies
from torch.autograd import (  # usort: skip
    enable_grad as enable_grad,
    inference_mode as inference_mode,
    no_grad as no_grad,
    set_grad_enabled as set_grad_enabled,
)

from torch import (
    __config__ as __config__,
    __future__ as __future__,
    _awaits as _awaits,
    autograd as autograd,
    backends as backends,
    cpu as cpu,
    cuda as cuda,
    distributions as distributions,
    fft as fft,
    futures as futures,
    hub as hub,
    jit as jit,
    linalg as linalg,
    mps as mps,
    mtia as mtia,
    multiprocessing as multiprocessing,
    nested as nested,
    nn as nn,
    optim as optim,
    overrides as overrides,
    profiler as profiler,
    sparse as sparse,
    special as special,
    testing as testing,
    types as types,
    utils as utils,
    xpu as xpu,
)
from torch.signal import windows as windows

# Quantized, sparse, AO, etc. should be last to get imported, as nothing
# is expected to depend on them.
from torch import ao as ao  # usort: skip

# nn.quant* depends on ao -- so should be after those.
import torch.nn.intrinsic
import torch.nn.qat
import torch.nn.quantizable
import torch.nn.quantized

_C._init_names(list(_storage_classes))

# attach docstrings to torch and tensor functions
from torch import _size_docs, _storage_docs, _tensor_docs, _torch_docs
del _torch_docs, _tensor_docs, _storage_docs, _size_docs


def compiled_with_cxx11_abi() -> builtins.bool:
    r"""Returns whether PyTorch was built with _GLIBCXX_USE_CXX11_ABI=1"""
    return _C._GLIBCXX_USE_CXX11_ABI


import torch._library

# Import the ops "namespace"
from torch._classes import classes as classes
from torch._ops import ops as ops  # usort: skip

# quantization depends on torch.fx and torch.ops
# Import quantization
from torch import quantization as quantization  # usort: skip

# Import the quasi random sampler
from torch import quasirandom as quasirandom  # usort: skip

# If you are seeing this, it means that this call site was not checked if
# the memory format could be preserved, and it was switched to old default
# behaviour of contiguous
legacy_contiguous_format = contiguous_format  # defined by _C._initExtension()

# Register fork handler to initialize OpenMP in child processes (see gh-28389)
from torch.multiprocessing._atfork import register_after_fork
register_after_fork(torch.get_num_threads)
del register_after_fork

# Import tools that require fully imported torch (for applying
# torch.jit.script as a decorator, for instance):
from torch._lobpcg import lobpcg as lobpcg

# These were previously defined in native_functions.yaml and appeared on the
# `torch` namespace, but we moved them to c10 dispatch to facilitate custom
# class usage. We add these lines here to preserve backward compatibility.
quantized_lstm = ops.aten.quantized_lstm
quantized_gru = ops.aten.quantized_gru

# Import experimental masked operations support. See
# [RFC-0016](https://github.com/pytorch/rfcs/pull/27) for more
# information.
from torch import masked as masked

# Import removed ops with error message about removal
from torch._linalg_utils import (  # type: ignore[misc]
    _symeig as symeig,
    eig,
    lstsq,
    matrix_rank,
    solve,
)

from torch.utils.dlpack import from_dlpack, to_dlpack


class _TorchCompileInductorWrapper:
    compiler_name = "inductor"

    def __init__(self, mode, options, dynamic):
        self.config: Dict[str, Any] = dict()
        self.dynamic = dynamic
        self.apply_mode(mode)
        self.apply_options(options)

        # Stash the compiler_fn to be used for backend match guard.
        from torch._inductor.compile_fx import compile_fx
        self.compiler_fn = compile_fx
        if self.config.get("triton.cudagraphs", False):
            os.environ["DISABLE_CUPTI_LAZY_REINIT"] = "1"
            # FIXME: CUDA Graph does not work well with CUPTI teardown.
            #   1) crashes on 1st lazy CUPTI re-init after teardown (CUDA 11)
            #   2) crashes on 2nd non-lazy CUPTI re-init after teardown (CUDA 12)
            # Workaround: turn off CUPTI teardown when using CUDA Graphs.
            os.environ["TEARDOWN_CUPTI"] = "0"

    def __eq__(self, other):
        return (isinstance(other, _TorchCompileInductorWrapper) and
                self.config == other.config and
                self.dynamic == other.dynamic)

    def apply_mode(self, mode: Optional[str]):
        if mode is None or mode == "default":
            pass
        elif mode in ("reduce-overhead", "max-autotune", "max-autotune-no-cudagraphs"):
            from torch._inductor import list_mode_options
            self.apply_options(list_mode_options(mode, self.dynamic))
        else:
            raise RuntimeError(
                f"Unrecognized mode={mode}, should be one of: default, reduce-overhead, max-autotune, max-autotune-no-cudagraphs"
            )

    def apply_options(self, options: Optional[Dict[str, Any]]):
        if not options:
            return

        from torch._inductor import config
        current_config: Dict[str, Any] = config.shallow_copy_dict()

        for key, val in options.items():
            attr_name = key.replace("-", "_")
            if attr_name not in current_config:
                raise RuntimeError(
                    f"Unexpected optimization option {key}, known options are {list(current_config.keys())}"
                )
            if type(val) is not type(current_config[attr_name]):
                val_type_str = type(val).__name__
                expected_type_str = type(current_config[attr_name]).__name__
                raise RuntimeError(
                    f"Unexpected type of attr {key}, got {val_type_str} should be {expected_type_str}"
                )
            self.config[attr_name] = val

    def __call__(self, model_, inputs_):
        from torch._inductor.compile_fx import compile_fx

        return compile_fx(model_, inputs_, config_patches=self.config)

    def get_compiler_config(self):
        from torch._inductor.compile_fx import get_patched_config_dict
        return get_patched_config_dict(config_patches=self.config)

    def reset(self):
        from torch._inductor import config
        if "triton.cudagraphs" in self.config or config.triton.cudagraphs:
            if self.config.get("triton.cudagraphs", True):
                from torch._inductor.cudagraph_trees import reset_cudagraph_trees
                reset_cudagraph_trees()

class _TorchCompileWrapper:
    def __init__(self, backend, mode, options, dynamic):
        from torch._dynamo.backends.registry import lookup_backend

        if isinstance(backend, str):
            self.compiler_name = backend
        elif hasattr(backend, "__name__"):
            self.compiler_name = backend.__name__
        else:
            self.compiler_name = str(backend)
        self.dynamic = dynamic
        self.compiler_fn = lookup_backend(backend)
        self.kwargs = {}
        # only pass the args if they non-empty
        if mode and mode != "default":
            self.kwargs["mode"] = mode
        if options:
            self.kwargs["options"] = options

    def __eq__(self, other):
        return (isinstance(other, _TorchCompileWrapper) and
                self.compiler_fn == other.compiler_fn and
                self.kwargs == other.kwargs and
                self.dynamic == other.dynamic)

    def __call__(self, model_, inputs_):
        return self.compiler_fn(model_, inputs_, **self.kwargs)

    def reset(self):
        if hasattr(self.compiler_fn, "reset"):
            self.compiler_fn.reset()


def compile(model: Optional[Callable] = None, *,
            fullgraph: builtins.bool = False,
            dynamic: Optional[builtins.bool] = None,
            backend: Union[str, Callable] = "inductor",
            mode: Union[str, None] = None,
            options: Optional[Dict[str, Union[str, builtins.int, builtins.bool]]] = None,
            disable: builtins.bool = False) -> Callable:
    """
    Optimizes given model/function using TorchDynamo and specified backend.
    If you are compiling an :class:`torch.nn.Module`, you can also use :meth:`torch.nn.Module.compile`
    to compile the module inplace without changing its structure.

    Concretely, for every frame executed within the compiled region, we will attempt
    to compile it and cache the compiled result on the code object for future
    use.  A single frame may be compiled multiple times if previous compiled
    results are not applicable for subsequent calls (this is called a "guard
    failure), you can use TORCH_LOGS=guards to debug these situations.
    Multiple compiled results can be associated with a frame up to
    ``torch._dynamo.config.cache_size_limit``, which defaults to 8; at which
    point we will fall back to eager.  Note that compile caches are per
    *code object*, not frame; if you dynamically create multiple copies of a
    function, they will all share the same code cache.

    Args:
       model (Callable): Module/function to optimize
       fullgraph (bool): If False (default), torch.compile attempts to discover compileable regions
        in the function that it will optimize. If True, then we require that the entire function be
        capturable into a single graph. If this is not possible (that is, if there are graph breaks),
        then this will raise an error.
       dynamic (bool or None): Use dynamic shape tracing.  When this is True, we will up-front attempt
        to generate a kernel that is as dynamic as possible to avoid recompilations when
        sizes change.  This may not always work as some operations/optimizations will
        force specialization; use TORCH_LOGS=dynamic to debug overspecialization.
        When this is False, we will NEVER generate dynamic kernels, we will always specialize.
        By default (None), we automatically detect if dynamism has occurred and compile a more
        dynamic kernel upon recompile.
       backend (str or Callable): backend to be used

        - "inductor" is the default backend, which is a good balance between performance and overhead

        - Non experimental in-tree backends can be seen with `torch._dynamo.list_backends()`

        - Experimental or debug in-tree backends can be seen with `torch._dynamo.list_backends(None)`

        - To register an out-of-tree custom backend:
       https://pytorch.org/docs/main/torch.compiler_custom_backends.html#registering-custom-backends
       mode (str): Can be either "default", "reduce-overhead", "max-autotune" or "max-autotune-no-cudagraphs"

        - "default" is the default mode, which is a good balance between performance and overhead

        - "reduce-overhead" is a mode that reduces the overhead of python with CUDA graphs,
          useful for small batches.  Reduction of overhead can come at the cost of more memory
          usage, as we will cache the workspace memory required for the invocation so that we
          do not have to reallocate it on subsequent runs.  Reduction of overhead is not guaranteed
          to work; today, we only reduce overhead for CUDA only graphs which do not mutate inputs.
          There are other circumstances where CUDA graphs are not applicable; use TORCH_LOG=perf_hints
          to debug.

        - "max-autotune" is a mode that leverages Triton based matrix multiplications and convolutions
          It enables CUDA graphs by default.

        - "max-autotune-no-cudagraphs" is a mode similar to "max-autotune" but without CUDA graphs

        - To see the exact configs that each mode sets you can call `torch._inductor.list_mode_options()`

       options (dict): A dictionary of options to pass to the backend. Some notable ones to try out are

        - `epilogue_fusion` which fuses pointwise ops into templates. Requires `max_autotune` to also be set

        - `max_autotune` which will profile to pick the best matmul configuration

        - `fallback_random` which is useful when debugging accuracy issues

        - `shape_padding` which pads matrix shapes to better align loads on GPUs especially for tensor cores

        - `triton.cudagraphs` which will reduce the overhead of python with CUDA graphs

        - `trace.enabled` which is the most useful debugging flag to turn on

        - `trace.graph_diagram` which will show you a picture of your graph after fusion

        - For inductor you can see the full list of configs that it supports by calling `torch._inductor.list_options()`
       disable (bool): Turn torch.compile() into a no-op for testing

    Example::

        @torch.compile(options={"triton.cudagraphs": True}, fullgraph=True)
        def foo(x):
            return torch.sin(x) + torch.cos(x)

    """
    _C._log_api_usage_once("torch.compile")
    if sys.version_info >= (3, 13):
        raise RuntimeError("Dynamo is not supported on Python 3.13+")

    # Decorator mode
    if model is None:
        def fn(model: Callable):
            if model is None:
                raise RuntimeError("Model can't be None")
            return compile(model,
                           fullgraph=fullgraph,
                           dynamic=dynamic,
                           backend=backend,
                           mode=mode,
                           options=options,
                           disable=disable)
        return fn

    if mode is not None and options is not None:
        raise RuntimeError("Either mode or options can be specified, but both can't be specified at the same time.")
    if mode is None and options is None:
        mode = "default"
    if backend == "inductor":
        backend = _TorchCompileInductorWrapper(mode, options, dynamic)
    else:
        backend = _TorchCompileWrapper(backend, mode, options, dynamic)

    return torch._dynamo.optimize(backend=backend, nopython=fullgraph, dynamic=dynamic, disable=disable)(model)


from torch import export as export

from torch._higher_order_ops import cond as cond


def _register_device_module(device_type, module):
    r"""Register an external runtime module of the specific :attr:`device_type`
    supported by torch.

    After the :attr:`module` is registered correctly, the user can refer
    the external runtime module as part of torch with attribute torch.xxx.
    """
    # Make sure the device_type represent a supported device type for torch.
    device_type = torch.device(device_type).type
    m = sys.modules[__name__]
    if hasattr(m, device_type):
        raise RuntimeError(f"The runtime module of '{device_type}' has already "
                           f"been registered with '{getattr(m, device_type)}'")
    setattr(m, device_type, module)
    torch_module_name = '.'.join([__name__, device_type])
    sys.modules[torch_module_name] = module

# expose return_types
from torch import library as library, return_types as return_types

if not TYPE_CHECKING:
    from torch import _meta_registrations

# Enable CUDA Sanitizer
if 'TORCH_CUDA_SANITIZER' in os.environ:
    import torch.cuda._sanitizer as csan

    csan.enable_cuda_sanitizer()

# Populate magic methods on SymInt and SymFloat
import torch.fx.experimental.sym_node

from torch import func as func
from torch.func import vmap as vmap


# Register MPS specific decomps
torch.backends.mps._init()

if not _running_with_deploy():
    from torch import compiler as compiler

    class _TritonLibrary:
        lib = torch.library.Library("triton", "DEF")
        ops_table: Dict[Tuple[str, str], Callable] = {}

        @classmethod
        def registerOp(cls, op_key, full_schema, op_impl, dispatch_key):
            if (op_key, dispatch_key) not in cls.ops_table:
                cls.lib.define(full_schema)
                cls.lib.impl("triton::" + op_key, op_impl, dispatch_key)
                cls.ops_table[(op_key, dispatch_key)] = op_impl

            return cls.ops_table[(op_key, dispatch_key)]


# Deprecated attributes
_deprecated_attrs = {
    "has_mps": torch.backends.mps.is_built,
    "has_cuda": torch.backends.cuda.is_built,
    "has_cudnn": torch.backends.cudnn.is_available,
    "has_mkldnn": torch.backends.mkldnn.is_available,
}

if TYPE_CHECKING:
    # Import the following modules during type checking to enable code intelligence features,
    # such as auto-completion in tools like pylance, even when these modules are not explicitly
    # imported in user code.
    from torch import _dynamo as _dynamo, _inductor as _inductor, onnx as onnx

else:
    _lazy_modules = {
        "_dynamo",
        "_inductor",
        "_export",
        # ONNX must be imported after _dynamo, _ops, _subclasses, fx, func and jit
        "onnx",
    }

    def __getattr__(name):
        # Deprecated attrs
        replacement = _deprecated_attrs.get(name)
        if replacement is not None:
            import warnings
            warnings.warn(f"'{name}' is deprecated, please use '{replacement.__module__}.{replacement.__name__}()'", stacklevel=2)
            return replacement()

        # Lazy modules
        if name in _lazy_modules:
            return importlib.import_module(f".{name}", __name__)

        raise AttributeError(f"module '{__name__}' has no attribute '{name}'")

def get_device_module(device: Optional[Union[torch.device, str]] = None):
    """
    Returns the module associated with a given device(e.g., torch.device('cuda'), "mtia:0", "xpu", ...).
    If no device is given, return the module for the current accelerator or CPU if none is present.
    """
    if isinstance(device, torch.device):
        device_module_name = device.type
    elif isinstance(device, str):
        device_module_name = torch.device(device).type
    elif device is None:
        # Using default accelerator type. If no accelerator is available, it automatically returns CPU device.
        device_module_name = torch._C._get_accelerator().type
    else:
        raise RuntimeError(f"Invalid value of device '{device}', expect torch.device, str, or None")
    device_module = getattr(torch, device_module_name, None)
    if device_module is None:
        raise RuntimeError(
            f"Device '{device_module_name}' does not have a corresponding module registered as 'torch.{device_module_name}'."
        )
    return device_module


def _constrain_as_size(symbol, min: Optional[builtins.int] = None, max: Optional[builtins.int] = None):
    """
    This indicates that a given int is size-like, and can be used in any context where a size is expected.
    You will typically use this when reading out integers from Tensors, e.g., max.item() or lengths.tolist()
    which then need to be used as tensor constructors. Providing these assertions to PyTorch can help resolve
      GuardOnDataDependentSymNode errors upon export, since we cannot guard on unbacked SymInts.

    This function has unusual semantics in some circumstances in framework
    code, we will treat this int as >= 2 (when we do a size-oblivious guard).
    This makes it easier to use the unbacked int in size contexts,
    as we will often attempt to guard on a size being zero/one
    (e.g., when computing the contiguity of a tensor, or testing if
    broadcasting can occur), which will not work on unbacked SymInts.
    However, if we conservatively assume that the size is not zero/one, we will
    end up with a graph that will still work even if the size is zero/one.

    For more details, see https://docs.google.com/document/d/1HSuTTVvYH1pTew89Rtpeu84Ht3nQEFTYhAX3Ypa_xJs/edit
    ```
    """
    torch.sym_constrain_range_for_size(symbol, min=min, max=max)


from torch import _logging
_logging._init_logs()<|MERGE_RESOLUTION|>--- conflicted
+++ resolved
@@ -1,9 +1,4 @@
-<<<<<<< HEAD
-=======
-# mypy: allow-untyped-defs
-
->>>>>>> 75b0720a
-r"""
+"""
 The torch package contains data structures for multi-dimensional
 tensors and defines mathematical operations over these tensors.
 Additionally, it provides many utilities for efficient serialization of
@@ -12,6 +7,8 @@
 It has a CUDA counterpart, that enables you to run your tensor computations
 on an NVIDIA GPU with compute capability >= 3.0.
 """
+
+# mypy: allow-untyped-defs
 
 import builtins
 import ctypes
@@ -667,22 +664,14 @@
     return py_int(a)  # type: ignore[operator]
 
 def sym_max(a, b):
-<<<<<<< HEAD
-    """SymInt-aware utility for max()."""
-    if overrides.has_torch_function((a, b)):
-        return overrides.handle_torch_function(sym_max, (a, b), a, b)
-=======
     """
     SymInt-aware utility for max which avoids branching on a < b.
     Unlike builtins.max(), this only works for int/float, and it always
     promotes to float if any argument is float (unlike builtins.max, which
     will faithfully preserve the type of the input argument).
     """
-    from .overrides import has_torch_function, handle_torch_function
-
-    if has_torch_function((a, b)):
-        return handle_torch_function(sym_max, (a, b), a, b)
->>>>>>> 75b0720a
+    if overrides.has_torch_function((a, b)):
+        return overrides.handle_torch_function(sym_max, (a, b), a, b)
     if isinstance(a, (SymInt, SymFloat)):
         return a.__sym_max__(b)
     elif isinstance(b, (SymInt, SymFloat)):
@@ -698,17 +687,9 @@
         return builtins.max(a, b)
 
 def sym_min(a, b):
-<<<<<<< HEAD
     """SymInt-aware utility for min()."""
     if overrides.has_torch_function((a, b)):
         return overrides.handle_torch_function(sym_min, (a, b), a, b)
-=======
-    """ SymInt-aware utility for min()."""
-    from .overrides import has_torch_function, handle_torch_function
-
-    if has_torch_function((a, b)):
-        return handle_torch_function(sym_min, (a, b), a, b)
->>>>>>> 75b0720a
     if isinstance(a, (SymInt, SymFloat)):
         return a.__sym_min__(b)
     elif isinstance(b, (SymInt, SymFloat)):
