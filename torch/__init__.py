"""
The torch package contains data structures for multi-dimensional
tensors and defines mathematical operations over these tensors.
Additionally, it provides many utilities for efficient serialization of
Tensors and arbitrary types, and other useful utilities.

It has a CUDA counterpart, that enables you to run your tensor computations
on an NVIDIA GPU with compute capability >= 3.0.
"""

# mypy: allow-untyped-defs

import builtins
import ctypes
import glob
import importlib
import importlib.util
import inspect
import math
import os
import platform
import sys
import textwrap
import threading
from typing import Any, Callable, Dict, Optional, Set, Tuple, Type, TYPE_CHECKING, Union


# multipy/deploy is setting this import before importing torch, this is the most
# reliable way we have to detect if we're running within deploy.
# https://github.com/pytorch/multipy/blob/d60f34ad38c371e441fe7ffdb77a3c3dda5a5d19/multipy/runtime/interpreter/interpreter_impl.cpp#L134-L137
def _running_with_deploy():
    return sys.modules.get("torch._meta_registrations", None) is object


from torch._utils import (
    _functionalize_sync as _sync,
    _import_dotted_name,
    classproperty,
)
from torch._utils_internal import (
    get_file_path,
    prepare_multiprocessing_environment,
    USE_GLOBAL_DEPS,
    USE_RTLD_GLOBAL_WITH_LIBTORCH,
)

# TODO(torch_deploy) figure out how to freeze version.py in fbcode build
if _running_with_deploy():
    __version__ = "torch-deploy-1.8"
else:
    from torch.torch_version import __version__ as __version__


__all__ = [
    "BoolStorage",
    "BoolTensor",
    "ByteStorage",
    "ByteTensor",
    "CharStorage",
    "CharTensor",
    "DoubleStorage",
    "DoubleTensor",
    "FloatStorage",
    "FloatTensor",
    "GradScaler",
    "IntStorage",
    "IntTensor",
    "LongStorage",
    "LongTensor",
    "ShortStorage",
    "ShortTensor",
    "SymBool",
    "SymFloat",
    "SymInt",
    "Tensor",
    "TypedStorage",
    "UntypedStorage",
    "are_deterministic_algorithms_enabled",
    "autocast",
    "chunk",
    "compile",
    "cond",
    "enable_grad",
    "export",
    "get_default_device",
    "get_deterministic_debug_mode",
    "get_device_module",
    "get_float32_matmul_precision",
    "get_rng_state",
    "inference_mode",
    "initial_seed",
    "is_deterministic_algorithms_warn_only_enabled",
    "is_storage",
    "is_tensor",
    "is_warn_always_enabled",
    "load",
    "lobpcg",
    "manual_seed",
    "matmul",
    "no_grad",
    "rand",
    "randn",
    "save",
    "seed",
    "set_default_device",
    "set_default_tensor_type",
    "set_deterministic_debug_mode",
    "set_float32_matmul_precision",
    "set_printoptions",
    "set_rng_state",
    "set_warn_always",
    "split",
    "stack",
    "sym_float",
    "sym_int",
    "sym_ite",
    "sym_max",
    "sym_min",
    "sym_not",
    "typename",
    "unravel_index",
    "use_deterministic_algorithms",
    "vmap",
]

# Please keep this list sorted
assert __all__ == sorted(__all__)

################################################################################
# Load the extension module
################################################################################

if sys.platform == "win32":

    def _load_dll_libraries():
        import sysconfig

        from torch.version import cuda as cuda_version

        pfiles_path = os.getenv("ProgramFiles", r"C:\Program Files")
        py_dll_path = os.path.join(sys.exec_prefix, "Library", "bin")
        th_dll_path = os.path.join(os.path.dirname(__file__), "lib")
        usebase_path = os.path.join(
            sysconfig.get_config_var("userbase"), "Library", "bin"
        )

        # When users create a virtualenv that inherits the base environment,
        # we will need to add the corresponding library directory into
        # DLL search directories. Otherwise, it will rely on `PATH` which
        # is dependent on user settings.
        if sys.exec_prefix != sys.base_exec_prefix:
            base_py_dll_path = os.path.join(sys.base_exec_prefix, "Library", "bin")
        else:
            base_py_dll_path = ""

        dll_paths = [
            p
            for p in (th_dll_path, py_dll_path, base_py_dll_path, usebase_path)
            if os.path.exists(p)
        ]

        if not builtins.any(
            os.path.exists(os.path.join(p, "nvToolsExt64_1.dll")) for p in dll_paths
        ):
            nvtoolsext_dll_path = os.path.join(
                os.getenv(
                    "NVTOOLSEXT_PATH",
                    os.path.join(pfiles_path, "NVIDIA Corporation", "NvToolsExt"),
                ),
                "bin",
                "x64",
            )
        else:
            nvtoolsext_dll_path = ""

        if cuda_version and builtins.all(
            not glob.glob(os.path.join(p, "cudart64*.dll")) for p in dll_paths
        ):
            cuda_version_1 = cuda_version.replace(".", "_")
            cuda_path_var = "CUDA_PATH_V" + cuda_version_1
            default_path = os.path.join(
                pfiles_path, "NVIDIA GPU Computing Toolkit", "CUDA", f"v{cuda_version}"
            )
            cuda_path = os.path.join(os.getenv(cuda_path_var, default_path), "bin")
        else:
            cuda_path = ""

        dll_paths.extend(
            p for p in (nvtoolsext_dll_path, cuda_path) if os.path.exists(p)
        )

        kernel32 = ctypes.WinDLL("kernel32.dll", use_last_error=True)
        with_load_library_flags = hasattr(kernel32, "AddDllDirectory")
        prev_error_mode = kernel32.SetErrorMode(0x0001)

        kernel32.LoadLibraryW.restype = ctypes.c_void_p
        if with_load_library_flags:
            kernel32.LoadLibraryExW.restype = ctypes.c_void_p

        for dll_path in dll_paths:
            os.add_dll_directory(dll_path)

        try:
            ctypes.CDLL("vcruntime140.dll")
            ctypes.CDLL("msvcp140.dll")
            ctypes.CDLL("vcruntime140_1.dll")
        except OSError:
            print(
                textwrap.dedent(
                    """
                    Microsoft Visual C++ Redistributable is not installed, this may lead to the DLL load failure.
                    It can be downloaded at https://aka.ms/vs/16/release/vc_redist.x64.exe
                    """
                ).strip()
            )

        dlls = glob.glob(os.path.join(th_dll_path, "*.dll"))
        path_patched = False
        for dll in dlls:
            is_loaded = False
            if with_load_library_flags:
                res = kernel32.LoadLibraryExW(dll, None, 0x00001100)
                last_error = ctypes.get_last_error()
                if res is None and last_error != 126:
                    err = ctypes.WinError(last_error)
                    err.strerror += (
                        f' Error loading "{dll}" or one of its dependencies.'
                    )
                    raise err
                elif res is not None:
                    is_loaded = True
            if not is_loaded:
                if not path_patched:
                    os.environ["PATH"] = ";".join(dll_paths + [os.environ["PATH"]])
                    path_patched = True
                res = kernel32.LoadLibraryW(dll)
                if res is None:
                    err = ctypes.WinError(ctypes.get_last_error())
                    err.strerror += (
                        f' Error loading "{dll}" or one of its dependencies.'
                    )
                    raise err

        kernel32.SetErrorMode(prev_error_mode)

    _load_dll_libraries()
    del _load_dll_libraries


def _preload_cuda_deps(lib_folder, lib_name):
    """Preloads cuda deps if they could not be found otherwise."""
    # Should only be called on Linux if default path resolution have failed
    assert platform.system() == "Linux", "Should only be called on Linux"

    lib_path = None
    for path in sys.path:
        nvidia_path = os.path.join(path, "nvidia")
        if not os.path.exists(nvidia_path):
            continue
        candidate_lib_paths = glob.glob(
            os.path.join(nvidia_path, lib_folder, "lib", lib_name)
        )
        if candidate_lib_paths and not lib_path:
            lib_path = candidate_lib_paths[0]
        if lib_path:
            break
    if not lib_path:
        raise ValueError(f"{lib_name} not found in the system path {sys.path}")
    ctypes.CDLL(lib_path)


# See Note [Global dependencies]
def _load_global_deps() -> None:
    LIBTORCH_PKG_NAME = "libtorchsplit"

    def find_package_path(package_name):
        spec = importlib.util.find_spec(package_name)
        if spec:
            # The package might be a namespace package, so get_data may fail
            try:
                loader = spec.loader
                if loader is not None:
                    file_path = loader.get_filename()  # type: ignore[attr-defined]
                    return os.path.dirname(file_path)
            except AttributeError:
                pass
        return None

    def load_shared_libraries(library_path):
        lib_dir = os.path.join(library_path, "lib")
        if not os.path.exists(lib_dir):
            return

        # Find all shared library files with the appropriate extension
        library_files = [f for f in os.listdir(lib_dir) if f.endswith(lib_ext)]
        if not library_files:
            return

        for lib_file in library_files:
            lib_path = os.path.join(lib_dir, lib_file)
            try:
                ctypes.CDLL(lib_path, mode=ctypes.RTLD_GLOBAL)
            except OSError as err:
                print(f"Failed to load {lib_path}: {err}")

    if _running_with_deploy() or platform.system() == "Windows":
        return

    # Determine the file extension based on the platform
    lib_ext = ".dylib" if platform.system() == "Darwin" else ".so"
    lib_name = f"libtorch_global_deps{lib_ext}"
    here = os.path.abspath(__file__)
    global_deps_lib_path = os.path.join(os.path.dirname(here), "lib", lib_name)

    split_build_lib_name = LIBTORCH_PKG_NAME
    library_path = find_package_path(split_build_lib_name)

    if library_path:
        global_deps_lib_path = os.path.join(library_path, "lib", lib_name)
    try:
        ctypes.CDLL(global_deps_lib_path, mode=ctypes.RTLD_GLOBAL)
    except OSError as err:
        # Can only happen for wheel with cuda libs as PYPI deps
        # As PyTorch is not purelib, but nvidia-*-cu12 is
        cuda_libs: Dict[str, str] = {
            "cublas": "libcublas.so.*[0-9]",
            "cudnn": "libcudnn.so.*[0-9]",
            "cuda_nvrtc": "libnvrtc.so.*[0-9]",
            "cuda_runtime": "libcudart.so.*[0-9]",
            "cuda_cupti": "libcupti.so.*[0-9]",
            "cufft": "libcufft.so.*[0-9]",
            "curand": "libcurand.so.*[0-9]",
            "cusolver": "libcusolver.so.*[0-9]",
            "cusparse": "libcusparse.so.*[0-9]",
            "nccl": "libnccl.so.*[0-9]",
            "nvtx": "libnvToolsExt.so.*[0-9]",
        }
        is_cuda_lib_err = [
            lib for lib in cuda_libs.values() if lib.split(".")[0] in err.args[0]
        ]
        if not is_cuda_lib_err:
            raise err
        for lib_folder, lib_name in cuda_libs.items():
            _preload_cuda_deps(lib_folder, lib_name)
        ctypes.CDLL(global_deps_lib_path, mode=ctypes.RTLD_GLOBAL)

    if library_path:
        # loading libtorch_global_deps first due its special logic
        load_shared_libraries(library_path)


if (USE_RTLD_GLOBAL_WITH_LIBTORCH or os.getenv("TORCH_USE_RTLD_GLOBAL")) and (
    _running_with_deploy() or platform.system() != "Windows"
):
    # Do it the hard way.  You might want to load libtorch with RTLD_GLOBAL in a
    # few circumstances:
    #
    #   1. You're in a build environment (e.g., fbcode) where
    #      libtorch_global_deps is not available, but you still need
    #      to get mkl to link in with RTLD_GLOBAL or it will just
    #      not work.
    #
    #   2. You're trying to run PyTorch under UBSAN and you need
    #      to ensure that only one copy of libtorch is loaded, so
    #      vptr checks work properly
    #
    # If you're using this setting, you must verify that all the libraries
    # you load consistently use the same libstdc++, or you may have
    # mysterious segfaults.
    #
    old_flags = sys.getdlopenflags()
    sys.setdlopenflags(os.RTLD_GLOBAL | os.RTLD_LAZY)

    from torch._C import *  # noqa: F403

    sys.setdlopenflags(old_flags)
    del old_flags

else:
    # Easy way.  You want this most of the time, because it will prevent
    # C++ symbols from libtorch clobbering C++ symbols from other
    # libraries, leading to mysterious segfaults.
    #
    # If building in an environment where libtorch_global_deps isn't available
    # like parts of fbsource, but where RTLD_GLOBAL causes segfaults, you will
    # want USE_RTLD_GLOBAL_WITH_LIBTORCH = False and USE_GLOBAL_DEPS = False
    #
    # See Note [Global dependencies]
    if USE_GLOBAL_DEPS:
        _load_global_deps()
    from torch._C import *  # noqa: F403


class SymInt:
    """
    Like an int (including magic methods), but redirects all operations on the
    wrapped node. This is used in particular to symbolically record operations
    in the symbolic shape workflow.
    """

    def __init__(self, node):
        # This field MUST be named node; C++ binding code assumes that this
        # class has a field named node that stores SymNode
        self.node = node

    def __bool__(self):
        return builtins.bool(self != 0)

    def __int__(self):
        return self.node.int_()

    def __index__(self):
        return self.node.int_()

    # Magic methods installed by torch.fx.experimental.sym_node

    def __round__(self, ndigits=None):
        return self

    def __truediv__(self, other):
        if isinstance(other, (builtins.float, SymFloat)):
            return sym_float(self).__float_truediv__(other)
        if not isinstance(other, (builtins.int, SymInt)):
            return NotImplemented
        return self.__int_truediv__(other)

    def __rtruediv__(self, other):
        if isinstance(other, (builtins.float, SymFloat)):
            return sym_float(self).__rfloat_truediv__(other)
        if not isinstance(other, (builtins.int, SymInt)):
            return NotImplemented
        return self.__rint_truediv__(other)

    def __floordiv__(self, other):
        if isinstance(other, (builtins.float, SymFloat)):
            return torch.sym_float(math.floor(sym_float(self) / other))
        if not isinstance(other, (builtins.int, SymInt)):
            return NotImplemented
        return self.__int_floordiv__(other)

    def __rfloordiv__(self, other):
        if isinstance(other, (builtins.float, SymFloat)):
            return torch.sym_float(math.floor(other / sym_float(self)))
        if not isinstance(other, (builtins.int, SymInt)):
            return NotImplemented
        return self.__rint_floordiv__(other)

    # nb: complex is impossible to handle correctly lol, with
    # negative base and integral float need to diverge semantics and
    # just always return complex.  Neener neener pretend this problem
    # doesn't exist
    def __pow__(self, other):
        if isinstance(other, (builtins.float, SymFloat)):
            return sym_float(self).__pow__(other)
        if not isinstance(other, (builtins.int, SymInt)):
            return NotImplemented
        # Guards!  This guard is necessary because we need to know it to
        # determine the output type of this operation
        if other >= 0:
            return self.__pow_by_natural__(other)
        else:
            # Mercifully, when the exponent is negative, Python just promotes
            # to doubles and does a float pow:
            #
            #   if (Py_SIZE(b) < 0 && c == NULL) {
            #       /* if exponent is negative and there's no modulus:
            #              return a float.  This works because we know
            #              that this calls float_pow() which converts its
            #              arguments to double. */
            #       Py_DECREF(a);
            #       Py_DECREF(b);
            #       return PyFloat_Type.tp_as_number->nb_power(v, w, x);
            #   }
            return sym_float(self).__pow__(sym_float(other))

    def __rpow__(self, other):
        if isinstance(other, (builtins.float, SymFloat)):
            return sym_float(self).__rpow__(other)
        if not isinstance(other, (builtins.int, SymInt)):
            return NotImplemented
        if self >= 0:  # self is exponent
            return self.__rpow_by_natural__(other)
        else:
            return sym_float(self).__rpow__(sym_float(other))

    def __eq__(self, other: object) -> builtins.bool:
        raise TypeError("type stub not overridden")

    def __lt__(self, other) -> builtins.bool:
        raise TypeError("type stub not overridden")

    def __gt__(self, other) -> builtins.bool:
        raise TypeError("type stub not overridden")

    def __le__(self, other) -> builtins.bool:
        raise TypeError("type stub not overridden")

    def __ge__(self, other) -> builtins.bool:
        raise TypeError("type stub not overridden")

    def __add__(self, other) -> "SymInt":
        raise TypeError("type stub not overridden")

    def __mul__(self, other) -> "SymInt":
        raise TypeError("type stub not overridden")

    def __pow_by_natural__(self, other) -> "SymInt":
        raise TypeError("type stub not overridden")

    def __rpow_by_natural__(self, other) -> "SymInt":
        raise TypeError("type stub not overridden")

    def __int_truediv__(self, other) -> "SymFloat":
        raise TypeError("type stub not overridden")

    def __rint_truediv__(self, other) -> "SymFloat":
        raise TypeError("type stub not overridden")

    def __int_floordiv__(self, other) -> "SymFloat":
        raise TypeError("type stub not overridden")

    def __rint_floordiv__(self, other) -> "SymFloat":
        raise TypeError("type stub not overridden")

    def __sym_max__(self, other):
        raise TypeError("type stub not overridden")

    def __sym_min__(self, other):
        raise TypeError("type stub not overridden")

    def __sym_float__(self):
        raise TypeError("type stub not overridden")

    def __neg__(self):
        raise TypeError("type stub not overridden")

    def __repr__(self):
        return str(self.node)

    def __hash__(self) -> builtins.int:
        if self.node.is_nested_int():
            return hash(self.node.nested_int())
        else:
            # We could support constant SymInts as well, but not doing it for now
            raise TypeError("unhashable type: non-nested SymInt")


class SymFloat:
    """
    Like an float (including magic methods), but redirects all operations on the
    wrapped node. This is used in particular to symbolically record operations
    in the symbolic shape workflow.
    """

    def __init__(self, node):
        # This field MUST be named node; C++ binding code assumes that this
        # class has a field named node that stores SymNode
        self.node = node

    def __truediv__(self, other):
        if not isinstance(other, (builtins.int, builtins.float, SymInt, SymFloat)):
            return NotImplemented
        return self.__float_truediv__(sym_float(other))

    def __rtruediv__(self, other):
        if not isinstance(other, (builtins.int, builtins.float, SymInt, SymFloat)):
            return NotImplemented
        return self.__rfloat_truediv__(sym_float(other))

    def __floordiv__(self, other):
        if not isinstance(other, (builtins.int, builtins.float, SymInt, SymFloat)):
            return NotImplemented
        return torch.sym_float(math.floor(self / sym_float(other)))

    def __rfloordiv__(self, other):
        if not isinstance(other, (builtins.int, builtins.float, SymInt, SymFloat)):
            return NotImplemented
        return torch.sym_float(math.floor(sym_float(other) / self))

    def __bool__(self):
        return self.node.bool_()

    # Symbolic power does NOT work with negative base, this is to avoid
    # potential complex outputs
    def __pow__(self, other):
        if not isinstance(other, (builtins.int, builtins.float, SymInt, SymFloat)):
            return NotImplemented
        torch._check(self >= 0)
        return self.__float_pow__(other)

    def __rpow__(self, other):
        if not isinstance(other, (builtins.int, builtins.float, SymInt, SymFloat)):
            return NotImplemented
        torch._check(other >= 0)
        return self.__rfloat_pow__(other)

    # Magic methods installed by torch.fx.experimental.sym_node

    def __eq__(self, other: object) -> builtins.bool:
        raise TypeError("type stub not overridden")

    def __lt__(self, other) -> builtins.bool:
        raise TypeError("type stub not overridden")

    def __gt__(self, other) -> builtins.bool:
        raise TypeError("type stub not overridden")

    def __le__(self, other) -> builtins.bool:
        raise TypeError("type stub not overridden")

    def __ge__(self, other) -> builtins.bool:
        raise TypeError("type stub not overridden")

    def __float_pow__(self, other) -> "SymFloat":
        raise TypeError("type stub not overridden")

    def __rfloat_pow__(self, other) -> "SymFloat":
        raise TypeError("type stub not overridden")

    def __float_truediv__(self, other) -> "SymFloat":
        raise TypeError("type stub not overridden")

    def __rfloat_truediv__(self, other) -> "SymFloat":
        raise TypeError("type stub not overridden")

    def __trunc__(self):
        raise TypeError("type stub not overridden")

    def __sym_max__(self, other):
        raise TypeError("type stub not overridden")

    def __sym_min__(self, other):
        raise TypeError("type stub not overridden")

    def __sym_int__(self):
        raise TypeError("type stub not overridden")

    def is_integer(self):
        """Return True if the float is an integer."""
        raise TypeError("type stub not overridden")

    def __repr__(self):
        return self.node.str()


class SymBool:
    """
    Like an bool (including magic methods), but redirects all operations on the
    wrapped node. This is used in particular to symbolically record operations
    in the symbolic shape workflow.

    Unlike regular bools, regular boolean operators will force extra guards instead
    of symbolically evaluate.  Use the bitwise operators instead to handle this.
    """

    def __init__(self, node):
        # This field MUST be named node; C++ binding code assumes that this
        # class has a field named node that stores SymNode
        self.node = node

    def __bool__(self):
        return self.node.bool_()

    def __int__(self):
        return builtins.int(self.node.bool_())

    # Magic methods installed by torch.fx.experimental.sym_node
    def __and__(self, other) -> "SymBool":
        raise TypeError("type stub not overridden")

    def __or__(self, other) -> "SymBool":
        raise TypeError("type stub not overridden")

    # We very carefully define __sym_not__, and not a number of other
    # plausible alternatives:
    #
    #   - We do not override __not__ because this is not a real magic
    #     method; you cannot override the meaning of the not builtin in
    #     Python.  We use the name 'sym_not' to clarify that in user code you
    #     cannot use the builtin not or operator.not_ or operator.__not__ and
    #     hit this magic method; you must use our custom sym_not operator.
    #
    #   - We do not override the __invert__ method because SymBool is
    #     meant to be usable in situations where bool is expected.  However,
    #     bitwise negation ~a does the wrong thing with booleans (because
    #     bool is a subclass of int, so ~1 = -2 which is not falseish.)
    #     This would be a giant footgun, so we get around it by defining
    #     our own operator.  Note that bitwise and/or do the right thing,
    #     so we reuse the conventional operators there for readability.
    #
    def __sym_not__(self) -> "SymBool":
        raise TypeError("type stub not overridden")

    def __sym_ite__(self, then_val, else_val):
        raise TypeError("type stub not overridden")

    def __eq__(self, other) -> builtins.bool:
        raise TypeError("type stub not overridden")

    def __repr__(self):
        return str(self.node)

    def __hash__(self):
        if self.node.is_constant():
            return hash(self.node.bool_())
        else:
            raise TypeError("unhashable type: SymBool")


def sym_not(a):
    r"""SymInt-aware utility for logical negation.

    Args:
        a (SymBool or bool): Object to negate
    """
    import sympy

    if overrides.has_torch_function_unary(a):
        return overrides.handle_torch_function(sym_not, (a,), a)
    if hasattr(a, "__sym_not__"):
        return a.__sym_not__()
    if isinstance(a, sympy.Basic):
        return ~a  # type: ignore[operator]
    return not a


def sym_float(a):
    r"""SymInt-aware utility for float casting.

    Args:
        a (SymInt, SymFloat, or object): Object to cast
    """
    if overrides.has_torch_function_unary(a):
        return overrides.handle_torch_function(sym_float, (a,), a)
    if isinstance(a, SymFloat):
        return a
    elif hasattr(a, "__sym_float__"):
        return a.__sym_float__()
    return builtins.float(a)  # type: ignore[operator]


def sym_int(a):
    r"""SymInt-aware utility for int casting.

    Args:
        a (SymInt, SymFloat, or object): Object to cast
    """
    if overrides.has_torch_function_unary(a):
        return overrides.handle_torch_function(sym_int, (a,), a)
    if isinstance(a, SymInt):
        return a
    elif isinstance(a, SymFloat):
        return math.trunc(a)
    return builtins.int(a)  # type: ignore[operator]


def sym_max(a, b):
    """
    SymInt-aware utility for max which avoids branching on a < b.
    Unlike builtins.max(), this only works for int/float, and it always
    promotes to float if any argument is float (unlike builtins.max, which
    will faithfully preserve the type of the input argument).
    """
    if overrides.has_torch_function((a, b)):
        return overrides.handle_torch_function(sym_max, (a, b), a, b)
    if isinstance(a, (SymInt, SymFloat)):
        return a.__sym_max__(b)
    elif isinstance(b, (SymInt, SymFloat)):
        # Due to promotion semantics, this is operator is commutative:
        # max(1, 1.0) === max(1.0, 1) === 1.0
        return b.__sym_max__(a)
    # TODO: Probably can make bool work too, just lazy
    assert isinstance(a, (builtins.int, builtins.float)), type(a)
    assert isinstance(b, (builtins.int, builtins.float)), type(b)
    if isinstance(a, builtins.float) or isinstance(b, builtins.float):
        return builtins.float(builtins.max(a, b))
    else:
        return builtins.max(a, b)


def sym_min(a, b):
    """SymInt-aware utility for min()."""
    if overrides.has_torch_function((a, b)):
        return overrides.handle_torch_function(sym_min, (a, b), a, b)
    if isinstance(a, (SymInt, SymFloat)):
        return a.__sym_min__(b)
    elif isinstance(b, (SymInt, SymFloat)):
        return b.__sym_min__(a)
    assert isinstance(a, (builtins.int, builtins.float)), type(a)
    assert isinstance(b, (builtins.int, builtins.float)), type(b)
    if isinstance(a, builtins.float) or isinstance(b, builtins.float):
        return builtins.float(builtins.min(a, b))
    else:
        return builtins.min(a, b)


# Drop in replacement for math.sqrt, math.sin, math.cos etc
def _get_sym_math_fn(name):
    def fn(a):
        if overrides.has_torch_function_unary(a):
            return overrides.handle_torch_function(fn, (a,), a)
        if hasattr(a, f"__sym_{name}__"):
            return getattr(a, f"__sym_{name}__")()
        return getattr(math, name)(a)

    return fn


__fn, __name, __sym_name = None, "", ""
for __name in (
    "sqrt",
    "cos",
    "cosh",
    "sin",
    "sinh",
    "tan",
    "tanh",
    "asin",
    "acos",
    "atan",
):
    __sym_name = f"_sym_{__name}"
    __fn = _get_sym_math_fn(__name)
    __fn.__qualname__ = __fn.__name__ = __sym_name
    globals()[__sym_name] = __fn

del __fn, __name, __sym_name, _get_sym_math_fn

# Adding temporary shortcut
sym_sqrt = globals()["_sym_sqrt"]
__all__.append("sym_sqrt")


def sym_ite(b, t, f):
    if overrides.has_torch_function((b, t, f)):
        return overrides.handle_torch_function(sym_ite, (b, t, f), b, t, f)
    assert isinstance(b, (SymBool, builtins.bool)) and type(t) == type(f)
    if isinstance(b, SymBool):
        return b.__sym_ite__(t, f)
    return t if b else f


# Check to see if we can load C extensions, and if not provide some guidance
# on what the problem might be.
try:
    # _initExtension is chosen (arbitrarily) as a sentinel.
    from torch._C import _initExtension
except ImportError:
    import torch._C as _C_for_compiled_check

    # The __file__ check only works for Python 3.7 and above.
    if _C_for_compiled_check.__file__ is None:
        raise ImportError(
            textwrap.dedent(
                """
                Failed to load PyTorch C extensions:
                    It appears that PyTorch has loaded the `torch/_C` folder
                    of the PyTorch repository rather than the C extensions which
                    are expected in the `torch._C` namespace. This can occur when
                    using the `install` workflow. e.g.
                        $ python setup.py install && python -c "import torch"

                    This error can generally be solved using the `develop` workflow
                        $ python setup.py develop && python -c "import torch"  # This should succeed
                    or by running Python from a different directory.
                """
            ).strip()
        ) from None
    raise  # If __file__ is not None the cause is unknown, so just re-raise.

# The torch._C submodule is already loaded via `from torch._C import *` above
# Make an explicit reference to the _C submodule to appease linters
from torch import _C as _C

__name, __obj = "", None
for __name in dir(_C):
    if __name[0] != "_" and not __name.endswith("Base"):
        __all__.append(__name)
        __obj = getattr(_C, __name)
        if callable(__obj) or inspect.isclass(__obj):
            if __obj.__module__ != __name__:  # "torch"
                # TODO: fix their module from C++ side
                if __name not in {
                    "DisableTorchFunctionSubclass",
                    "DisableTorchFunction",
                    "Generator",
                }:
                    __obj.__module__ = __name__  # "torch"
    elif __name == "TensorBase":
        # issue 109438 / pr 109940. Prevent TensorBase from being copied into torch.
        delattr(sys.modules[__name__], __name)

del __name, __obj

if not TYPE_CHECKING:
    # issue 38137 and python issue 43367. Submodules of a C extension are
    # non-standard, and attributes of those submodules cannot be pickled since
    # pickle expect to be able to import them as "from _C.sub import attr"
    # which fails with "_C is not a package
    __name, __candidate = "", None
    for __name in dir(_C):
        __candidate = getattr(_C, __name)
        if type(__candidate) is type(_C):
            # submodule
            sys.modules.setdefault(f"{__name__}._C.{__name}", __candidate)

    del __name, __candidate


################################################################################
# Define basic utilities
################################################################################


def typename(o):
    """
    String representation of the type of an object.

    This function returns a fully qualified string representation of an object's type.
    Args:
        o (Object): The object whose type to represent
    Returns:
        str: the type of the object `o`
    Example:
        >>> x = torch.tensor([1,2,3])
        >>> torch.typename(x)
        'torch.LongTensor'
    """
    if isinstance(o, torch.Tensor):
        return o.type()

    module = ""
    class_name = ""
    if (
        hasattr(o, "__module__")
        and o.__module__ != "builtins"
        and o.__module__ != "__builtin__"
        and o.__module__ is not None
    ):
        module = o.__module__ + "."

    if hasattr(o, "__qualname__"):
        class_name = o.__qualname__
    elif hasattr(o, "__name__"):
        class_name = o.__name__
    else:
        class_name = o.__class__.__name__

    return module + class_name


def is_tensor(obj):
    r"""Returns True if `obj` is a PyTorch tensor.

    Note that this function is simply doing ``isinstance(obj, Tensor)``.
    Using that ``isinstance`` check is better for typechecking with mypy,
    and more explicit - so it's recommended to use that instead of
    ``is_tensor``.

    Args:
        obj (Object): Object to test
    Example::

        >>> x = torch.tensor([1, 2, 3])
        >>> torch.is_tensor(x)
        True

    """
    return isinstance(obj, torch.Tensor)


def is_storage(obj):
    r"""Returns True if `obj` is a PyTorch storage object.

    Args:
        obj (Object): Object to test
    """
    return type(obj) in _storage_classes


_GLOBAL_DEVICE_CONTEXT = threading.local()


def get_default_device() -> "torch.device":
    r"""Gets the default ``torch.Tensor`` to be allocated on ``device``"""
    global _GLOBAL_DEVICE_CONTEXT
    if hasattr(_GLOBAL_DEVICE_CONTEXT, "device_context"):
        device = _GLOBAL_DEVICE_CONTEXT.device_context.device
        if device.index is not None:
            return device
        else:
            # TODO: Call like get_device_index() method corresponding to
            # each device type
            return torch.tensor([]).device
    else:
        return torch.device("cpu")


def set_default_device(device):
    """Sets the default ``torch.Tensor`` to be allocated on ``device``.  This
    does not affect factory function calls which are called with an explicit
    ``device`` argument.  Factory calls will be performed as if they
    were passed ``device`` as an argument.

    To only temporarily change the default device instead of setting it
    globally, use ``with torch.device(device):`` instead.

    The default device is initially ``cpu``.  If you set the default tensor
    device to another device (e.g., ``cuda``) without a device index, tensors
    will be allocated on whatever the current device for the device type,
    even after :func:`torch.cuda.set_device` is called.

    .. warning::

        This function imposes a slight performance cost on every Python
        call to the torch API (not just factory functions).  If this
        is causing problems for you, please comment on
        https://github.com/pytorch/pytorch/issues/92701

    .. note::

        This doesn't affect functions that create tensors that share the same memory as the input, like:
        :func:`torch.from_numpy` and :func:`torch.frombuffer`

    Args:
        device (device or string): the device to set as default

    Example::

        >>> # xdoctest: +SKIP("requires cuda, changes global state")
        >>> torch.get_default_device()
        device(type='cpu')
        >>> torch.set_default_device('cuda')  # current device is 0
        >>> torch.get_default_device()
        device(type='cuda', index=0)
        >>> torch.set_default_device('cuda')
        >>> torch.cuda.set_device('cuda:1')  # current device is 1
        >>> torch.get_default_device()
        device(type='cuda', index=1)
        >>> torch.set_default_device('cuda:1')
        >>> torch.get_default_device()
        device(type='cuda', index=1)

    """
    global _GLOBAL_DEVICE_CONTEXT
    if hasattr(_GLOBAL_DEVICE_CONTEXT, "device_context"):
        device_context = _GLOBAL_DEVICE_CONTEXT.device_context
        if device_context is not None:
            device_context.__exit__(None, None, None)

    if device is None:
        device_context = None
    else:
        from torch.utils._device import DeviceContext

        device_context = DeviceContext(device)
        device_context.__enter__()
    _GLOBAL_DEVICE_CONTEXT.device_context = device_context


def set_default_tensor_type(t):
    r"""
    .. warning::

        This function is deprecated as of PyTorch 2.1, please use :func:`torch.set_default_dtype()` and
        :func:`torch.set_default_device()` as alternatives.

    Sets the default ``torch.Tensor`` type to floating point tensor type
    ``t``. This type will also be used as default floating point type for
    type inference in :func:`torch.tensor`.

    The default floating point tensor type is initially ``torch.FloatTensor``.

    Args:
        t (type or string): the floating point tensor type or its name

    Example::

        >>> # xdoctest: +SKIP("Other tests may have changed the default type. Can we reset it?")
        >>> torch.tensor([1.2, 3]).dtype    # initial default for floating point is torch.float32
        torch.float32
        >>> torch.set_default_tensor_type(torch.DoubleTensor)
        >>> torch.tensor([1.2, 3]).dtype    # a new floating point tensor
        torch.float64

    """
    if isinstance(t, str):
        t = _import_dotted_name(t)
    _C._set_default_tensor_type(t)


def set_default_dtype(d):
    r"""

    Sets the default floating point dtype to :attr:`d`. Supports floating point dtype
    as inputs. Other dtypes will cause torch to raise an exception.

    When PyTorch is initialized its default floating point dtype is torch.float32,
    and the intent of set_default_dtype(torch.float64) is to facilitate NumPy-like
    type inference. The default floating point dtype is used to:

    1. Implicitly determine the default complex dtype. When the default floating type is float16,
       the default complex dtype is complex32. For float32, the default complex dtype is complex64.
       For float64, it is complex128. For bfloat16, an exception will be raised because
       there is no corresponding complex type for bfloat16.
    2. Infer the dtype for tensors constructed using Python floats or complex Python
       numbers. See examples below.
    3. Determine the result of type promotion between bool and integer tensors and
       Python floats and complex Python numbers.

    Args:
        d (:class:`torch.dtype`): the floating point dtype to make the default.

    Example:
        >>> # xdoctest: +SKIP("Other tests may have changed the default type. Can we reset it?")
        >>> # initial default for floating point is torch.float32
        >>> # Python floats are interpreted as float32
        >>> torch.tensor([1.2, 3]).dtype
        torch.float32
        >>> # initial default for floating point is torch.complex64
        >>> # Complex Python numbers are interpreted as complex64
        >>> torch.tensor([1.2, 3j]).dtype
        torch.complex64

        >>> torch.set_default_dtype(torch.float64)
        >>> # Python floats are now interpreted as float64
        >>> torch.tensor([1.2, 3]).dtype    # a new floating point tensor
        torch.float64
        >>> # Complex Python numbers are now interpreted as complex128
        >>> torch.tensor([1.2, 3j]).dtype   # a new complex tensor
        torch.complex128

        >>> torch.set_default_dtype(torch.float16)
        >>> # Python floats are now interpreted as float16
        >>> torch.tensor([1.2, 3]).dtype    # a new floating point tensor
        torch.float16
        >>> # Complex Python numbers are now interpreted as complex128
        >>> torch.tensor([1.2, 3j]).dtype   # a new complex tensor
        torch.complex32

    """
    _C._set_default_dtype(d)

<<<<<<< HEAD
def set_future_lazy_clone(mode: builtins.bool) -> None:
    r"""Enables future behavior of always copying for operators that currently
    conditionally return a copy or view of the input.
    """
    return _C._set_future_lazy_clone(mode)

def get_future_lazy_clone() -> builtins.bool:
    r"""Check whether future behavior of always copying is enabled for operators
    that currently conditionally return a copy or view of the input.
    """
    return _C._get_future_lazy_clone()

def set_extra_conditional_view_warnings(mode: builtins.bool) -> None:
    r"""Enables raising extra warnings for deprecated views created by operators
    that currently conditionally return a copy or view of the input.
    """
    return _C._set_extra_conditional_view_warnings(mode)

def get_extra_conditional_view_warnings() -> builtins.bool:
    r"""Check whether extra warnings are enabled for deprecated views created by
    operators that currently conditionally return a copy or view of the input.
    """
    return _C._get_extra_conditional_view_warnings()

def use_deterministic_algorithms(mode: builtins.bool, *, warn_only: builtins.bool = False) -> None:
    r""" Sets whether PyTorch operations must use "deterministic"
=======

def use_deterministic_algorithms(
    mode: builtins.bool,
    *,
    warn_only: builtins.bool = False,
) -> None:
    r"""Sets whether PyTorch operations must use "deterministic"
>>>>>>> aa999cd1
    algorithms. That is, algorithms which, given the same input, and when
    run on the same software and hardware, always produce the same output.
    When enabled, operations will use deterministic algorithms when available,
    and if only nondeterministic algorithms are available they will throw a
    :class:`RuntimeError` when called.

    .. note:: This setting alone is not always enough to make an application
        reproducible. Refer to :ref:`reproducibility` for more information.

    .. note:: :func:`torch.set_deterministic_debug_mode` offers an alternative
        interface for this feature.

    The following normally-nondeterministic operations will act
    deterministically when ``mode=True``:

        * :class:`torch.nn.Conv1d` when called on CUDA tensor
        * :class:`torch.nn.Conv2d` when called on CUDA tensor
        * :class:`torch.nn.Conv3d` when called on CUDA tensor
        * :class:`torch.nn.ConvTranspose1d` when called on CUDA tensor
        * :class:`torch.nn.ConvTranspose2d` when called on CUDA tensor
        * :class:`torch.nn.ConvTranspose3d` when called on CUDA tensor
        * :class:`torch.nn.ReplicationPad2d` when attempting to differentiate a CUDA tensor
        * :func:`torch.bmm` when called on sparse-dense CUDA tensors
        * :func:`torch.Tensor.__getitem__` when attempting to differentiate a CPU tensor
          and the index is a list of tensors
        * :func:`torch.Tensor.index_put` with ``accumulate=False``
        * :func:`torch.Tensor.index_put` with ``accumulate=True`` when called on a CPU
          tensor
        * :func:`torch.Tensor.put_` with ``accumulate=True`` when called on a CPU
          tensor
        * :func:`torch.Tensor.scatter_add_` when called on a CUDA tensor
        * :func:`torch.gather` when called on a CUDA tensor that requires grad
        * :func:`torch.index_add` when called on CUDA tensor
        * :func:`torch.index_select` when attempting to differentiate a CUDA tensor
        * :func:`torch.repeat_interleave` when attempting to differentiate a CUDA tensor
        * :func:`torch.Tensor.index_copy` when called on a CPU or CUDA tensor
        * :func:`torch.Tensor.scatter` when `src` type is Tensor and called on CUDA tensor
        * :func:`torch.Tensor.scatter_reduce` when ``reduce='sum'`` or ``reduce='mean'`` and called on CUDA tensor

    The following normally-nondeterministic operations will throw a
    :class:`RuntimeError` when ``mode=True``:

        * :class:`torch.nn.AvgPool3d` when attempting to differentiate a CUDA tensor
        * :class:`torch.nn.AdaptiveAvgPool2d` when attempting to differentiate a CUDA tensor
        * :class:`torch.nn.AdaptiveAvgPool3d` when attempting to differentiate a CUDA tensor
        * :class:`torch.nn.MaxPool3d` when attempting to differentiate a CUDA tensor
        * :class:`torch.nn.AdaptiveMaxPool2d` when attempting to differentiate a CUDA tensor
        * :class:`torch.nn.FractionalMaxPool2d` when attempting to differentiate a CUDA tensor
        * :class:`torch.nn.FractionalMaxPool3d` when attempting to differentiate a CUDA tensor
        * :class:`torch.nn.MaxUnpool1d`
        * :class:`torch.nn.MaxUnpool2d`
        * :class:`torch.nn.MaxUnpool3d`
        * :func:`torch.nn.functional.interpolate` when attempting to differentiate a CUDA tensor
          and one of the following modes is used:

          - ``linear``
          - ``bilinear``
          - ``bicubic``
          - ``trilinear``

        * :class:`torch.nn.ReflectionPad1d` when attempting to differentiate a CUDA tensor
        * :class:`torch.nn.ReflectionPad2d` when attempting to differentiate a CUDA tensor
        * :class:`torch.nn.ReflectionPad3d` when attempting to differentiate a CUDA tensor
        * :class:`torch.nn.ReplicationPad1d` when attempting to differentiate a CUDA tensor
        * :class:`torch.nn.ReplicationPad3d` when attempting to differentiate a CUDA tensor
        * :class:`torch.nn.NLLLoss` when called on a CUDA tensor
        * :class:`torch.nn.CTCLoss` when attempting to differentiate a CUDA tensor
        * :class:`torch.nn.EmbeddingBag` when attempting to differentiate a CUDA tensor when
          ``mode='max'``
        * :func:`torch.Tensor.put_` when ``accumulate=False``
        * :func:`torch.Tensor.put_` when ``accumulate=True`` and called on a CUDA tensor
        * :func:`torch.histc` when called on a CUDA tensor
        * :func:`torch.bincount` when called on a CUDA tensor and ``weights``
          tensor is given
        * :func:`torch.kthvalue` with called on a CUDA tensor
        * :func:`torch.median` with indices output when called on a CUDA tensor
        * :func:`torch.nn.functional.grid_sample` when attempting to differentiate a CUDA tensor
        * :func:`torch.cumsum` when called on a CUDA tensor when dtype is floating point or complex
        * :func:`torch.Tensor.scatter_reduce` when ``reduce='prod'`` and called on CUDA tensor
        * :func:`torch.Tensor.resize_` when called with a quantized tensor

    In addition, several operations fill uninitialized memory when this setting
    is turned on and when
    :attr:`torch.utils.deterministic.fill_uninitialized_memory` is turned on.
    See the documentation for that attribute for more information.

    A handful of CUDA operations are nondeterministic if the CUDA version is
    10.2 or greater, unless the environment variable ``CUBLAS_WORKSPACE_CONFIG=:4096:8``
    or ``CUBLAS_WORKSPACE_CONFIG=:16:8`` is set. See the CUDA documentation for more
    details: `<https://docs.nvidia.com/cuda/cublas/index.html#results-reproducibility>`_
    If one of these environment variable configurations is not set, a :class:`RuntimeError`
    will be raised from these operations when called with CUDA tensors:

        * :func:`torch.mm`
        * :func:`torch.mv`
        * :func:`torch.bmm`

    Note that deterministic operations tend to have worse performance than
    nondeterministic operations.

    .. note::

        This flag does not detect or prevent nondeterministic behavior caused
        by calling an inplace operation on a tensor with an internal memory
        overlap or by giving such a tensor as the :attr:`out` argument for an
        operation. In these cases, multiple writes of different data may target
        a single memory location, and the order of writes is not guaranteed.

    Args:
        mode (:class:`bool`): If True, makes potentially nondeterministic
            operations switch to a deterministic algorithm or throw a runtime
            error. If False, allows nondeterministic operations.

    Keyword args:
        warn_only (:class:`bool`, optional): If True, operations that do not
            have a deterministic implementation will throw a warning instead of
            an error. Default: ``False``

    Example::

        >>> # xdoctest: +SKIP
        >>> torch.use_deterministic_algorithms(True)

        # Forward mode nondeterministic error
        >>> torch.randn(10, device='cuda').kthvalue(1)
        ...
        RuntimeError: kthvalue CUDA does not have a deterministic implementation...

        # Backward mode nondeterministic error
        >>> torch.nn.AvgPool3d(1)(torch.randn(3, 4, 5, 6, requires_grad=True).cuda()).sum().backward()
        ...
        RuntimeError: avg_pool3d_backward_cuda does not have a deterministic implementation...
    """
    _C._set_deterministic_algorithms(mode, warn_only=warn_only)


def are_deterministic_algorithms_enabled() -> builtins.bool:
    r"""Returns True if the global deterministic flag is turned on. Refer to
    :func:`torch.use_deterministic_algorithms` documentation for more details.
    """
    return _C._get_deterministic_algorithms()


def is_deterministic_algorithms_warn_only_enabled() -> builtins.bool:
    r"""Returns True if the global deterministic flag is set to warn only.
    Refer to :func:`torch.use_deterministic_algorithms` documentation for more
    details.
    """
    return _C._get_deterministic_algorithms_warn_only()


def set_deterministic_debug_mode(debug_mode: Union[builtins.int, str]) -> None:
    r"""Sets the debug mode for deterministic operations.

    .. note:: This is an alternative interface for
        :func:`torch.use_deterministic_algorithms`. Refer to that function's
        documentation for details about affected operations.

    Args:
        debug_mode(str or int): If "default" or 0, don't error or warn on
            nondeterministic operations. If "warn" or 1, warn on
            nondeterministic operations. If "error" or 2, error on
            nondeterministic operations.
    """

    # NOTE: builtins.int is used here because int in this scope resolves
    # to torch.int
    if not isinstance(debug_mode, (builtins.int, str)):
        raise TypeError(f"debug_mode must be str or int, but got {type(debug_mode)}")

    if isinstance(debug_mode, str):
        if debug_mode == "default":
            debug_mode = 0
        elif debug_mode == "warn":
            debug_mode = 1
        elif debug_mode == "error":
            debug_mode = 2
        else:
            raise RuntimeError(
                "invalid value of debug_mode, expected one of `default`, "
                f"`warn`, `error`, but got {debug_mode}"
            )

    if debug_mode == 0:
        _C._set_deterministic_algorithms(False)
    elif debug_mode == 1:
        _C._set_deterministic_algorithms(True, warn_only=True)
    elif debug_mode == 2:
        _C._set_deterministic_algorithms(True)
    else:
        raise RuntimeError(
            "invalid value of debug_mode, expected 0, 1, or 2, " f"but got {debug_mode}"
        )


def get_deterministic_debug_mode() -> builtins.int:
    r"""Returns the current value of the debug mode for deterministic
    operations. Refer to :func:`torch.set_deterministic_debug_mode`
    documentation for more details.
    """

    if _C._get_deterministic_algorithms():
        if _C._get_deterministic_algorithms_warn_only():
            return 1
        else:
            return 2
    else:
        return 0


def get_float32_matmul_precision() -> builtins.str:
    r"""Returns the current value of float32 matrix multiplication precision. Refer to
    :func:`torch.set_float32_matmul_precision` documentation for more details.
    """
    return _C._get_float32_matmul_precision()


def set_float32_matmul_precision(precision: str) -> None:
    r"""Sets the internal precision of float32 matrix multiplications.

    Running float32 matrix multiplications in lower precision may significantly increase
    performance, and in some programs the loss of precision has a negligible impact.

    Supports three settings:

        * "highest", float32 matrix multiplications use the float32 datatype (24 mantissa
          bits with 23 bits explicitly stored) for internal computations.
        * "high", float32 matrix multiplications either use the TensorFloat32 datatype (10
          mantissa bits explicitly stored) or treat each float32 number as the sum of two bfloat16 numbers
          (approximately 16 mantissa bits with 14 bits explicitly stored), if the appropriate fast matrix multiplication
          algorithms are available.  Otherwise float32 matrix multiplications are computed
          as if the precision is "highest".  See below for more information on the bfloat16
          approach.
        * "medium", float32 matrix multiplications use the bfloat16 datatype (8 mantissa
          bits with 7 bits explicitly stored) for internal computations, if a fast matrix multiplication algorithm
          using that datatype internally is available. Otherwise float32
          matrix multiplications are computed as if the precision is "high".

    When using "high" precision, float32 multiplications may use a bfloat16-based algorithm
    that is more complicated than simply truncating to some smaller number mantissa bits
    (e.g. 10 for TensorFloat32, 7 for bfloat16 explicitly stored).  Refer to [Henry2019]_ for a complete
    description of this algorithm.  To briefly explain here, the first step is to realize
    that we can perfectly encode a single float32 number as the sum of three bfloat16
    numbers (because float32 has 23 mantissa bits while bfloat16 has 7 explicitly stored, and both have the
    same number of exponent bits).  This means that the product of two float32 numbers can
    be exactly given by the sum of nine products of bfloat16 numbers.  We can then trade
    accuracy for speed by dropping some of these products.  The "high" precision algorithm
    specifically keeps only the three most significant products, which conveniently excludes
    all of the products involving the last 8 mantissa bits of either input.  This means that
    we can represent our inputs as the sum of two bfloat16 numbers rather than three.
    Because bfloat16 fused-multiply-add (FMA) instructions are typically >10x faster than
    float32 ones, it's faster to do three multiplications and 2 additions with bfloat16
    precision than it is to do a single multiplication with float32 precision.

    .. [Henry2019] http://arxiv.org/abs/1904.06376

    .. note::

        This does not change the output dtype of float32 matrix multiplications,
        it controls how the internal computation of the matrix multiplication is performed.

    .. note::

        This does not change the precision of convolution operations. Other flags,
        like `torch.backends.cudnn.allow_tf32`, may control the precision of convolution
        operations.

    .. note::

        This flag currently only affects one native device type: CUDA.
        If "high" or "medium" are set then the TensorFloat32 datatype will be used
        when computing float32 matrix multiplications, equivalent to setting
        `torch.backends.cuda.matmul.allow_tf32 = True`. When "highest" (the default)
        is set then the float32 datatype is used for internal computations, equivalent
        to setting `torch.backends.cuda.matmul.allow_tf32 = False`.

    Args:
        precision(str): can be set to "highest" (default), "high", or "medium" (see above).

    """
    _C._set_float32_matmul_precision(precision)


def set_warn_always(b: builtins.bool) -> None:
    r"""When this flag is False (default) then some PyTorch warnings may only
    appear once per process. This helps avoid excessive warning information.
    Setting it to True causes these warnings to always appear, which may be
    helpful when debugging.

    Args:
        b (:class:`bool`): If True, force warnings to always be emitted
                           If False, set to the default behaviour
    """
    _C._set_warnAlways(b)


def is_warn_always_enabled() -> builtins.bool:
    r"""Returns True if the global warn_always flag is turned on. Refer to
    :func:`torch.set_warn_always` documentation for more details.
    """
    return _C._get_warnAlways()


################################################################################
# Define error checking functions
################################################################################

# These error checking functions must be kept consistent with their C++
# equivalents. Their C++ equivalents are mentioned where applicable.


def _check_with(
    error_type,
    cond: Union[builtins.bool, SymBool],
    message: Callable[[], str],
):  # noqa: F811
    if not isinstance(cond, (builtins.bool, torch.SymBool)):
        raise TypeError(f"cond must be a bool, but got {type(cond)}")

    from torch.fx.experimental.symbolic_shapes import expect_true

    if expect_true(cond):
        return

    # error_type must be a subclass of Exception and not subclass of Warning
    assert issubclass(error_type, Exception) and not issubclass(error_type, Warning)

    if message is None:
        message_evaluated = (
            "Expected cond to be True, but got False. (Could this error "
            "message be improved? If so, please report an enhancement request "
            "to PyTorch.)"
        )

    else:
        if not callable(message):
            raise TypeError("message must be a callable")

        message_evaluated = str(message())

    raise error_type(message_evaluated)


def _check(cond, message=None):  # noqa: F811
    r"""Throws error containing an optional message if the specified condition
    is False.

    Error type: ``RuntimeError``

    C++ equivalent: ``TORCH_CHECK``

    Args:
        cond (:class:`bool`): If False, throw error

        message (Callable, optional): Callable that returns either a string or
            an object that has a ``__str__()`` method to be used as the error
            message. Default: ``None``
    """
    _check_with(RuntimeError, cond, message)


def _check_is_size(i, message=None):
    """Checks that a given integer is a valid size (i.e., is non-negative).
    You should use this over _check(i >= 0) because we can use the semantic
    information (that i is a size) to make some further inferences in case
    i is an unbacked SymInt.

    NB: Do NOT use this in contexts where a -1 size would be valid (indicating
    to infer the size from context, or if you should wrap-around or truncate).
    Only use this if the only valid value is an honest to goodness size.
    """
    # This is responsible for the expect_true
    _check(i >= 0, message)
    from torch.fx.experimental.symbolic_shapes import _advise_is_size

    _advise_is_size(i)


def _check_index(cond, message=None):  # noqa: F811
    r"""Throws error containing an optional message if the specified condition
    is False.

    Error type: ``IndexError``

    C++ equivalent: ``TORCH_CHECK_INDEX``

    Args:
        cond (:class:`bool`): If False, throw error

        message (Callable, optional): Callable that returns either a string or
            an object that has a ``__str__()`` method to be used as the error
            message. Default: ``None``
    """
    _check_with(IndexError, cond, message)


def _check_value(cond, message=None):  # noqa: F811
    r"""Throws error containing an optional message if the specified condition
    is False.

    Error type: ``ValueError``

    C++ equivalent: ``TORCH_CHECK_VALUE``

    Args:
        cond (:class:`bool`): If False, throw error

        message (Callable, optional): Callable that returns either a string or
            an object that has a ``__str__()`` method to be used as the error
            message. Default: ``None``
    """
    _check_with(ValueError, cond, message)


def _check_type(cond, message=None):  # noqa: F811
    r"""Throws error containing an optional message if the specified condition
    is False.

    Error type: ``TypeError``

    C++ equivalent: ``TORCH_CHECK_TYPE``

    Args:
        cond (:class:`bool`): If False, throw error

        message (Callable, optional): Callable that returns either a string or
            an object that has a ``__str__()`` method to be used as the error
            message. Default: ``None``
    """
    _check_with(TypeError, cond, message)


def _check_not_implemented(cond, message=None):  # noqa: F811
    r"""Throws error containing an optional message if the specified condition
    is False.

    Error type: ``NotImplementedError``

    C++ equivalent: ``TORCH_CHECK_NOT_IMPLEMENTED``

    Args:
        cond (:class:`bool`): If False, throw error

        message (Callable, optional): Callable that returns either a string or
            an object that has a ``__str__()`` method to be used as the error
            message. Default: ``None``
    """
    _check_with(NotImplementedError, cond, message)


def _check_tensor_all_with(error_type, cond, message=None):  # noqa: F811
    if not torch.is_tensor(cond):
        raise TypeError(f"cond must be a tensor, but got {type(cond)}")

    if not cond.dtype == torch.bool:
        raise TypeError(f"cond tensor must have dtype torch.bool, but got {cond.dtype}")

    _check_with(error_type, cond._is_all_true().item(), message)


# C++ equivalent: `TORCH_CHECK_TENSOR_ALL`
def _check_tensor_all(cond, message=None):  # noqa: F811
    r"""Throws error containing an optional message if the specified condition
    is False.

    Error type: ``RuntimeError``

    C++ equivalent: ``TORCH_CHECK_TENSOR_ALL``

    Args:
        cond (:class:`torch.Tensor`): Tensor of dtype ``torch.bool``. If any
            element is ``False``, throw error

        message (Callable, optional): Callable that returns either a string or
            an object that has a ``__str__()`` method to be used as the error
            message. Default: ``None``
    """
    _check_tensor_all_with(RuntimeError, cond, message)


################################################################################
# Define numeric constants
################################################################################

# For Python Array API (https://data-apis.org/array-api/latest/API_specification/constants.html) and
# NumPy consistency (https://numpy.org/devdocs/reference/constants.html)
from math import e, inf, nan, pi

newaxis: None = None

__all__.extend(["e", "pi", "nan", "inf", "newaxis"])

################################################################################
# Define Storage and Tensor classes
################################################################################

from torch._tensor import Tensor  # usort: skip

# needs to be after torch.Tensor is defined to avoid circular dependencies
from torch import storage as storage  # usort: skip
from torch.storage import (
    _LegacyStorage,
    _StorageBase,
    _warn_typed_storage_removal,
    TypedStorage,
    UntypedStorage,
)

# NOTE: New <type>Storage classes should never be added. When adding a new
# dtype, use torch.storage.TypedStorage directly.


class ByteStorage(_LegacyStorage):
    @classproperty
    def dtype(self):
        _warn_typed_storage_removal(stacklevel=3)
        return self._dtype

    @classproperty
    def _dtype(self):
        return torch.uint8


class DoubleStorage(_LegacyStorage):
    @classproperty
    def dtype(self):
        _warn_typed_storage_removal(stacklevel=3)
        return self._dtype

    @classproperty
    def _dtype(self):
        return torch.double


class FloatStorage(_LegacyStorage):
    @classproperty
    def dtype(self):
        _warn_typed_storage_removal(stacklevel=3)
        return self._dtype

    @classproperty
    def _dtype(self):
        return torch.float


class HalfStorage(_LegacyStorage):
    @classproperty
    def dtype(self):
        _warn_typed_storage_removal(stacklevel=3)
        return self._dtype

    @classproperty
    def _dtype(self):
        return torch.half


class LongStorage(_LegacyStorage):
    @classproperty
    def dtype(self):
        _warn_typed_storage_removal(stacklevel=3)
        return self._dtype

    @classproperty
    def _dtype(self):
        return torch.long


class IntStorage(_LegacyStorage):
    @classproperty
    def dtype(self):
        _warn_typed_storage_removal(stacklevel=3)
        return self._dtype

    @classproperty
    def _dtype(self):
        return torch.int


class ShortStorage(_LegacyStorage):
    @classproperty
    def dtype(self):
        _warn_typed_storage_removal(stacklevel=3)
        return self._dtype

    @classproperty
    def _dtype(self):
        return torch.short


class CharStorage(_LegacyStorage):
    @classproperty
    def dtype(self):
        _warn_typed_storage_removal(stacklevel=3)
        return self._dtype

    @classproperty
    def _dtype(self):
        return torch.int8


class BoolStorage(_LegacyStorage):
    @classproperty
    def dtype(self):
        _warn_typed_storage_removal(stacklevel=3)
        return self._dtype

    @classproperty
    def _dtype(self):
        return torch.bool


class BFloat16Storage(_LegacyStorage):
    @classproperty
    def dtype(self):
        _warn_typed_storage_removal(stacklevel=3)
        return self._dtype

    @classproperty
    def _dtype(self):
        return torch.bfloat16


class ComplexDoubleStorage(_LegacyStorage):
    @classproperty
    def dtype(self):
        _warn_typed_storage_removal(stacklevel=3)
        return self._dtype

    @classproperty
    def _dtype(self):
        return torch.cdouble


class ComplexFloatStorage(_LegacyStorage):
    @classproperty
    def dtype(self):
        _warn_typed_storage_removal(stacklevel=3)
        return self._dtype

    @classproperty
    def _dtype(self):
        return torch.cfloat


class QUInt8Storage(_LegacyStorage):
    @classproperty
    def dtype(self):
        _warn_typed_storage_removal(stacklevel=3)
        return self._dtype

    @classproperty
    def _dtype(self):
        return torch.quint8


class QInt8Storage(_LegacyStorage):
    @classproperty
    def dtype(self):
        _warn_typed_storage_removal(stacklevel=3)
        return self._dtype

    @classproperty
    def _dtype(self):
        return torch.qint8


class QInt32Storage(_LegacyStorage):
    @classproperty
    def dtype(self):
        _warn_typed_storage_removal(stacklevel=3)
        return self._dtype

    @classproperty
    def _dtype(self):
        return torch.qint32


class QUInt4x2Storage(_LegacyStorage):
    @classproperty
    def dtype(self):
        _warn_typed_storage_removal(stacklevel=3)
        return self._dtype

    @classproperty
    def _dtype(self):
        return torch.quint4x2


class QUInt2x4Storage(_LegacyStorage):
    @classproperty
    def dtype(self):
        _warn_typed_storage_removal(stacklevel=3)
        return self._dtype

    @classproperty
    def _dtype(self):
        return torch.quint2x4


_storage_classes = {
    UntypedStorage,
    DoubleStorage,
    FloatStorage,
    LongStorage,
    IntStorage,
    ShortStorage,
    CharStorage,
    ByteStorage,
    HalfStorage,
    BoolStorage,
    QUInt8Storage,
    QInt8Storage,
    QInt32Storage,
    BFloat16Storage,
    ComplexFloatStorage,
    ComplexDoubleStorage,
    QUInt4x2Storage,
    QUInt2x4Storage,
    TypedStorage,
}

# The _tensor_classes set is initialized by the call to initialize_python_bindings.
_tensor_classes: Set[Type] = set()

# If you edit these imports, please update torch/__init__.py.in as well
from torch import amp as amp, random as random, serialization as serialization
from torch._tensor_str import set_printoptions
from torch.amp import autocast, GradScaler
from torch.random import get_rng_state, initial_seed, manual_seed, seed, set_rng_state
from torch.serialization import load, save

################################################################################
# Initialize extension
################################################################################


# Shared memory manager needs to know the exact location of manager executable
def _manager_path():
    if _running_with_deploy() or platform.system() == "Windows":
        return b""
    path = get_file_path("torch", "bin", "torch_shm_manager")
    prepare_multiprocessing_environment(get_file_path("torch"))
    if not os.path.exists(path):
        raise RuntimeError("Unable to find torch_shm_manager at " + path)
    return path.encode("utf-8")


_C._initExtension(_manager_path())

del _manager_path

# Appease the type checker: it can't deal with direct setting of globals().
# Note that we will see "too many" functions when reexporting this way; there
# is not a good way to fix this problem.  Perhaps, try to redesign VariableFunctions
# so that this import is good enough
if TYPE_CHECKING:
    # Some type signatures pulled in from _VariableFunctions here clash with
    # signatures already imported. For now these clashes are ignored; see
    # PR #43339 for details.
    from torch._C._VariableFunctions import *  # type: ignore[assignment, misc] # noqa: F403

    # Fixup segment_reduce visibility
    _segment_reduce = segment_reduce
    del segment_reduce  # noqa: F821

# Ops not to be exposed in `torch` namespace,
# mostly helper ops.
PRIVATE_OPS = ("unique_dim",)

__name, __obj = "", None
for __name in dir(_C._VariableFunctions):
    if __name.startswith("__") or __name in PRIVATE_OPS:
        continue
    __obj = getattr(_C._VariableFunctions, __name)
    __obj.__module__ = __name__  # "torch"
    # Hide some APIs that should not be public
    if __name == "segment_reduce":
        # TODO: Once the undocumented FC window is passed, remove the line bellow
        globals()[__name] = __obj
        __name = "_" + __name
    globals()[__name] = __obj
    if not __name.startswith("_"):
        __all__.append(__name)

del __name, __obj

################################################################################
# Add torch.dtype instances to the public API
################################################################################

import torch

__all__.extend(
    name for name in dir(torch) if isinstance(getattr(torch, name), torch.dtype)
)

################################################################################
# Import TorchDynamo's lazy APIs to avoid circular dependenices
################################################################################

# needs to be before from torch.functional import * to avoid circular dependencies
from torch._compile import _disable_dynamo  # usort: skip

################################################################################
# Import interface functions defined in Python
################################################################################

# needs to be after the above ATen bindings so we can overwrite from Python side
from torch import functional as functional  # usort: skip
from torch.functional import *  # usort: skip # noqa: F403

################################################################################
# Remove unnecessary members
################################################################################

del _StorageBase
del _LegacyStorage

################################################################################
# Define _assert
################################################################################


# needs to be before the submodule imports to avoid circular dependencies
def _assert(condition, message):
    r"""A wrapper around Python's assert which is symbolically traceable."""
    if type(condition) is not torch.Tensor and overrides.has_torch_function(
        (condition,)
    ):
        return overrides.handle_torch_function(
            _assert, (condition,), condition, message
        )
    assert condition, message


################################################################################
# Import most common subpackages
################################################################################

# Use the redundant form so that type checkers know that these are a part of
# the public API. The "regular" import lines are there solely for the runtime
# side effect of adding to the imported module's members for other users.

# needs to be before import torch.nn as nn to avoid circular dependencies
from torch.autograd import (  # usort: skip
    enable_grad as enable_grad,
    inference_mode as inference_mode,
    no_grad as no_grad,
    set_grad_enabled as set_grad_enabled,
)

import torch.utils.backcompat
import torch.utils.data
from torch import (
    __config__ as __config__,
    __future__ as __future__,
    _awaits as _awaits,
    autograd as autograd,
    backends as backends,
    cpu as cpu,
    cuda as cuda,
    distributions as distributions,
    fft as fft,
    futures as futures,
    hub as hub,
    jit as jit,
    linalg as linalg,
    mps as mps,
    mtia as mtia,
    multiprocessing as multiprocessing,
    nested as nested,
    nn as nn,
    optim as optim,
    overrides as overrides,
    profiler as profiler,
    sparse as sparse,
    special as special,
    testing as testing,
    types as types,
    xpu as xpu,
)
from torch.signal import windows as windows

# Quantized, sparse, AO, etc. should be last to get imported, as nothing
# is expected to depend on them.
from torch import ao as ao  # usort: skip

# nn.quant* depends on ao -- so should be after those.
import torch.nn.intrinsic
import torch.nn.qat
import torch.nn.quantizable
import torch.nn.quantized

_C._init_names(list(_storage_classes))

# attach docstrings to torch and tensor functions
from torch import _size_docs, _storage_docs, _tensor_docs, _torch_docs

del _torch_docs, _tensor_docs, _storage_docs, _size_docs


def compiled_with_cxx11_abi() -> builtins.bool:
    r"""Returns whether PyTorch was built with _GLIBCXX_USE_CXX11_ABI=1"""
    return _C._GLIBCXX_USE_CXX11_ABI


import torch._library

# Import the ops "namespace"
from torch._classes import classes as classes
from torch._ops import ops as ops  # usort: skip

# quantization depends on torch.fx and torch.ops
# Import quantization
from torch import quantization as quantization  # usort: skip

# Import the quasi random sampler
from torch import quasirandom as quasirandom  # usort: skip

# If you are seeing this, it means that this call site was not checked if
# the memory format could be preserved, and it was switched to old default
# behaviour of contiguous
legacy_contiguous_format = contiguous_format  # defined by _C._initExtension()

# Register fork handler to initialize OpenMP in child processes (see gh-28389)
from torch.multiprocessing._atfork import register_after_fork

register_after_fork(torch.get_num_threads)
del register_after_fork

# Import tools that require fully imported torch (for applying
# torch.jit.script as a decorator, for instance):
from torch._lobpcg import lobpcg as lobpcg

# These were previously defined in native_functions.yaml and appeared on the
# `torch` namespace, but we moved them to c10 dispatch to facilitate custom
# class usage. We add these lines here to preserve backward compatibility.
quantized_lstm = ops.aten.quantized_lstm
quantized_gru = ops.aten.quantized_gru

# Import experimental masked operations support. See
# [RFC-0016](https://github.com/pytorch/rfcs/pull/27) for more
# information.
from torch import masked as masked

# Import removed ops with error message about removal
from torch._linalg_utils import (  # type: ignore[misc]
    _symeig as symeig,
    eig,
    lstsq,
    matrix_rank,
    solve,
)

from torch.utils.dlpack import from_dlpack, to_dlpack


class _TorchCompileInductorWrapper:
    compiler_name = "inductor"

    def __init__(self, mode, options, dynamic):
        self.config: Dict[str, Any] = dict()
        self.dynamic = dynamic
        self.apply_mode(mode)
        self.apply_options(options)

        # Stash the compiler_fn to be used for backend match guard.
        from torch._inductor.compile_fx import compile_fx

        self.compiler_fn = compile_fx
        if self.config.get("triton.cudagraphs", False):
            os.environ["DISABLE_CUPTI_LAZY_REINIT"] = "1"
            # FIXME: CUDA Graph does not work well with CUPTI teardown.
            #   1) crashes on 1st lazy CUPTI re-init after teardown (CUDA 11)
            #   2) crashes on 2nd non-lazy CUPTI re-init after teardown (CUDA 12)
            # Workaround: turn off CUPTI teardown when using CUDA Graphs.
            os.environ["TEARDOWN_CUPTI"] = "0"

    def __eq__(self, other):
        return (
            isinstance(other, _TorchCompileInductorWrapper)
            and self.config == other.config
            and self.dynamic == other.dynamic
        )

    def apply_mode(self, mode: Optional[str]):
        if mode is None or mode == "default":
            pass
        elif mode in {"reduce-overhead", "max-autotune", "max-autotune-no-cudagraphs"}:
            from torch._inductor import list_mode_options

            self.apply_options(list_mode_options(mode, self.dynamic))
        else:
            raise RuntimeError(
                f"Unrecognized mode={mode}, should be one of: default, reduce-overhead, max-autotune, max-autotune-no-cudagraphs"
            )

    def apply_options(self, options: Optional[Dict[str, Any]]):
        if not options:
            return

        from torch._inductor import config

        current_config: Dict[str, Any] = config.shallow_copy_dict()

        for key, val in options.items():
            attr_name = key.replace("-", "_")
            if attr_name not in current_config:
                raise RuntimeError(
                    f"Unexpected optimization option {key}, known options are {list(current_config.keys())}"
                )
            if type(val) is not type(current_config[attr_name]):
                val_type_str = type(val).__name__
                expected_type_str = type(current_config[attr_name]).__name__
                raise RuntimeError(
                    f"Unexpected type of attr {key}, got {val_type_str} should be {expected_type_str}"
                )
            self.config[attr_name] = val

    def __call__(self, model_, inputs_):
        from torch._inductor.compile_fx import compile_fx

        return compile_fx(model_, inputs_, config_patches=self.config)

    def get_compiler_config(self):
        from torch._inductor.compile_fx import get_patched_config_dict

        return get_patched_config_dict(config_patches=self.config)

    def reset(self):
        from torch._inductor import config

        if "triton.cudagraphs" in self.config or config.triton.cudagraphs:
            if self.config.get("triton.cudagraphs", True):
                from torch._inductor.cudagraph_trees import reset_cudagraph_trees

                reset_cudagraph_trees()


class _TorchCompileWrapper:
    def __init__(self, backend, mode, options, dynamic):
        from torch._dynamo.backends.registry import lookup_backend

        if isinstance(backend, str):
            self.compiler_name = backend
        elif hasattr(backend, "__name__"):
            self.compiler_name = backend.__name__
        else:
            self.compiler_name = str(backend)
        self.dynamic = dynamic
        self.compiler_fn = lookup_backend(backend)
        self.kwargs = {}
        # only pass the args if they non-empty
        if mode and mode != "default":
            self.kwargs["mode"] = mode
        if options:
            self.kwargs["options"] = options

    def __eq__(self, other):
        return (
            isinstance(other, _TorchCompileWrapper)
            and self.compiler_fn == other.compiler_fn
            and self.kwargs == other.kwargs
            and self.dynamic == other.dynamic
        )

    def __call__(self, model_, inputs_):
        return self.compiler_fn(model_, inputs_, **self.kwargs)

    def reset(self):
        if hasattr(self.compiler_fn, "reset"):
            self.compiler_fn.reset()


def compile(
    model: Optional[Callable] = None,
    *,
    fullgraph: builtins.bool = False,
    dynamic: Optional[builtins.bool] = None,
    backend: Union[str, Callable] = "inductor",
    mode: Union[str, None] = None,
    options: Optional[Dict[str, Union[str, builtins.int, builtins.bool]]] = None,
    disable: builtins.bool = False,
) -> Callable:
    """
    Optimizes given model/function using TorchDynamo and specified backend.
    If you are compiling an :class:`torch.nn.Module`, you can also use :meth:`torch.nn.Module.compile`
    to compile the module inplace without changing its structure.

    Concretely, for every frame executed within the compiled region, we will attempt
    to compile it and cache the compiled result on the code object for future
    use.  A single frame may be compiled multiple times if previous compiled
    results are not applicable for subsequent calls (this is called a "guard
    failure), you can use TORCH_LOGS=guards to debug these situations.
    Multiple compiled results can be associated with a frame up to
    ``torch._dynamo.config.cache_size_limit``, which defaults to 8; at which
    point we will fall back to eager.  Note that compile caches are per
    *code object*, not frame; if you dynamically create multiple copies of a
    function, they will all share the same code cache.

    Args:
       model (Callable): Module/function to optimize
       fullgraph (bool): If False (default), torch.compile attempts to discover compileable regions
        in the function that it will optimize. If True, then we require that the entire function be
        capturable into a single graph. If this is not possible (that is, if there are graph breaks),
        then this will raise an error.
       dynamic (bool or None): Use dynamic shape tracing.  When this is True, we will up-front attempt
        to generate a kernel that is as dynamic as possible to avoid recompilations when
        sizes change.  This may not always work as some operations/optimizations will
        force specialization; use TORCH_LOGS=dynamic to debug overspecialization.
        When this is False, we will NEVER generate dynamic kernels, we will always specialize.
        By default (None), we automatically detect if dynamism has occurred and compile a more
        dynamic kernel upon recompile.
       backend (str or Callable): backend to be used

        - "inductor" is the default backend, which is a good balance between performance and overhead

        - Non experimental in-tree backends can be seen with `torch._dynamo.list_backends()`

        - Experimental or debug in-tree backends can be seen with `torch._dynamo.list_backends(None)`

        - To register an out-of-tree custom backend:
       https://pytorch.org/docs/main/torch.compiler_custom_backends.html#registering-custom-backends
       mode (str): Can be either "default", "reduce-overhead", "max-autotune" or "max-autotune-no-cudagraphs"

        - "default" is the default mode, which is a good balance between performance and overhead

        - "reduce-overhead" is a mode that reduces the overhead of python with CUDA graphs,
          useful for small batches.  Reduction of overhead can come at the cost of more memory
          usage, as we will cache the workspace memory required for the invocation so that we
          do not have to reallocate it on subsequent runs.  Reduction of overhead is not guaranteed
          to work; today, we only reduce overhead for CUDA only graphs which do not mutate inputs.
          There are other circumstances where CUDA graphs are not applicable; use TORCH_LOG=perf_hints
          to debug.

        - "max-autotune" is a mode that leverages Triton based matrix multiplications and convolutions
          It enables CUDA graphs by default.

        - "max-autotune-no-cudagraphs" is a mode similar to "max-autotune" but without CUDA graphs

        - To see the exact configs that each mode sets you can call `torch._inductor.list_mode_options()`

       options (dict): A dictionary of options to pass to the backend. Some notable ones to try out are

        - `epilogue_fusion` which fuses pointwise ops into templates. Requires `max_autotune` to also be set

        - `max_autotune` which will profile to pick the best matmul configuration

        - `fallback_random` which is useful when debugging accuracy issues

        - `shape_padding` which pads matrix shapes to better align loads on GPUs especially for tensor cores

        - `triton.cudagraphs` which will reduce the overhead of python with CUDA graphs

        - `trace.enabled` which is the most useful debugging flag to turn on

        - `trace.graph_diagram` which will show you a picture of your graph after fusion

        - For inductor you can see the full list of configs that it supports by calling `torch._inductor.list_options()`
       disable (bool): Turn torch.compile() into a no-op for testing

    Example::

        @torch.compile(options={"triton.cudagraphs": True}, fullgraph=True)
        def foo(x):
            return torch.sin(x) + torch.cos(x)

    """
    _C._log_api_usage_once("torch.compile")
    if sys.version_info >= (3, 13):
        raise RuntimeError("Dynamo is not supported on Python 3.13+")

    # Decorator mode
    if model is None:

        def fn(model: Callable):
            if model is None:
                raise RuntimeError("Model can't be None")
            return compile(
                model,
                fullgraph=fullgraph,
                dynamic=dynamic,
                backend=backend,
                mode=mode,
                options=options,
                disable=disable,
            )

        return fn

    if mode is not None and options is not None:
        raise RuntimeError(
            "Either mode or options can be specified, but both can't be specified at the same time."
        )
    if mode is None and options is None:
        mode = "default"
    if backend == "inductor":
        backend = _TorchCompileInductorWrapper(mode, options, dynamic)
    else:
        backend = _TorchCompileWrapper(backend, mode, options, dynamic)

    return torch._dynamo.optimize(
        backend=backend,
        nopython=fullgraph,
        dynamic=dynamic,
        disable=disable,
    )(model)


from torch import export as export

from torch._higher_order_ops import cond as cond


def _register_device_module(device_type, module):
    r"""Register an external runtime module of the specific :attr:`device_type`
    supported by torch.

    After the :attr:`module` is registered correctly, the user can refer
    the external runtime module as part of torch with attribute torch.xxx.
    """
    # Make sure the device_type represent a supported device type for torch.
    device_type = torch.device(device_type).type
    m = sys.modules[__name__]
    if hasattr(m, device_type):
        raise RuntimeError(
            f"The runtime module of '{device_type}' has already "
            f"been registered with '{getattr(m, device_type)}'"
        )
    setattr(m, device_type, module)
    torch_module_name = ".".join([__name__, device_type])
    sys.modules[torch_module_name] = module


# expose return_types
from torch import library as library, return_types as return_types

if not TYPE_CHECKING:
    from torch import _meta_registrations

# Enable CUDA Sanitizer
if "TORCH_CUDA_SANITIZER" in os.environ:
    import torch.cuda._sanitizer as csan

    csan.enable_cuda_sanitizer()

# Populate magic methods on SymInt and SymFloat
import torch.fx.experimental.sym_node

from torch import func as func
from torch.func import vmap as vmap


# Register MPS specific decomps
torch.backends.mps._init()

if not _running_with_deploy():
    from torch import compiler as compiler

    class _TritonLibrary:
        lib = torch.library.Library("triton", "DEF")
        ops_table: Dict[Tuple[str, str], Callable] = {}

        @classmethod
        def registerOp(cls, op_key, full_schema, op_impl, dispatch_key):
            if (op_key, dispatch_key) not in cls.ops_table:
                cls.lib.define(full_schema)
                cls.lib.impl("triton::" + op_key, op_impl, dispatch_key)
                cls.ops_table[(op_key, dispatch_key)] = op_impl

            return cls.ops_table[(op_key, dispatch_key)]


# Deprecated attributes
_deprecated_attrs = {
    "has_mps": torch.backends.mps.is_built,
    "has_cuda": torch.backends.cuda.is_built,
    "has_cudnn": torch.backends.cudnn.is_available,
    "has_mkldnn": torch.backends.mkldnn.is_available,
}

if TYPE_CHECKING:
    # Import the following modules during type checking to enable code intelligence features,
    # such as auto-completion in tools like pylance, even when these modules are not explicitly
    # imported in user code.
    from torch import _dynamo as _dynamo, _inductor as _inductor, onnx as onnx

else:
    _lazy_modules = {
        "_dynamo",
        "_inductor",
        "_export",
        # ONNX must be imported after _dynamo, _ops, _subclasses, fx, func and jit
        "onnx",
    }

    def __getattr__(name):
        # Deprecated attrs
        replacement = _deprecated_attrs.get(name)
        if replacement is not None:
            import warnings

            warnings.warn(
                f"'{name}' is deprecated, please use '{replacement.__module__}.{replacement.__name__}()'",
                stacklevel=2,
            )
            return replacement()

        # Lazy modules
        if name in _lazy_modules:
            return importlib.import_module(f".{name}", __name__)

        raise AttributeError(f"module '{__name__}' has no attribute '{name}'")


def get_device_module(device: Optional[Union[torch.device, str]] = None):
    """
    Returns the module associated with a given device(e.g., torch.device('cuda'), "mtia:0", "xpu", ...).
    If no device is given, return the module for the current accelerator or CPU if none is present.
    """
    if isinstance(device, torch.device):
        device_module_name = device.type
    elif isinstance(device, str):
        device_module_name = torch.device(device).type
    elif device is None:
        # Using default accelerator type. If no accelerator is available, it automatically returns CPU device.
        device_module_name = torch._C._get_accelerator().type
    else:
        raise RuntimeError(
            f"Invalid value of device '{device}', expect torch.device, str, or None"
        )
    device_module = getattr(torch, device_module_name, None)
    if device_module is None:
        raise RuntimeError(
            f"Device '{device_module_name}' does not have a corresponding module registered as 'torch.{device_module_name}'."
        )
    return device_module


def _constrain_as_size(
    symbol,
    min: Optional[builtins.int] = None,
    max: Optional[builtins.int] = None,
):
    """
    This indicates that a given int is size-like, and can be used in any context where a size is expected.
    You will typically use this when reading out integers from Tensors, e.g., max.item() or lengths.tolist()
    which then need to be used as tensor constructors. Providing these assertions to PyTorch can help resolve
      GuardOnDataDependentSymNode errors upon export, since we cannot guard on unbacked SymInts.

    This function has unusual semantics in some circumstances in framework
    code, we will treat this int as >= 2 (when we do a size-oblivious guard).
    This makes it easier to use the unbacked int in size contexts,
    as we will often attempt to guard on a size being zero/one
    (e.g., when computing the contiguity of a tensor, or testing if
    broadcasting can occur), which will not work on unbacked SymInts.
    However, if we conservatively assume that the size is not zero/one, we will
    end up with a graph that will still work even if the size is zero/one.

    For more details, see https://docs.google.com/document/d/1HSuTTVvYH1pTew89Rtpeu84Ht3nQEFTYhAX3Ypa_xJs/edit
    ```
    """
    torch.sym_constrain_range_for_size(symbol, min=min, max=max)


from torch import _logging

_logging._init_logs()<|MERGE_RESOLUTION|>--- conflicted
+++ resolved
@@ -1141,7 +1141,6 @@
     """
     _C._set_default_dtype(d)
 
-<<<<<<< HEAD
 def set_future_lazy_clone(mode: builtins.bool) -> None:
     r"""Enables future behavior of always copying for operators that currently
     conditionally return a copy or view of the input.
@@ -1165,10 +1164,6 @@
     operators that currently conditionally return a copy or view of the input.
     """
     return _C._get_extra_conditional_view_warnings()
-
-def use_deterministic_algorithms(mode: builtins.bool, *, warn_only: builtins.bool = False) -> None:
-    r""" Sets whether PyTorch operations must use "deterministic"
-=======
 
 def use_deterministic_algorithms(
     mode: builtins.bool,
@@ -1176,7 +1171,6 @@
     warn_only: builtins.bool = False,
 ) -> None:
     r"""Sets whether PyTorch operations must use "deterministic"
->>>>>>> aa999cd1
     algorithms. That is, algorithms which, given the same input, and when
     run on the same software and hardware, always produce the same output.
     When enabled, operations will use deterministic algorithms when available,
