import contextlib
import inspect
from collections import defaultdict
from typing import Any, Callable, Dict, List, Optional, Tuple, TYPE_CHECKING, Union

import torch
import torch.utils._pytree as pytree
from torch._dynamo.source import (
    AttrSource,
    GetItemSource,
    LocalSource,
    TensorProperty,
    TensorPropertySource,
)
from torch._dynamo.variables.builder import TrackedFake
from torch._export.passes.add_runtime_assertions_for_constraints_pass import InputDim
from torch._export.passes.lift_constants_pass import ConstantAttrMap
from torch._guards import Source
from torch._library.fake_class_registry import FakeScriptObject
from torch._subclasses.fake_tensor import FakeTensor, FakeTensorMode
from torch.export import Constraint
from torch.export.dynamic_shapes import _tree_map
from torch.export.graph_signature import CustomObjArgument
from torch.fx.experimental.symbolic_shapes import (
    ConstraintViolationError,
    DimDynamic,
    EqualityConstraint,
    ShapeEnv,
    StatelessSymbolicContext,
    ValueRanges,
)
from torch.utils._pytree import (
    GetAttrKey,
    KeyPath,
    MappingKey,
    SequenceKey,
    tree_map_with_path,
)

if TYPE_CHECKING:
    from sympy import Symbol


def key_path_to_source(kp: KeyPath) -> Source:
    """
    Given a key path, return the source for the key path.
    """
    source: Source = LocalSource("args")
    for k in kp:
        if isinstance(k, SequenceKey):
            source = GetItemSource(source, k.idx)
        elif isinstance(k, MappingKey):
            source = GetItemSource(source, k.key)
        elif isinstance(k, GetAttrKey):
            source = AttrSource(source, k.name)
        else:
            raise ValueError(f"Unknown KeyEntry {k}")

    return source


def _is_constant_argument(t):
    return t is None or isinstance(t, (int, float, bool, str))


def fakify(
    mode: FakeTensorMode,
    kp: KeyPath,
    t: Any,
    t_constraints: Dict[int, Dict[int, Constraint]],
    sources: Dict[Tuple[int, int], List[Source]],
):
    source = key_path_to_source(kp)
    if _is_constant_argument(t) or isinstance(t, torch.ScriptObject):
        return t

    if not isinstance(t, torch.Tensor):
        raise ValueError(f"Unsupported input type {type(t)}")
    n_dims = len(t.shape)
    symbolic_context = StatelessSymbolicContext(
        dynamic_sizes=[DimDynamic.STATIC] * n_dims,
        constraint_sizes=[None] * n_dims,
    )
    t_id = id(t)
    if t_id in t_constraints:
        for i, constraint in t_constraints[t_id].items():
            symbolic_context.constraint_sizes[i] = constraint.constraint_range
            symbolic_context.dynamic_sizes[i] = DimDynamic.DYNAMIC
            src = TensorPropertySource(base=source, prop=TensorProperty.SIZE, idx=i)
            sources[(t_id, i)].append(src)
            mode.shape_env.source_name_to_debug_name[src.name()] = constraint.debug_name  # type: ignore[assignment]
    fake = mode.from_tensor(t, source=source, symbolic_context=symbolic_context)
    mode.shape_env.tracked_fakes.append(TrackedFake(fake, source, symbolic_context))  # type: ignore[union-attr]
    return fake


def make_fake_params_buffers(
    fake_mode: FakeTensorMode,
    params_buffers: Dict[str, torch.Tensor],
) -> Dict[str, Union[torch.Tensor, torch.nn.Parameter]]:
    faked_params_buffers = {}
    memo: Dict[int, FakeTensor] = {}
    for key, value in params_buffers.items():
        if id(value) in memo:
            fake_tensor = memo[id(value)]
        else:
            fake_tensor = fake_mode.from_tensor(value, static_shapes=True)
            memo[id(value)] = fake_tensor
        faked_params_buffers[key] = fake_tensor
    return faked_params_buffers  # type: ignore[return-value]


def make_fake_inputs(
    nn_module, args, kwargs, dynamic_shapes, _is_torch_jit_trace=False
):
    """
    Given an nn module, example inputs, and constraints, return a new fake mode,
    fake inputs created in that mode whose dynamic shape dimensions are constrained
    by the given ranges, and sources for pairs of dynamic shape dimensions that are
    constrained to be equal.
    """
    # TODO(avik): refactor Dynamo to avoid duplication of the following code
    # between non-strict and strict.
    # Specifically, here (non-strict) we do the following pre-tracing steps:
    #   - Fakify inputs.
    #   - Process input shape equalities.
    # In strict, these steps are spread across multiple files:
    #   - output_graph.py fakifies inputs.
    #   - [post-tracing] guards.py processes input shape equalities.

    constraints = torch.export.dynamic_shapes._process_dynamic_shapes(
        nn_module, args, kwargs, dynamic_shapes, _is_torch_jit_trace=_is_torch_jit_trace
    )
    constraints = constraints or []
    t_constraints: Dict[int, Dict[int, Constraint]] = defaultdict(dict)
    for constraint in constraints:
        t_constraints[constraint.t_id][constraint.dim] = constraint
        if constraint.shared is not None:
            t_constraints[constraint.shared.t_id][constraint.shared.dim] = constraint

    context = torch._guards.TracingContext.try_get()
    if context is not None:
        # This occurs when we are exporting within dynamo. There already exists
        # a toplevel TracingContext with a fake mode, so we do not want to
        # create another fake mode. In this scenario, we also shouldn't have any
        # constraints since the toplevel tracing context should handle it.
        assert (
            len(constraints) == 0
        ), "Found constraints when tracing with a toplevel tracing context."
        fake_mode = context.fake_mode
    elif not _is_torch_jit_trace:
        code = nn_module.forward.__code__
        co_fields = {
            "co_name": code.co_name,
            "co_filename": code.co_filename,
            "co_firstlineno": code.co_firstlineno,
        }
        fake_mode = FakeTensorMode(
            shape_env=ShapeEnv(tracked_fakes=[], co_fields=co_fields),
            allow_non_fake_inputs=True,
<<<<<<< HEAD
=======
            export=True,
>>>>>>> f0366de4
        )
    else:
        fake_mode = FakeTensorMode(
            shape_env=ShapeEnv(tracked_fakes=[]),
            allow_non_fake_inputs=True,
        )
    if fake_mode.shape_env is None or fake_mode.shape_env.tracked_fakes is None:
        raise ValueError(
            "Detected fake_mode does not have a shape_env with tracked fakes. "
            "If you constructed the module under a FakeTensorMode, "
            "please initialize it like: FakeTensorMode(shape_env=ShapeEnv(tracked_fakes=[]))"
        )

    with fake_mode:
        # FIXME(ycao) ScriptMethod doesn't have signature, I am using an empty one to unblock
        if not _is_torch_jit_trace:
            original_signature = inspect.signature(nn_module.forward)
        else:
            original_signature = None
        sources: Dict[Tuple[int, int], List[Source]] = defaultdict(list)
        fake_args, fake_kwargs = tree_map_with_path(
            lambda kp, val: fakify(fake_mode, kp, val, t_constraints, sources),
            (args, kwargs),
        )

        source_pairs: List[Tuple[Source, Source]] = []
        derived_equalities: List[Tuple[Source, Union[Source, Symbol], Callable]] = []
        phantom_symbols: Dict[str, Symbol] = {}
        for constraint in constraints:
            torch.export.dynamic_shapes._process_equalities(
                constraint,
                lambda t_id, dim: sources[(t_id, dim)],
                fake_mode.shape_env,
                source_pairs,
                derived_equalities,
                phantom_symbols,
            )

        equalities_inputs = EqualityConstraint(
            source_pairs=source_pairs,
            derived_equalities=derived_equalities,
            phantom_symbols=list(phantom_symbols.values()),
            warn_only=False,
        )
        return fake_mode, fake_args, fake_kwargs, equalities_inputs, original_signature


def _flatten_dynamic_shapes(
    combined_args: Dict[str, Any],
    dynamic_shapes: Union[Dict[str, Any], Tuple[Any], List[Any]],
) -> List[Any]:
    flat_shapes = []

    def _tree_map_helper(t, shape):
        nonlocal flat_shapes
        flat_shapes.append(shape)

    _tree_map(_tree_map_helper, combined_args, dynamic_shapes)
    return flat_shapes


def produce_guards_and_solve_constraints(
    fake_mode: FakeTensorMode,
    gm: torch.fx.GraphModule,
    equalities_inputs: EqualityConstraint,
    original_signature: inspect.Signature,
    _disable_forced_specializations: Optional[bool] = False,
    _is_torch_jit_trace=False,
):
    """
    Given a fake mode, sources pairs corresponding to equal dynamic shape dimensions,
    and a graph module, produce guards on the fake mode's shape env (raising constraint
    violations if any), solve (to suggest simplifications or fixes).
    Dynamo already performs this, so this is for non-strict mode.

    Additional inputs:
        equalities_inputs: the equality constraints to use for guards
        original_signature: the signature of the forward method
        _disable_forced_specializations: if True, avoids forced specializations
    """
    shape_env = fake_mode.shape_env
    assert shape_env.tracked_fakes is not None

    placeholders = [tf.fake for tf in shape_env.tracked_fakes]
    sources = [tf.source for tf in shape_env.tracked_fakes]
    input_contexts = [tf.symbolic_context for tf in shape_env.tracked_fakes]
    constraint_violation_error = None
    try:
        shape_env.produce_guards(
            placeholders,
            sources,
            input_contexts=input_contexts,
            equalities_inputs=equalities_inputs,
            ignore_static=False,
            _disable_forced_specializations=_disable_forced_specializations,
        )
    except ConstraintViolationError as e:
        constraint_violation_error = e

    shape_env.frozen = True
    dim_constraints = shape_env.dim_constraints
    if dim_constraints is None:
        # Expected when shape_env.produce_guards throws an early constraint violation error.
        # There is nothing to solve for in this case.
        # TODO(avik): Maybe record the constraint violation error instead and replay later?
        assert constraint_violation_error
        raise constraint_violation_error
    dim_constraints.solve(
        _disable_forced_specializations=_disable_forced_specializations
    )
    dim_constraints.remove_redundant_dynamic_results()
    forced_specializations = dim_constraints.forced_specializations()
    if not _is_torch_jit_trace:
        msg = dim_constraints.prettify_results(
            original_signature, constraint_violation_error, forced_specializations
        )
    else:
        # FIXME(ycao): This is a hack to get around missing signature from ScriptMethod
        msg = "dummy constraint violation message"
    if constraint_violation_error:
        constraint_violation_error.args = (constraint_violation_error.args[0] + msg,)
    elif forced_specializations:
        constraint_violation_error = ConstraintViolationError(msg)
    if constraint_violation_error:
        raise constraint_violation_error


def make_constraints(
    fake_mode: FakeTensorMode,
    gm: torch.fx.GraphModule,
    combined_args: Dict[str, Any],
    dynamic_shapes: Union[Dict[str, Any], Tuple[Any], List[Any], None],
    num_lifted_inputs: int,
):
    """
    Given a fake mode's shape env and user-specified dynamic shapes,
    return the resulting range constraints and equality constraints.

    Additional args:
        num_lifted_inputs: the number of non-user-input placeholder nodes in the graph
        (used only to enumerate the user-input nodes)
    """

    shape_env = fake_mode.shape_env
    inline_constraints = gm.meta.get("inline_constraints", [])
    range_constraints = {
        symbol: inline_constraints[symbol] for symbol in inline_constraints
    }
    if not dynamic_shapes:
        return range_constraints

    # get individual dynamic shapes spec for each input
    if not isinstance(dynamic_shapes, dict):
        assert isinstance(dynamic_shapes, (tuple, list))
        combined_args = type(dynamic_shapes)(combined_args.values())  # type: ignore[assignment, misc]
    flat_dynamic_shapes = _flatten_dynamic_shapes(combined_args, dynamic_shapes)

    # check number of shapes vs. number of inputs
    num_placeholders = [node.op == "placeholder" for node in gm.graph.nodes].count(True)
    assert len(flat_dynamic_shapes) == num_placeholders - num_lifted_inputs

    input_dims = defaultdict(list)
    free_symbols = set()
    for input_index, node in enumerate(gm.graph.nodes):
        if input_index < num_lifted_inputs or node.op != "placeholder":
            continue
        if _is_constant_argument(node.meta["val"]) or isinstance(
            node.meta["val"], CustomObjArgument
        ):
            continue
        shape_spec = flat_dynamic_shapes[input_index - num_lifted_inputs]
        for i, d in enumerate(node.meta["val"].shape):
            if isinstance(d, torch.SymInt):
                # Look up the range constraint for the symbol corresponding to this shape dimension
                # and store it indexed by the symbolic expression corresponding to it.
                # NOTE(avik): Use node._expr instead of node.expr for the lookup here because
                # we want the symbol, not its replacement, which could be an expression. Maybe
                # there's a better way to do this, e.g., by (re)computing value ranges for expressions?
                dim = shape_spec[i] if shape_spec else None
                if dim:
                    range_constraints[d.node.expr] = ValueRanges(
                        lower=dim.min, upper=dim.max
                    )
                else:
                    range_constraints[d.node.expr] = shape_env.var_to_range[
                        d.node._expr
                    ]
                input_dims[d.node.expr].append(InputDim(input_name=node.name, dim=i))
                free_symbols.update(d.node.expr.free_symbols)

    for symbol in free_symbols:
        if symbol not in range_constraints:
            # Placeholders can have symbolic shapes that are derived expressions.
            # The above code will record direct range constraints for them
            # so that we can do runtime assertions. In addition, for serde checks
            # we want to record range constraints for their root symbols.
            range_constraints[symbol] = shape_env.var_to_range[symbol]

    return range_constraints


def _gather_constant_attrs(m: torch.nn.Module) -> ConstantAttrMap:
    """Search the module hierarchy, gathering up all tensor and ScriptObject constants.

    Returns a dictionary mapping hash(value) to the name of the constant. We
    have to abuse `hash` here unfortunately, see: [ScriptObject hash].
    """
    constants = ConstantAttrMap()
    buffers_parameters = set(m.buffers())
    buffers_parameters.update(m.parameters())

    def inner(m: torch.nn.Module, prefix_atoms: List[str], constants):
        for k, v in m.__dict__.items():
            if isinstance(
                v,
                (
                    torch.Tensor,
                    torch.ScriptObject,
                    FakeScriptObject,
                ),
            ):
                if v in buffers_parameters:
                    # filter out buffers and parameters, leaving only constants
                    continue

                fqn = ".".join(prefix_atoms + [k])
                constants.add(v, fqn)
        for k, v in m.named_children():
            inner(v, prefix_atoms + [k], constants)

    inner(m, [], constants)
    return constants


@contextlib.contextmanager
def _fakify_script_objects(
    mod: torch.nn.Module,
    args: Tuple[Any],
    kwargs: Dict[Any, Any],
    fake_mode: torch._subclasses.fake_tensor.FakeTensorMode,
):
    # This context manager is used to fakify script objects into FakeScriptObject.
    # Inputs:
    #   mod: the module to be exported, it (and its recursive submodules)'s script object attrs haven't been fakified.
    #   args, kwargs: the args and kwargs inputs for mod, script object inputs haven't been fakified.
    #   fake_mode: the fake mode to be used for fakifying script objects. It's the same mode that fakify input tensors.
    #
    # Returns:
    #   mod: the patched module, its (and its recursive submodules) script object attrs have been fakified.
    #   fake_args, fake_kwargs: new fakified args and kwargs.
    #        Script object inputs have been fakified. Don't touch the tensors.
    #   fake_constant_attrs: a new map from FakeScriptObject to the fqn of the original script object.
    #   fake_to_real: a mapping between FakeScriptObject and the original script object in order to un-do the patching.

    constant_attrs: ConstantAttrMap = _gather_constant_attrs(mod)
    assert not any(
        isinstance(obj, FakeScriptObject) for obj in constant_attrs.values()
    ), "Mod shouldn't contain any FakeScriptObject."
    assert not pytree.tree_any(
        lambda obj: isinstance(obj, FakeScriptObject), (args, kwargs)
    ), "args and kwargs shouldn't contain any FakeScriptObject."

    patched_attr = {}
    fake_constant_attrs = ConstantAttrMap()
    fake_to_real = {}

    def _maybe_fakify_obj(obj):
        if not torch._library.fake_class_registry.has_fake_class(obj._type().qualified_name()):  # type: ignore[attr-defined]
            return obj
        fake_obj = torch._library.fake_class_registry.to_fake_obj(fake_mode, obj)
        fake_to_real[fake_obj] = obj
        return fake_obj

    def _leaf_mod_and_attr(
        mod: torch.nn.Module, attr_fqn: str
    ) -> Tuple[torch.nn.Module, str]:
        *prefix_attr, last_attr = attr_fqn.split(".")
        cur_mod = mod
        for attr in prefix_attr:
            cur_mod = getattr(cur_mod, attr)
        return cur_mod, last_attr

    try:
        for obj, fqns in constant_attrs.items():
            if isinstance(obj, torch.ScriptObject):
                fake_script_obj = _maybe_fakify_obj(obj)
                for fqn in fqns:
                    cur_mod, attr = _leaf_mod_and_attr(mod, fqn)
                    assert obj is getattr(cur_mod, attr)
                    setattr(cur_mod, attr, fake_script_obj)
                    fake_constant_attrs.add(fake_script_obj, fqn)
                    patched_attr[fqn] = obj
            else:
                for fqn in fqns:
                    fake_constant_attrs.add(obj, fqn)

        fake_args, fake_kwargs = pytree.tree_map_only(
            torch.ScriptObject, _maybe_fakify_obj, (args, kwargs)
        )
        yield (mod, fake_args, fake_kwargs, fake_constant_attrs, fake_to_real)
    finally:
        for fqn, orig_obj in patched_attr.items():
            cur_mod, attr = _leaf_mod_and_attr(mod, fqn)
            setattr(cur_mod, attr, orig_obj)<|MERGE_RESOLUTION|>--- conflicted
+++ resolved
@@ -158,10 +158,7 @@
         fake_mode = FakeTensorMode(
             shape_env=ShapeEnv(tracked_fakes=[], co_fields=co_fields),
             allow_non_fake_inputs=True,
-<<<<<<< HEAD
-=======
             export=True,
->>>>>>> f0366de4
         )
     else:
         fake_mode = FakeTensorMode(
