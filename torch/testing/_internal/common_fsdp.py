--- conflicted
+++ resolved
@@ -915,15 +915,8 @@
                 continue
             if use_activation_checkpointing:
                 checkpoint(module)
-<<<<<<< HEAD
-            fully_shard(
-                module, mesh=dp_mesh, reshard_after_forward=reshard_after_forward
-            )
-        fully_shard(self, mesh=dp_mesh, reshard_after_forward=reshard_after_forward)
-=======
             fully_shard(module, mesh=dp_mesh, **fsdp_kwargs)
         fully_shard(self, mesh=dp_mesh, **fsdp_kwargs)
->>>>>>> ee6cb6da
         return self
 
 
