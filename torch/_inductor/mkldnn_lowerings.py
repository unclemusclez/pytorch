--- conflicted
+++ resolved
@@ -2,13 +2,9 @@
 
 import torch
 import torch.utils._pytree as pytree
-<<<<<<< HEAD
-from . import mkldnn_ir
-=======
 from torch._inductor.kernel.mm_common import mm_args
-from . import ir
+from . import ir, mkldnn_ir
 from .codegen.cpp_gemm_template import CppPackedGemmTemplate
->>>>>>> d60e64e2
 from .ir import TensorBox
 from .lowering import (
     add,
@@ -176,13 +172,13 @@
             torch.ops.mkldnn._linear_pointwise,
             "mkldnn::_linear_pointwise",
             has_out_variant=False,
-            kernel_creator=ir.LinearUnary.create,
+            kernel_creator=mkldnn_ir.LinearUnary.create,
         )
         aten_mkldnn_linear_binary = ExternKernelChoice(
             torch.ops.mkldnn._linear_pointwise.binary,
             "mkldnn::_linear_pointwise",
             has_out_variant=False,
-            kernel_creator=ir.LinearBinary.create,
+            kernel_creator=mkldnn_ir.LinearBinary.create,
         )
         cpu_needs_realized_inputs = [
             torch.ops.mkldnn._convolution_pointwise,
@@ -299,10 +295,6 @@
             algorithm,
             layout=None,
         ):
-<<<<<<< HEAD
-            return TensorBox.create(
-                mkldnn_ir.LinearUnary.create(x, w, b, attr, scalars, algorithm)
-=======
             x_size = x.get_size()
             if len(x_size) > 2:
                 # GEMM template needs 2D input, normalize input shape here
@@ -355,17 +347,12 @@
                 inputs,
                 layout,
                 input_gen_fns=input_gen_fns,
->>>>>>> d60e64e2
             )
             if len(x_size) > 2:
                 result = view(result, (*x_size[:-1], result.get_size()[-1]))
             return result
 
         @register_lowering(torch.ops.mkldnn._linear_pointwise.binary)
-<<<<<<< HEAD
-        def linear_binary(x: TensorBox, y: TensorBox, w: TensorBox, b: TensorBox, attr):
-            return TensorBox.create(mkldnn_ir.LinearBinary.create(x, y, w, b, attr))
-=======
         def linear_binary(
             x: TensorBox, y: TensorBox, w: TensorBox, b: TensorBox, attr, layout=None
         ):
@@ -427,7 +414,6 @@
             if len(x_size) > 2:
                 result = view(result, (*x_size[:-1], result.get_size()[-1]))
             return result
->>>>>>> d60e64e2
 
         @register_lowering(torch.ops.mkldnn._convolution_transpose_pointwise)
         def convolution_transpose_unary(
@@ -710,7 +696,7 @@
                 torch.ops.mkl._mkl_linear,
                 "mkl::_mkl_linear",
                 has_out_variant=False,
-                kernel_creator=ir.MKLPackedLinear.create,
+                kernel_creator=mkldnn_ir.MKLPackedLinear.create,
             )
             cpu_needs_realized_inputs.append(torch.ops.mkl._mkl_linear)
 
@@ -724,10 +710,6 @@
                 *,
                 layout=None,
             ):
-<<<<<<< HEAD
-                result = TensorBox.create(
-                    mkldnn_ir.MKLPackedLinear.create(x, packed_w, orig_w, batch_size)
-=======
                 choices: List[ChoiceCaller] = []
                 if use_max_autotune():
                     transposed_w = permute(orig_w, [1, 0])
@@ -764,7 +746,6 @@
                     [x, packed_w, orig_w],
                     layout,
                     input_gen_fns=input_gen_fns,
->>>>>>> d60e64e2
                 )
                 if b is not None:
                     result = add(result, b)
