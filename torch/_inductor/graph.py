import functools
import itertools
import logging
import operator
import os
import re
import sys
import time
from collections import defaultdict
from contextlib import contextmanager
from typing import (
    Any,
    Callable,
    DefaultDict,
    Dict,
    List,
    Optional,
    Set,
    Tuple,
    TYPE_CHECKING,
    Union,
)

import sympy

import torch
import torch._logging
import torch.fx
from torch._decomp import get_decompositions
from torch._dynamo.utils import defake, dynamo_timed
from torch._logging import LazyString, trace_structured
from torch._prims_common import make_channels_last_strides_for
from torch._subclasses.fake_tensor import FakeTensor
from torch.fx.experimental._backward_state import BackwardState
from torch.fx.experimental.sym_node import magic_methods, method_to_operator
from torch.fx.experimental.symbolic_shapes import (
    free_unbacked_symbols,
    has_free_symbols,
    resolve_unbacked_bindings,
    RuntimeAssert,
    ShapeEnv,
    SymTypes,
)
from torch.utils._mode_utils import no_dispatch

from . import config, ir
from .codegen.common import (
    BackendFeature,
    DeviceOpOverrides,
    get_backend_features,
    get_device_op_overrides,
    get_wrapper_codegen_for_device,
    init_backend_registration,
)
<<<<<<< HEAD
from .codegen.wrapper import WrapperCodeGen
=======
>>>>>>> 2e7d9458
from .exc import (
    CppWrapperCodeGenError,
    LoweringException,
    MissingOperatorWithDecomp,
    MissingOperatorWithoutDecomp,
)
from .ir import (
    Constant,
    FixedLayout,
    get_device_type,
    InputBuffer,
    Pointwise,
    Reduction,
    StorageBox,
    TensorBox,
    TorchBindObject,
)
from .lowering import (
    constrain_to_fx_strides,
    FALLBACK_ALLOW_LIST,
    fallback_handler,
    fallback_node_due_to_unsupported_type,
    layout_constraints,
    lowerings,
    make_fallback,
    needs_realized_inputs,
    unsupported_output_tensor,
)
from .sizevars import SizeVarAllocator
from .utils import (
    convert_shape_to_inductor,
    gather_origins,
    get_cloned_parameter_buffer_name,
    get_sympy_Expr_dtype,
    maybe_get_suppress_shape_guards_ctx,
    should_assume_input_aligned,
)
from .virtualized import NullHandler, V

if TYPE_CHECKING:
    from torch._higher_order_ops.effects import _EffectType
    from .codegen.wrapper import WrapperCodeGen

log = logging.getLogger(__name__)
perf_hint_log = torch._logging.getArtifactLogger(__name__, "perf_hints")
output_code_log = torch._logging.getArtifactLogger(__name__, "output_code")
aten = torch.ops.aten

_post_grad_graph_counter = itertools.count()

if config.is_fbcode():
    from torch._inductor.fb.utils import log_module_code
else:

    def log_module_code(*args, **kwargs):
        pass


def supported_dtype_of_cpp_wrapper(dtype, cuda):
    supported_dtype = {
        torch.float32,
        torch.float64,
        torch.int64,
        torch.int32,
        torch.int16,
        torch.int8,
        torch.uint8,
        torch.bool,
        torch.bfloat16,
        torch.complex32,
        torch.complex64,
        torch.complex128,
        torch.float16,
    }
    if cuda:
        supported_dtype.add(torch.float8_e4m3fn)
        supported_dtype.add(torch.float8_e5m2)
        supported_dtype.add(torch.float8_e4m3fnuz)
        supported_dtype.add(torch.float8_e5m2fnuz)

    return dtype in supported_dtype


def may_get_constant_buffer_dtype(constant_buffer):
    assert isinstance(
        constant_buffer, (sympy.Symbol, sympy.Expr, sympy.core.numbers.Integer)
    ), "get_constant_buffer_dtype only supports input of sympy.Symbol, sympy.Expr or sympy.core.numbers.Integer"
    if isinstance(constant_buffer, sympy.core.numbers.Integer):
        return torch.int64

    if isinstance(constant_buffer, sympy.Expr):
        return get_sympy_Expr_dtype(constant_buffer)

    if constant_buffer.is_integer:
        return torch.int64
    elif constant_buffer.is_float:
        return torch.float32
    else:
        return None


def is_magic_method(op):
    magic_ops = {method_to_operator(m) for m in magic_methods}
    return op in magic_ops


def getattr_recursive(obj, target):
    target_atoms = target.split(".")
    attr_itr = obj
    for i, atom in enumerate(target_atoms):
        if not hasattr(attr_itr, atom):
            raise RuntimeError(
                f"Node referenced nonexistent target {'.'.join(target_atoms[:i])}"
            )
        attr_itr = getattr(attr_itr, atom)
    return attr_itr


def mark_nodes_dislike_padding(g):
    """
    Nodes like convolution/convolution_backward want its input to be dense.
    If we pad their inputs, we result in extra calls to copy kernels!  On the other hand, padding usually helps reduction.

    The pass finds nodes that dislike padding. These are nodes that can be reached
    from a convolution/convolution_backward in the backward direction without
    going thru a reduction.
    """
    if not config.comprehensive_padding:
        return
    ops_dislike_padding = {
        aten.convolution,
        aten.convolution_backward,
    }
    # what's a better way to collect the reduction ops?
    ops_like_padding = {
        aten.var_mean,
        aten.sum,
        aten.mean,
        aten.prod,
        aten.any,
        aten.amin,
        aten.amax,
        aten.min,
        aten.max,
        aten.argmin,
        aten.argmax,
        aten.scatter_reduce,
    }

    def _get_overload_packet(node):
        return (
            node.target._overloadpacket
            if node.op == "call_function" and hasattr(node.target, "_overloadpacket")
            else None
        )

    for cur in reversed(g.nodes):
        op = _get_overload_packet(cur)
        if not op:
            continue
        if op in ops_dislike_padding:
            cur.meta["dislike_padding"] = True

        if cur.meta.get("dislike_padding", False):
            # propagate
            for prior in cur.all_input_nodes:
                prior_op = _get_overload_packet(prior)
                if not prior_op:
                    continue
                if prior_op not in ops_like_padding:
                    prior.meta["dislike_padding"] = True


class GraphLowering(torch.fx.Interpreter):
    graph_outputs: List[ir.IRNode]

    def symbolic_sizes_strides(self, ex: torch.Tensor):
        """
        Support dynamic shapes and dynamic strides by assigning variables
        to each dimension.  We duck-shape tensors, so if two tensors
        have the same size they get assigned the same symbolic variable.
        """
        if self.reuse_shape_env:
            return convert_shape_to_inductor(ex.size()), convert_shape_to_inductor(
                ex.stride()
            )
        else:
            from torch._dynamo.source import ConstantSource

            # TODO: this should not be needed once #93059 lands
            # https://github.com/pytorch/pytorch/pull/94031#discussion_r1096044816
            # TODO: make a dedicated UnknownSource for this?
            # NB: This is using the legacy default behavior from
            # create_symbolic_sizes_strides_storage_offset but we hope we can
            # just delete this entirely
            source = ConstantSource(
                f"__inductor_unknown_tensor_{len(self._shape_env.var_to_val)}"
            )
            (
                size,
                stride,
                _,
            ) = self._shape_env.create_symbolic_sizes_strides_storage_offset(
                ex,
                source,
            )

        size = [i.node.expr if isinstance(i, torch.SymInt) else i for i in size]
        stride = [i.node.expr if isinstance(i, torch.SymInt) else i for i in stride]
        return size, stride

    def static_sizes_strides(self, ex: torch.Tensor):
        """
        Primarily used to weights
        """
        size = [sympy.Integer(i) for i in ex.size()]
        stride = [sympy.Integer(i) for i in ex.stride()]
        return size, stride

    def __init__(
        self,
        gm: torch.fx.GraphModule,
        example_inputs: Optional[List[torch.Tensor]] = None,
        shape_env=None,
        graph_id=None,
        cpp_wrapper=False,
        aot_mode=False,
        user_visible_outputs=None,
        layout_opt=None,
        extern_node_serializer=None,
        is_inference=False,
        is_const_graph=False,
        const_output_index=None,
        const_code=None,
        const_module=None,
        name=None,
    ):
        super().__init__(gm)
        self.example_inputs = example_inputs
        self.layout_opt = (
            layout_opt
            if layout_opt is not None
            else self.decide_layout_opt(gm, is_inference=is_inference)
        )
        self.num_channels_last_conv = 0
        self.is_inference = is_inference
        self.is_const_graph = is_const_graph
        self.const_code = const_code
        self.const_module = const_module

        self.extra_traceback = False  # we do our own error wrapping
        if shape_env is None:
            shape_env = ShapeEnv()
            self.reuse_shape_env = False
        else:
            self._shape_env = shape_env
            self.reuse_shape_env = True
        self._shape_env = shape_env
        # We are going to start code generating runtime asserts, so make sure
        # you don't start adding new ones in the lowering process
        shape_env.freeze_runtime_asserts()
        # We're going to mutate ras_by_symbol as we finish generating them
        self.ras_by_symbol: Dict[
            sympy.Symbol, List[RuntimeAssert]
        ] = shape_env.deferred_runtime_asserts.copy()
        self.bound_unbacked_symbols: Set[sympy.Symbol] = set()
        self.sizevars = SizeVarAllocator(shape_env)
        self.graph_input_names: List[str] = []
        self.graph_inputs: Dict[str, TensorBox] = {}
        self.graph_inputs_original: Dict[str, InputBuffer] = {}
        self.device_types: Set[str] = (
            const_module.device_types if const_module else set()
        )
        self.device_idxs: Set[int] = const_module.device_idxs if const_module else set()
        self.cuda = False
        self.buffers: List[ir.Buffer] = []
        self.const_output_index: Dict[str, int] = (
            const_output_index if const_output_index else {}
        )
        self.folded_constants: Set[str] = (
            set(const_output_index.keys()) if const_output_index else set()
        )
        self.constants: Dict[str, torch.Tensor] = (
            const_module.constants if const_module else {}
        )
        self.torchbind_constants: Dict[str, torch._C.ScriptObject] = {}
        self.constant_reprs: Dict[str, str] = {}
        self.removed_buffers: Set[str] = set()
        self.removed_inplace_buffers: Set[str] = set()
        self.mutated_buffers: Set[str] = set()
        self.never_reuse_buffers: Set[str] = set()
        self.inplaced_to_remove: Set[str] = set()
        self.device_ops: DeviceOpOverrides = None  # type: ignore[assignment]
        self.wrapper_code: WrapperCodeGen = None  # type: ignore[assignment]
        # See `ProxyExecutor Design Note` in ir.py for more details
        self.extern_kernel_nodes: List[ir.ExternKernelNode] = []
        self.extern_node_serializer: Optional[
            Callable[[List[ir.ExternKernelNode]], Any]
        ] = extern_node_serializer
        self.current_node: torch.fx.Node = None  # type: ignore[assignment]
        self.lists: Dict[str, List[str]] = {}
        self.mutated_inputs: Set[str] = set()
        self.mutated_input_idxs: List[int] = []
        self.name_to_buffer: Dict[str, ir.Buffer] = {}
        self.name_to_users: DefaultDict[str, List[ir.IRNode]] = defaultdict(list)
        self.creation_time = time.time()
        self.name = name
        self.cpp_wrapper = cpp_wrapper

        # record multi_kernel choice for cpp_wrapper so the second pass knows
        # which sub-kernel is picked. Copy cpp_wrapper to another variable
        # since cpp_wrapper flag is set to false for the first pass of codegen.
        self.record_multi_kernel_choice = cpp_wrapper
        self.multi_kernel_to_choice: Dict[str, int] = {}

        self.aot_mode = aot_mode
        self.graph_id = graph_id
        self.post_grad_graph_id = next(_post_grad_graph_counter)
        self.scheduler: torch._inductor.scheduler.Scheduler = None  # type: ignore[assignment]
        self.nodes_prefer_channels_last = (
            self.find_nodes_prefer_channels_last() if self.layout_opt else set()
        )
        mark_nodes_dislike_padding(gm.graph)
        self._warned_fallback = {"aten.convolution_backward"}
        self.user_visible_outputs = (
            user_visible_outputs if user_visible_outputs is not None else {}
        )
        self.cache_key: str = ""  # This is the cache key for the compiled artifact
        self.cache_path: str = ""  # This is the path in the filesystem where the compiled artifact is stored
        self.cache_linemap: List[
            Tuple[int, str]
        ] = (
            []
        )  # This is the linemap used by the profiler to mark custom compiled kernels getting run
        # Used if lowering encounters cases where cudagraphs are not supported
        self.disable_cudagraphs_reason: Optional[str] = None

        # only keeping one node per device for stack trace purposes
        self.device_node_mapping: Dict[torch.device, torch.fx.Node] = {}
        self.orig_gm: torch.fx.GraphModule = gm.__copy__()
        self.dynamo_flat_name_to_original_fqn = self.module.meta.get(
            "dynamo_flat_name_to_original_fqn", {}
        )
        self.allocated_constant_name = (
            const_module.allocated_constant_name if const_module is not None else {}
        )
        init_backend_registration()
        self.get_backend_features = functools.lru_cache(None)(get_backend_features)

        self.effectful_ops: Dict[_EffectType, ir.Buffer] = {}
        self.aligned_inputs: Set[str] = set()

    def has_feature(self, device, feature):
        assert isinstance(feature, BackendFeature), feature
        return feature in self.get_backend_features(get_device_type(device))

    @staticmethod
    def decide_layout_opt(gm, *, is_inference) -> bool:
        """
        Decide if we should enable layout optimization for this graph based on
        heuristics.
        """
        if not config.layout_optimization:
            return False

        if config.force_layout_optimization:
            return True

        conv_nodes = [
            n for n in gm.graph.nodes if n.target == torch.ops.aten.convolution.default
        ]
        nconv = len(conv_nodes)

        if nconv == 0:
            return False

        # For cpu backend and mkldnn enabled, we always use channels_last for better performance.
        if (
            torch.backends.mkldnn.enabled
            and torch.backends.mkldnn.is_available()
            and all(
                n.args[idx].meta["val"].device == torch.device("cpu")
                for n in conv_nodes
                for idx in [0, 1]
            )
        ):
            return True

        # Following models are skipped due to this:
        # jx_nest_base
        # volo_d1_224
        if len(list(gm.graph.nodes)) >= 300 * nconv:
            log.debug("Skipped layout opt because only a few conv")
            return False

        if any(
            has_free_symbols(n.args[idx].meta["val"])
            for n in conv_nodes
            for idx in [0, 1]
        ):
            log.debug(
                "See perf regression with dynamic shape. Follow up in https://github.com/pytorch/pytorch/issues/102670"
            )
            return False

        def is_grouped(n):
            return n.args[-1] > 1 and n.args[1].meta["val"].size(1) > 1

        def is_in_out_channel(n):
            return (
                n.args[1].meta["val"].size(0) * 2 <= n.args[1].meta["val"].size(1)
                and n.args[1].meta["val"].size(2) > 1
            )

        def is_small_channel(n):
            return (
                n.args[1].meta["val"].size(0) <= 64
                and n.args[1].meta["val"].size(1) <= 64
            )

        # only grouped convolutions benchmarked as slower in conv samples for inference only
        if is_inference:
            from torch.utils.flop_counter import FlopCounterMode

            flop_counts: Dict[str, float] = defaultdict(float)
            for node in conv_nodes:
                success, args, kwargs = torch._inductor.fx_utils.get_fake_args_kwargs(
                    node
                )

                if success:
                    with FlopCounterMode(display=False) as flop_counter_mode:
                        with V.fake_mode:
                            node.target(*args, **kwargs)

                    counted_flops = flop_counter_mode.get_total_flops()
                    if is_grouped(node):
                        node_type = "grouped"
                    elif is_small_channel(node):
                        node_type = "small"
                    elif is_in_out_channel(node):
                        node_type = "in_out"
                    else:
                        node_type = "default"

                    flop_counts[node_type] += counted_flops
                else:
                    log.debug("Conv inputs meta not found")

            # average benchmarked channels last speedup / slowdown, < 1 is speedup.
            # taken from the set of convolution inputs in benchmarks/dynamo/microbenchmarks/operator_inp_logs/torchbench_train/
            # To regenerate these numbers follow https://gist.github.com/eellison/55d7a6ed6f39829d68ac56f95f4df5bb
            GROUPED_MULTIPLIER = 1.358
            DEFAULT_MULTIPLIER = 0.823
            IN_OUT_MULTIPLIER = 0.725
            SMALL_MULTIPLIER = 0.783

            total_flops = sum(flop_counts.values())
            # TODO - get different values per hardware
            weighted_flops = (
                flop_counts["grouped"] * GROUPED_MULTIPLIER
                + flop_counts["small"] * SMALL_MULTIPLIER
                + flop_counts["in_out"] * IN_OUT_MULTIPLIER
                + flop_counts["default"] * DEFAULT_MULTIPLIER
            )
            do_layout_opt = weighted_flops <= total_flops
            if not do_layout_opt:
                log.debug(
                    "Skipped layout opt in inference because weighted flops indicate slowdown, default: %d, channels last: %d",
                    total_flops,
                    weighted_flops,
                )
            return do_layout_opt

        # Channels last layout can dramatically hurt grouped conv perf. E.g.
        # Conv with arguments like
        #   {"input_shape": [32, 224, 112, 112], "weight_shape": [224, 112, 3, 3],
        #    "stride": [2, 2], "padding": [1, 1], "groups": 2}
        # slows down 31x using channels last..

        # But a lot of timm models use depthwise separable convolution which will
        # result in grouped convolution with in-channel size == 1.
        # For those grouped convolution, channels last still helps a lot.
        # E.g.
        # Conv with arguments
        #   {"input_shape": [128, 58, 56, 56], "weight_shape": [58, 1, 3, 3],
        #    "stride": [2, 2], "padding": [1, 1], "groups": 58}
        # get 1.86x speedup with channels last layout.
        #
        # The following heuristics skip using channels-last if the model contains
        # grouped convolution with in-channels > 1.
        if any(map(is_grouped, conv_nodes)):
            log.debug(
                "Skip layout opt because found grouped convolution with >1 in_channels!"
            )
            return False

        # For some models that contain convolution with larger in-channel than out-channel, applying
        # channels last hurts performance.
        # Following models are skipped due to this:
        # - pytorch_unet
        # - phlippe_densenet (slightly worse)
        # - Background_Matting (1.22x -> 0.821x)
        # - pytorch_CycleGAN_and_pix2pix (1.597x -> 1.294x)
        if any(map(is_in_out_channel, conv_nodes)):
            log.debug(
                "Skip layout opt because some convolutions have smaller out_channel"
            )
            return False

        # Following models are skipped due to this:
        # - functorch_maml_omniglot
        if all(map(is_small_channel, conv_nodes)):
            log.debug("Skip layout opt because all convolution channels are too small")
            return False

        return True

    def qualify_name(self, name: str) -> str:
        """Prepend the given name with the graph name if any."""
        if self.name is not None:
            return f"{self.name}_{name}"
        return name

    def make_subgraph(
        self,
        gm: torch.fx.GraphModule,
        example_inputs: List[torch.Tensor],
        subgraph_name: str,
    ) -> "GraphLowering":
        """
        Make a subgraph of the current graph with all inherited
        parts, except the graph module (`gm`) and `example_inputs`.
        The subgraphs are lowered separately, but intended to be
        inlined in the parent graph's codegening. Hence the need
        for maintaining the same `shape_env` and other properties.
        The subgraph name is qualified by the parent graph's name.
        """
        return GraphLowering(
            gm=gm,
            example_inputs=example_inputs,
            shape_env=self._shape_env,
            cpp_wrapper=self.cpp_wrapper,
            aot_mode=self.aot_mode,
            extern_node_serializer=self.extern_node_serializer,
            is_inference=self.is_inference,
            name=self.qualify_name(subgraph_name),
        )

    def find_nodes_prefer_channels_last(self):
        """
        The rule to decide if an node prefer channels last is simple.
        1. if it's input/output of a convolution
        2. if one of its user prefers channels last

        We have rule 1 because cudnn runs a faster convolution kernel for channels last inputs;
        Rule 2 is also important. It makes sure that indirect inputs to convolution also prefers
        channels last.

        Consider the scenario: conv -> batch-norm -> relu -> conv
        Without rule 2, batch-norm output may use a contiguous layout. That will cause 2 extra copies:
        1. the output of batch-norm should be channels last initially since its input is a conv's output.
           Forcing the batch-norm's output to be contiguous results in the first copy
        2. The second conv's input is initially contiguous. This layout is propagated from the batch-norm's output.
           We need convert it to channels last layout which results in the second copy.
        With rule 2, we makes sure all the tensors in the chain uses channels last layout. So both copies
        can be saved.
        """
        output_set = set()
        for n in reversed(self.module.graph.nodes):
            if n.target == torch.ops.aten.convolution.default:
                output_set.add(n)
                continue

            for user in n.users:
                if user in output_set:
                    output_set.add(n)
                    break

        # need a second pass to add downstream nodes of those channel last nodes to the sets.
        # This pass is especially needed to avoid mix-layout kernel inputs in backward pass.
        #
        # Let's say a conv-batchnorm 's output is passed to relu whose output is in turn returned
        # from the fwd graph. Without this second pass, we will force relu's output to be contiguous.
        # Then in the kernel in backward pass, the contiguous output of relu may be mix with other channels last
        # tensors and passed to a kernel.
        #
        # This pass improve yolov3 training speedup from 1.116x (worse than disabling layout optimization speedup 1.196x) to 1.457x.
        # It also improves dla102 training speedup from 1.240x (worse than disabling layout optimization speedup 1.523x) to 1.835x .
        # This also helps the following models:
        # - res2net101_26w_4s
        # - res2net50_14w_8s
        # - sebotnet33ts_256
        for n in self.module.graph.nodes:
            if n in output_set:
                output_set.update(n.users)

        return output_set

    def warn_fallback(self, name):
        if name not in self._warned_fallback:
            self._warned_fallback.add(name)
            perf_hint_log.info("Using FallbackKernel: %s", name)

    def add_device_info(self, device: torch.device):
        self.device_types.add(device.type)
        if device.index is not None:
            self.device_idxs.add(device.index)
        if V.graph.current_node and device not in self.device_node_mapping:
            self.device_node_mapping[device] = V.graph.current_node

    @property
    def fake_mode(self):
        return V.fake_mode

    def get_buffer(self, buffer_name: str):
        if buffer_name in self.name_to_buffer:
            return self.name_to_buffer[buffer_name]
        if buffer_name in self.graph_inputs:
            return self.graph_inputs[buffer_name]
        if buffer_name in self.constants:
            data = V.graph.constants[buffer_name]
            return ir.ConstantBuffer(
                buffer_name,
                ir.FixedLayout(
                    data.device, data.dtype, *V.graph.static_sizes_strides(data)
                ),
            )
        return None

    def get_dtype(self, buffer_name: str):
        if buffer_name in self.constants:
            return self.constants[buffer_name].dtype
        if buffer_name in self.name_to_buffer:
            return self.name_to_buffer[buffer_name].get_dtype()
        if buffer_name in self.graph_inputs:
            return self.graph_inputs[buffer_name].get_dtype()
        m = re.match(r"(as_strided|reinterpret_tensor)\(([a-zA-Z0-9_]+),", buffer_name)
        if m:
            return self.get_dtype(m.group(1))
        raise KeyError(f"could not find {buffer_name}")

    def get_numel(self, buffer_name: str):
        from .ir import MultiOutputLayout

        if buffer_name in self.constants:
            return self.constants[buffer_name].numel()
        if buffer_name in self.name_to_buffer:
            buf = self.name_to_buffer[buffer_name]
            if isinstance(getattr(buf, "layout", None), MultiOutputLayout):
                return 1
            return buf.get_numel()
        if buffer_name in self.graph_inputs:
            return self.graph_inputs[buffer_name].get_numel()
        raise KeyError(f"could not find {buffer_name}")

    @dynamo_timed
    def run(self, *args):
        return super().run(*args)

    def register_buffer(self, buffer: ir.Buffer, *, set_name: bool = False):
        name = self.qualify_name(f"buf{len(self.buffers)}")
        self.buffers.append(buffer)
        self.name_to_buffer[name] = buffer
        # Skip empty CPU tensor so that CUDA graphs can succeed, see https://github.com/pytorch/pytorch/pull/114144
        if (
            not (isinstance(buffer, ir.ComputedBuffer) and buffer.is_zero_elements())
            and buffer.get_device() is not None
        ):
            self.add_device_info(buffer.get_device())

        if set_name:
            buffer.name = name
        return name

    def register_list(self, buffer_names: List[str]):
        name = self.qualify_name("list_" + "_".join(buffer_names))
        self.lists[name] = buffer_names
        return name

    def register_users_of(self, node_output):
        def register(value):
            if isinstance(value, (list, tuple)):
                for x in value:
                    register(x)
            if isinstance(value, ir.IRNode):
                if (
                    not hasattr(value, "data")
                    or not isinstance(value.data, ir.IRNode)
                    or not (
                        hasattr(value.data, "data")
                        and isinstance(value.data.data, ir.IRNode)
                    )
                ):
                    return

                for read_name in value.get_read_names():
                    self.name_to_users[read_name].append(value)

        register(node_output)

    def mark_buffer_mutated(self, name: str):
        """
        When a buffer is mutated we need to make sure all the reads to
        the old version are realized before the mutation happens.
        """
        assert isinstance(name, str)
        self.mutated_buffers.add(name)

        if name not in self.name_to_users:
            return

        for user in self.name_to_users[name]:
            user.realize()

    def get_original_value_of_constant(self, name: str):
        """
        In AOTI, module buffers may have been mutated during the tracing and compilation.
        Thus we need to read from previously stored original buffers, to make sure the
        generated model.so uses correct initial values.
        """
        assert name in self.allocated_constant_name and name in self.constants, (
            "Can not find the original value for " + name
        )
        orig_name = get_cloned_parameter_buffer_name(self.allocated_constant_name[name])
        return (
            self.module.meta[orig_name]
            if orig_name in self.module.meta
            else self.constants[name]
        )

    def allocate_non_dup_const_name(self, name, data):
        orig_name = name
        if not config.aot_inductor.use_runtime_constant_folding:
            for constant_name, value in self.constants.items():
                if (
                    not data.is_mkldnn
                    and data.size() == value.size()
                    and data.stride() == value.stride()
                    and data.dtype == value.dtype
                    and data.device == value.device
                    and data.untyped_storage().data_ptr()
                    == value.untyped_storage().data_ptr()
                    and data.storage_offset() == value.storage_offset()
                ):
                    return constant_name

        if name is None:
            name = f"constant{len(self.constants)}"
        if name[0].isdigit():
            name = f"constant_{name}"
        name = self.qualify_name(name)
        # We may generate a var name for each constant in the codegen.
        # Let's only keep sane characters.
        prefix = re.sub(r"[^a-zA-Z0-9_]", "_", name)
        name = prefix
        cnt = 0
        while name in self.constants:
            name = f"{prefix}_{cnt}"
            cnt += 1
        self.constants[name] = data
        self.constant_reprs[name] = (
            f"{data.device!r} {data.dtype!r} "
            f"{tuple(data.size())!r} {tuple(data.stride())!r} "
            f"{hash(data):x}"
        )
        self.allocated_constant_name[name] = orig_name
        return name

    def add_tensor_constant(self, data, name=None):
        new_name = self.allocate_non_dup_const_name(name, data)
        return TensorBox.create(
            ir.ConstantBuffer(
                new_name,
                FixedLayout(data.device, data.dtype, *self.static_sizes_strides(data)),
            )
        )

    def constant_name(self, name: str, device_override: Optional[torch.device]):
        """
        We AOT copy constants to the devices they are needed on.
        If device_override doesn't match the constant's device, then
        copy it and return a different name.
        """
        if self.constants[name].device == device_override or device_override is None:
            return name
        return self.allocate_non_dup_const_name(
            f"{name}_{device_override.type}{device_override.index or 0}",
            self.constants[name].to(device_override),
        )

    def placeholder(self, target: str, args, kwargs):
        example = super().placeholder(target, args, kwargs)
        self.graph_input_names.append(target)
        if isinstance(example, SymTypes):
            expr = example.node.expr
            self.graph_inputs[target] = expr
            return expr
        elif isinstance(example, (int, bool, float)):
            expr = sympy.sympify(example)
            self.graph_inputs[target] = expr
            return expr
        if isinstance(example, BackwardState):
            # Ignored arg, must be unused
            # Alternately we could filter this out in AotAutograd
            return None
        assert isinstance(example, torch.Tensor), example
        # todo(chilli): We can remove the last check once we turn buffers into
        # static shape tensors. That's a hack to workaround Inductor believing
        # the buffer should be static but us passing in a fake tensor with
        # symbolic shapes.
        if not example._has_symbolic_sizes_strides:
            # the first N inputs are weights
            sizes, strides = self.static_sizes_strides(example)
        else:
            sizes, strides = self.symbolic_sizes_strides(example)
        # TODO(jansel): handle input aliasing
        target = self.qualify_name(target)
        tensor = TensorBox.create(
            InputBuffer(
                target,
                FixedLayout(example.device, example.dtype, sizes, strides),
            )
        )
        self.graph_inputs[target] = tensor
        self.graph_inputs_original[target] = tensor.data.data
        self.add_device_info(example.device)

        # Note: [Input Alignment handling in Inductor]
        # Alignment matters for generating efficient code. Some operations,
        # e.g. vectorized loads, can only be performed on aligned inputs.
        #
        # But if we codegen assuming aligned inputs and then get unaligned
        # inputs at runtime, then we are forced to clone - which is bad for
        # both perf and memory usage.
        #
        # One option would be to guard on storage_offset%ALIGNMENT, and then
        # codegen based on this. But storage_offset guards turned out to be
        # expensive and cause recompiles; Instead, we're generating code
        # based on the alignment of the example input without guarding.
        with maybe_get_suppress_shape_guards_ctx():
            if should_assume_input_aligned(example):
                self.aligned_inputs.add(target)
        return tensor

    def call_function(self, target, args, kwargs):
        if target is operator.getitem and isinstance(args[0], (list, tuple, dict)):
            return super().call_function(target, args, kwargs)

        if hasattr(target, "_inductor_lowering_function"):
            # passthrough lowerings from .pattern_matcher
            return target(*args, **kwargs)

        def get_custom_op_layout_constraints(target, args, kwargs):
            # Custom operations that require preserving stride order
            # which run through implicit fallback must constrain their
            # arguments' fx strides
            layout_constraint = None
            if torch._C.Tag.needs_fixed_stride_order in target.tags:
                # We have to set the current args because call_function will immediately
                # evaluate this lowering after creating the fallback, without evaluating
                # the layout constraint
                args, kwargs = constrain_to_fx_strides(
                    self.current_node, *args, **kwargs
                )
                # Also register the layout constraint so when the fallback
                # is used again, we can constrain the args to the same layout
                layout_constraint = constrain_to_fx_strides
            return layout_constraint, args, kwargs

        if target not in lowerings:
            assert isinstance(
                target, torch._ops.OpOverload
            ), f"{target} is not an OpOverload"
            base_name = target.name().split(".")[0]
            if base_name in FALLBACK_ALLOW_LIST:
                make_fallback(target)
            elif config.implicit_fallbacks:
                layout_constraint, args, kwargs = get_custom_op_layout_constraints(
                    target, args, kwargs
                )
                error = (
                    MissingOperatorWithDecomp
                    if get_decompositions([target])
                    else MissingOperatorWithoutDecomp
                )
                log.info(
                    "Creating implicit fallback for:\n%s",
                    error.operator_str(target, args, kwargs),
                )
                make_fallback(target, layout_constraint)

            elif get_decompositions([target]):
                # There isn't a good way to dynamically patch this in
                # since AOT Autograd already ran.  The error message tells
                # the user how to fix it.
                raise MissingOperatorWithDecomp(target, args, kwargs)
            else:
                raise MissingOperatorWithoutDecomp(target, args, kwargs)

        try:
            log.debug("  via %s", lowerings[target])
            out = lowerings[target](*args, **kwargs)
            return out
        except Exception as e:
            raise LoweringException(e, target, args, kwargs).with_traceback(
                e.__traceback__
            ) from None

    @staticmethod
    def can_inline_constant(t: torch.Tensor) -> bool:
        """
        True if this is a small constant attr that will be inlined.
        """
        return len(t.shape) == 1 and t.shape[0] <= 8

    def get_attr(self, target, args, kwargs):
        # this is a constant
        value = getattr_recursive(self.module, target)

        if isinstance(value, torch.fx.GraphModule):
            return ir.Subgraph(name=target, graph_module=value)

        if isinstance(value, torch._C.ScriptObject):
            self.torchbind_constants[target] = value
            self.constant_reprs[target] = ""
            return TorchBindObject(target, value)

        if (
            config.aot_inductor.use_runtime_constant_folding
            or config.always_keep_tensor_constants
            or unsupported_output_tensor(value)
        ):
            return self.add_tensor_constant(value, target)

        with no_dispatch():
            if value.shape == ():
                return Constant(value.item(), value.dtype, value.device)
            if self.can_inline_constant(value):
                # tensor lowering has constant inlining logic
                from .lowering import tensor

                return tensor(value.tolist(), dtype=value.dtype, device=value.device)

        return self.add_tensor_constant(value, target)

    def call_module(self, target, args, kwargs):
        raise AssertionError

    def call_method(self, target, args, kwargs):
        raise AssertionError

    def output(self, target, args, kwargs):
        result = super().output(target, args, kwargs)
        if not isinstance(result, (tuple, list)):
            # nested subgraphs can have singleton outputs
            result = (result,)
        assert isinstance(result, (tuple, list)), type(result)
        assert all(
            isinstance(
                x,
                (
                    TensorBox,
                    ir.Constant,
                    type(None),
                    ir.ConstantBuffer,
                    sympy.Expr,
                    sympy.logic.boolalg.Boolean,
                    int,
                    ir.EffectfulKernel,
                ),
            )
            for x in result
        ), result

        fx_node_args = V.graph.current_node.args[0]  # type: ignore[arg-type]
        if not isinstance(fx_node_args, (tuple, list)):
            # nested subgraphs can have singleton outputs
            fx_node_args = (fx_node_args,)
        result = [ir.ExternKernel.realize_input(x) for x in result]
        result_correct_strides = []

        assert len(fx_node_args) == len(result)
        for r, fx_node in zip(result, fx_node_args):
            if not isinstance(r, (ir.TensorBox, ir.BaseView)):
                result_correct_strides.append(r)
            else:
                # AOT Autograd tries to detect stride divergence of inductor from output metadata.
                # Here, we try to avoid spurious divergence by matching insignificant strides such as
                result_correct_strides.append(
                    self.try_match_insignificant_strides(
                        r, fx_node.meta["val"].stride()
                    )
                )

        self.graph_outputs = result_correct_strides
        value: ir.IRNode
        for name, value in self.graph_inputs.items():
            assert isinstance(
                value, (TensorBox, sympy.Expr)
            ), f"Unsupported inductor graph input type: {type(value)}"
            if not isinstance(value, TensorBox):
                continue
            value.realize()
            assert isinstance(value, TensorBox)
            value = value.data
            assert isinstance(value, ir.StorageBox)
            value_storage_box = value
            value = value.data
            if not isinstance(value, InputBuffer) or value.get_name() != name:
                # one of our inputs was mutated, need to turn that into a copy
                ir.MutationLayoutSHOULDREMOVE.realize_into(
                    value, self.graph_inputs_original[name]
                )
                # replace output with mutated input
                try:
                    ind = self.graph_outputs.index(value_storage_box)
                    self.graph_outputs[ind] = self.graph_inputs_original[name]
                except ValueError:
                    pass

        self.finalize()
        log.debug(
            "Force channels last inputs for %d conv for the current graph with id %d",
            self.num_channels_last_conv,
            self.graph_id if self.graph_id is not None else -1,
        )

    def finalize(self):
        for buf in self.buffers:
            buf.decide_layout()

    @contextmanager
    def set_current_node(self, node: torch.fx.Node):
        old = self.current_node
        try:
            self.current_node = node
            yield
        finally:
            self.current_node = old

    def try_match_insignificant_strides(
        self,
        tensor,
        meta_strides_inp: Tuple[Union[int, torch.SymInt], ...],
    ) -> ir.TensorBox:
        """
        Tries to match the strides of the tensor to those in the meta_strides. Strides of insignificant
        dimensions - size 0 or 1 - will be updated.

        If there are real stride differences (NHWC vs NCHW) then the input will be returned.
        """

        # should have already been realized
        assert torch._inductor.ir.is_storage_and_layout(tensor)

        meta_strides = [
            s.node.expr if isinstance(s, torch.SymInt) else s for s in meta_strides_inp
        ]

        if all(
            self.sizevars.statically_known_equals(s1, s2)
            for s1, s2 in zip(meta_strides, tensor.get_stride())
        ):
            return tensor

        def significant_strides_equal(shape, meta_strides, tensor_strides):
            for dim, s1, s2 in zip(shape, meta_strides, tensor_strides):
                if self.sizevars.statically_known_leq(dim, 1):  # type: ignore[arg-type]
                    continue

                if not self.sizevars.statically_known_equals(s1, s2):
                    return False

            return True

        if not significant_strides_equal(
            tensor.get_size(), meta_strides, tensor.get_stride()
        ):
            return tensor

        storage, old_layout = torch._inductor.ir.as_storage_and_layout(tensor)
        new_stride = list(old_layout.stride)
        for i, s in enumerate(tensor.get_size()):
            if self.sizevars.statically_known_leq(s, 1):  # type: ignore[arg-type]
                new_stride[i] = meta_strides[i]

        new_layout = torch._inductor.ir.FixedLayout(
            old_layout.device,
            old_layout.dtype,
            old_layout.size,
            new_stride,
            old_layout.offset,
        )
        return ir.TensorBox(torch._inductor.ir.ReinterpretView(storage, new_layout))

    def run_node(self, n: torch.fx.Node):
        def debug(msg):
            log.debug("lowering %s %s", LazyString(n.format_node), msg)

        buffer_watermark = len(self.buffers)

        origins = {n}
        if n.op == "call_function":
            args, kwargs = self.fetch_args_kwargs_from_env(n)
            origins |= gather_origins(args, kwargs)
        with ir.IRNode.current_origins(origins), self.set_current_node(
            n
        ), V.set_current_node(n):
            if (
                n.op == "call_function"
                and n.target is not operator.getitem
                and fallback_node_due_to_unsupported_type(n)
            ):
                debug("fallback_handler")
                result = fallback_handler(n.target, add_to_fallback_set=False)(
                    *args, **kwargs  # type: ignore[possibly-undefined]
                )
            elif n.op == "call_function" and n.target in layout_constraints:
                debug("layout_constraints")
                args, kwargs = layout_constraints[n.target](n, *args, **kwargs)  # type: ignore[index]
                result = self.call_function(n.target, args, kwargs)
            elif is_magic_method(n.target):
                # TODO: this is sus, it probably should be handled in the
                # lowerings themselves similarly to sym_size/sym-stride
                # https://github.com/pytorch/pytorch/issues/127789
                debug("is_magic_method")
                if isinstance(
                    n.meta["val"], (torch.SymInt, torch.SymFloat, torch.SymBool)
                ):
                    result = n.meta["val"].node.expr
                else:
                    result = super().run_node(n)
            else:
                debug("")
                result = super().run_node(n)

            # require the same stride order for dense outputs,
            # 1. user-land view() will not throw because inductor
            # output different strides than eager
            # long term the solution is to make view() always succeed
            # with infallible strides.
            # 2: as_strided ops, we need make sure its input has same size/stride with
            # eager model to align with eager behavior.
            as_strided_ops = [
                torch.ops.aten.as_strided.default,
                torch.ops.aten.as_strided_.default,
                torch.ops.aten.as_strided_scatter.default,
                torch.ops.aten.resize.default,
                torch.ops.aten.resize_as.default,
            ]
            is_output = any(user.op == "output" for user in n.users)
            is_input_for_as_strided = any(
                user.target in as_strided_ops for user in n.users
            )

            if n.meta.get("inductor_realize_to_strides", False) and isinstance(
                result, TensorBox
            ):
                result.realize()
                strides = n.meta["val"].stride()
                sym_strides = torch._inductor.utils.any_is_symbolic(*strides)
                if (
                    not hasattr(result, "get_stride")
                    or result.get_stride() != strides
                    and not sym_strides
                ):
                    stride_order = ir.get_stride_order(strides)
                    result = ir.ExternKernel.require_stride_order(result, stride_order)
            if (
                is_output
                and isinstance(result, TensorBox)
                and isinstance(result.data, ir.BaseView)
            ):
                # Realize so that outputs are correctly aliased
                result.realize()

            if (is_output or is_input_for_as_strided) and isinstance(
                n.meta["val"], torch.Tensor
            ):
                strides = n.meta["val"].stride()
                dense = torch._prims_common.is_non_overlapping_and_dense(n.meta["val"])
                unbacked_symbols_in_strides = len(free_unbacked_symbols(strides)) > 0
                # requiring a stride order for a non-dense output wouldn't
                # recreate the same strides, and would fail with view, defer for now.
                if not unbacked_symbols_in_strides and dense and len(strides):
                    stride_order = ir.get_stride_order(strides)
                    if (
                        len(result.get_size()) == 4
                        and n in self.nodes_prefer_channels_last
                        and n.name not in self.user_visible_outputs
                        and not is_input_for_as_strided
                    ):
                        stride_order = ir.NHWC_STRIDE_ORDER

                    allow_padding = (
                        n.name not in self.user_visible_outputs
                        and not is_input_for_as_strided
                    )
                    result = ir.ExternKernel.require_stride_order(
                        result, stride_order, allow_padding=allow_padding
                    )

            # Realize if (1) any user need inputs realized, or (2) there is
            # already too many reads and rematerializing can be bad.
            num_users = len(set(n.users))
            if num_users > 1 and isinstance(result, TensorBox):
                for user in n.users:
                    if user.target in needs_realized_inputs:
                        result.realize_hint()
                        # This inclusion is somewhat controversial (from
                        # discussion between Horace, Natalia, and Elias).
                        # Currently, it's not very clear why this is helpful.
                        # The general idea here is that even though a node may
                        # have FlexibleLayout, we still often *treat* it as if
                        # it was contiguous. This appears to sometimes result in
                        # suboptimal behavior.
                        #
                        # When we do a better job selecting layout, we should
                        # revisit this.
                        need_fixed_layout = [
                            torch.ops.aten.convolution_backward.default,
                            torch.ops.aten.mm.default,
                            torch.ops.aten._int_mm.default,
                        ]
                        need_fixed_channels_last_layout = []
                        if not self.layout_opt:
                            need_fixed_layout.append(torch.ops.aten.convolution.default)
                        if torch._C._has_mkldnn:
                            need_fixed_layout += [
                                torch.ops.mkldnn._linear_pointwise.default,
                                torch.ops.mkldnn._linear_pointwise.binary,
                                torch.ops.aten.mkldnn_rnn_layer.default,
                                torch.ops.onednn.qlinear_pointwise.default,
                                torch.ops.onednn.qlinear_pointwise.tensor,
                                torch.ops.onednn.qlinear_pointwise.binary,
                                torch.ops.onednn.qlinear_pointwise.binary_tensor,
                            ]
                            need_fixed_channels_last_layout += [
                                torch.ops.mkldnn._convolution_pointwise.default,
                                torch.ops.mkldnn._convolution_pointwise.binary,
                                torch.ops.mkldnn._convolution_pointwise_.binary,
                                torch.ops.mkldnn._convolution_transpose_pointwise.default,
                                torch.ops.onednn.qconv2d_pointwise.default,
                                torch.ops.onednn.qconv2d_pointwise.binary,
                            ]
                            if torch._C.has_mkl:
                                need_fixed_layout += [torch.ops.mkl._mkl_linear.default]
                        if user.target in need_fixed_layout:
                            result = ir.ExternKernel.require_stride_order(
                                result,
                                ir.get_stride_order(n.meta["val"].stride()),
                                allow_padding=True,
                            )
                        if (
                            user.target in need_fixed_channels_last_layout
                            and n is user.args[0]
                        ):
                            result = ir.ExternKernel.require_stride_order(
                                result,
                                ir.get_stride_order(
                                    make_channels_last_strides_for(n.meta["val"].shape)
                                ),
                            )
                    if user.op == "output":
                        if isinstance(result.data.data, (Pointwise, Reduction)):
                            result.realize()

                # TODO(jansel): introduce a store vs inline choice
                result.mark_reuse(len(n.users))

            # Realize if the IRNode already has accumulated lots of reads
            if isinstance(result, TensorBox) and result.has_exceeded_max_reads():
                # Prevent excessive accumulation in a computed buffer, when
                # there are multiple branches each with small number of memory
                # reads, but they converge to a user.
                result.realize_hint()

            # Realize if a Pointwise has too much stuff to be inlined.
            # As this may cause RecursionError during Inductor's evaluation.
            if isinstance(result, TensorBox) and isinstance(result.data, StorageBox):
                curr = result.data.data
                if isinstance(curr, Pointwise):
                    # Use inner fn as a rough proxy. Good enough.
                    if curr.has_large_inner_fn():
                        result.realize()

        # This is not complete, but it doesn't have to be: origin_node
        # tracking is best effort.  The logic here critically relies on direct
        # TensorBox -> StorageBox denoting a non-view; we don't bother trying
        # to get views to work.  Feel free to add any extra cases as needed.
        #
        # Note: we can't YOLO tree_map over this result, because if there are
        # buffers or a view involved, we might not be able to validly assign
        # the origin_node here.
        if isinstance(result, TensorBox) and isinstance(result.data, ir.StorageBox):
            if isinstance(result.data.data, ir.Loops):
                result.data.data.origin_node = n
            elif isinstance(result.data.data, ir.Buffer):
                result.data.data.origin_node = n
                if isinstance(result.data.data, ir.ComputedBuffer) and isinstance(
                    result.data.data.data, ir.Loops
                ):
                    result.data.data.data.origin_node = n
                # Not really multi-output, can straightforwardly recurse in
                elif (
                    isinstance(result.data.data, ir.MultiOutput)
                    and not result.data.data.indices
                ):
                    if isinstance(result.data.data.inputs[0], ir.Buffer):
                        result.data.data.inputs[0].origin_node = n

        self.register_users_of(result)

        new_unbacked_defs = set()
        for i in range(buffer_watermark, len(self.buffers)):
            new_unbacked_defs |= self.buffers[i].get_unbacked_symbol_defs()

        def format_buffers():
            r = []
            for b in self.buffers[buffer_watermark:]:
                r.append(
                    f"unbacked_symbol_defs={b.get_unbacked_symbol_defs()} in:\n{b}\n"
                )
            return "***\n".join(r)

        if n.op != "placeholder":
            # Note [Backwards runtime asserts]
            # Backwards poses an interesting problem for deferred runtime
            # asserts.  In the easy case, we may solely close over data
            # dependent sized tensors, and there are no binding sites for
            # unbacked SymInts.  In this case, we can just drop all the
            # runtime asserts on the floor: no non-placeholder bindings, no
            # problem.
            #
            # However, it is *possible* for a fresh runtime assert to show up
            # between forwards and backwards.  Right now, the freezing process
            # that happens when we lower forwards means that we will freeze
            # runtime asserts, and then the moment the backwards lowering
            # process attempts to add a new deferred runtime assert, we will
            # fail.  Let's say you remove that assert.  Now when we get here,
            # we need to make sure we actually emit these asserts (because we
            # can't emit them in forwards, we already compiled it).  So we
            # have to do something here.  But we don't want to reemit ALL
            # deferred runtime asserts, we only want to emit the NEW ones.
            # Therefore needing some sort of stratification in the ShapeEnv.
            # This is all doable, it just hasn't been done yet.
            shape_env = V.graph.sizevars.shape_env

            for i0 in new_unbacked_defs:
                ras = self.ras_by_symbol.pop(i0, [])
                # NB: size-like not needed, we won't retrace
                vr = shape_env.var_to_range[i0]
                if not shape_env._default_unspecified_value_range().issubset(vr):

                    def convert(s):
                        try:
                            return int(s)
                        except TypeError:
                            return None

                    if (lower := convert(vr.lower)) is not None:
                        self.register_buffer(
                            ir.AssertScalar(i0 >= vr.lower, f"{i0} >= {vr.lower}"),
                            set_name=True,
                        )
                    if (upper := convert(vr.upper)) is not None:
                        self.register_buffer(
                            ir.AssertScalar(i0 <= vr.upper, f"{i0} <= {vr.upper}"),
                            set_name=True,
                        )

                for ra in ras:
                    fvs = free_unbacked_symbols(ra.expr)
                    missing = fvs - self.bound_unbacked_symbols
                    if missing:
                        i1 = sorted(missing, key=lambda x: str(x))[0]
                        self.ras_by_symbol.setdefault(i1, []).append(ra)
                    else:
                        self.register_buffer(
                            ir.AssertScalar(ra.expr, f"{ra.expr}"), set_name=True
                        )

            self.bound_unbacked_symbols |= new_unbacked_defs

            unbacked_bindings = resolve_unbacked_bindings(
                V.graph.sizevars.shape_env, n.meta.get("unbacked_bindings", {})
            )
            # When we do lowering, it is possible we reallocate unbacked SymInts.
            # So we need to line up the unbacked SymInts when performing the test
            # here
            #
            # In principle, we could permit lowering to introduce MORE unbacked
            # SymInts: as long as all the old unbacked ones are accounted for,
            # it's fine for inductor to introduce extra calls to item()/unbacked()
            # whatever.  This actually happens in practice when an unbacked SymInt
            # gets memoized away; naively, when Inductor reprocesses a kernel, it
            # doesn't know that the memo still applies, and ends up allocating a
            # new symbol.  However, this is generally a bad thing: we may still
            # end up needing to test equalities on the symbols, and a fresh
            # symbol is likely to hit lots of GuardOnDataDependent errors that
            # we already know facts for.
            renamed_unbacked_bindings = {
                V.fake_mode.shape_env.unbacked_renamings.get(s, s)
                for s in unbacked_bindings.keys()
            }
            assert new_unbacked_defs >= renamed_unbacked_bindings, (
                f"failed {new_unbacked_defs} >= {renamed_unbacked_bindings} (inductor >= fx)\n"
                f"fx node is: {n.format_node()}\n"
                f"new buffers are:\n\n{format_buffers()}"
            )

        return result

    def validate_can_generate_cpp_wrapper(self):
        if config.disable_cpp_codegen:
            raise CppWrapperCodeGenError("C++ codegen is disabled")

        if sys.platform not in ["linux", "darwin"]:
            raise CppWrapperCodeGenError(f"Unsupported platform {sys.platform}")

        for value in self.graph_inputs.values():
            dtype = None
            if isinstance(value, TensorBox):
                dtype = value.get_dtype()
            elif isinstance(
                value, (sympy.Symbol, sympy.Expr, sympy.core.numbers.Integer)
            ):
                dtype = may_get_constant_buffer_dtype(value)

            if not supported_dtype_of_cpp_wrapper(dtype, self.cuda):
                raise CppWrapperCodeGenError(f"Unsupported input dtype {dtype}")

    def init_wrapper_code(self):
        self.cuda = "cuda" in self.device_types
        if self.cpp_wrapper:
            self.validate_can_generate_cpp_wrapper()

        device_types = self.device_types.copy()
        device_types.discard("cpu")
        device_types.discard("meta")
        # TODO(Eikan): Only support mixing cpu and other device now.
        assert len(device_types) <= 1, "Does not support mixing {}".format(
            "+".join(device_types)
        )
        only_cpu = len(device_types) == 0
        device_type = "cpu" if only_cpu else device_types.pop()

        self.device_ops = get_device_op_overrides(device_type)
        wrapper_code_gen_cls = get_wrapper_codegen_for_device(
            device_type, self.cpp_wrapper
        )
        assert wrapper_code_gen_cls is not None, f"Device {device_type} not supported"
        self.wrapper_code = wrapper_code_gen_cls()

        if self.const_module:
            # If we have const module, we could reuse the kernels
            # This could avoid duplication and save time on doing recompilation (if Triton.)
            self.wrapper_code._names_iter = self.const_module.wrapper_code._names_iter
            self.wrapper_code.src_to_kernel = (
                self.const_module.wrapper_code.src_to_kernel
            )

    def codegen_with_cpp_wrapper(self):
        """
        For CPU, the cpp wrapper codegen is done in one pass.
        For GPU, the cpp wrapper codegen is done in two steps: JIT-compile the model with python
        wrapper code and run it to generate autotuned kernel binaries in the first pass; and then
        generate cpp wrapper code and compile it to a dynamic library in the second pass.
        """
        if "cuda" in self.device_types:
            # first pass
            self.cpp_wrapper = False
            # Although triton.store_cubin was set in compile_fx, the backward pass didn't pick
            # that up. In theory it should work by only setting triton.store_cubin to True here,
            # but that will cause a problem when use_runtime_constant_folding is set.
            with config.patch({"triton.store_cubin": True}):
                compiled = self.compile_to_module().call

            def materialize(x):
                if isinstance(x, (torch.SymInt, torch.SymFloat)):
                    # Need concrete value to run dynamic shapes and tune the result
                    return x.node.hint
                elif isinstance(x, FakeTensor):
                    return defake(x)
                else:
                    assert isinstance(
                        x, torch.Tensor
                    ), "Unknown type when creating real inputs" + str(type(x))
                    return x

            tracing_context = torch._guards.TracingContext.try_get()
            if tracing_context is not None and not isinstance(
                V.real_inputs, NullHandler
            ):
                if tracing_context.output_strides:
                    tracing_context.output_strides.clear()

                params_flat = [
                    param
                    for param in tracing_context.params_flat  # type: ignore[union-attr]
                    if param is not None
                ]
                real_inputs = [
                    materialize(x) for x in itertools.chain(params_flat, V.real_inputs)
                ]
            else:
                # In the backward pass, V.real_inputs is not set.
                # Generating random inputs based on self.example_inputs sometimes can be problematic,
                # e.g. illegal memory access. A comprehensive fix is to autotune in a separate process.
                real_inputs = [
                    materialize(x)
                    for x in (
                        self.example_inputs
                        if isinstance(V.real_inputs, NullHandler)
                        else V.real_inputs
                    )
                ]

            if self.mutated_inputs:
                from .compile_fx import clone_preserve_strides

                mutated_input_idxs = [
                    idx
                    for idx, name in enumerate(self.graph_inputs)
                    if name in self.mutated_inputs
                    and isinstance(real_inputs[idx], torch.Tensor)
                ]
                for idx in mutated_input_idxs:
                    # clone mutated Tensor inputs to avoid mutating them in
                    # the first pass of the CPP wrapper-based compilation, as
                    # this will lead to a side effect on the example inputs:
                    # e.g. if torch.compile(f)(x) if called on input-mutating
                    # f, the inputs x will be mutated twice in the process:
                    # once here, and again when running the compiled model;
                    # this will also lead to a numerically incorrect output
                    real_inputs[idx] = clone_preserve_strides(real_inputs[idx])

            with torch.utils._python_dispatch._disable_current_modes():
                compiled(real_inputs)
            del real_inputs

            # second pass
            # TODO: reuse self.scheduler from the first pass to speed up the second pass
            self.cpp_wrapper = True
            self.removed_buffers.clear()
            self.inplaced_to_remove.clear()
            V.graph.sizevars.precomputed_replacements.clear()
            V.graph.sizevars.inv_precomputed_replacements.clear()
            return self.codegen()
        else:
            # cpu
            return self.codegen()

    def codegen(self):
        from .scheduler import Scheduler

        self.init_wrapper_code()

        self.scheduler = Scheduler(self.buffers)
        V.debug.draw_orig_fx_graph(self.orig_gm, self.scheduler.nodes)

        self.wrapper_code.push_codegened_graph(self)
        self.scheduler.codegen()
        result = self.wrapper_code.generate(self.is_inference)
        self.wrapper_code.pop_codegened_graph()
        return result

    def codegen_subgraph(self, parent_graph):
        """
        This is a more compact version of the `codegen()` above
        where we codegen this graph as a subgraph of some parent
        graph. The parent graph is passed as an argument: the
        intention is to inline codegening of the subgraph in
        the parent graph's wrapper code (including the generated
        kerenls). The wrapper code is not finalized (via `.generate()`
        call), as this will be done in the parent graph's `codegen()`.
        """
        from .scheduler import Scheduler

        self.wrapper_code = parent_graph.wrapper_code
        self.device_ops = parent_graph.device_ops
        self.cpp_wrapper = parent_graph.cpp_wrapper

        self.scheduler = Scheduler(self.buffers)
        self.scheduler.codegen()

    def count_bytes(self):
        total_bytes = 0
        node_counts = []
        node_runtimes = []
        for node in self.scheduler.nodes:
            num_bytes = node.get_read_write_buffers_sizes()
            total_bytes += num_bytes
            node_counts.append((node, num_bytes // 4))
            node_runtimes.append((node, node.get_estimated_runtime()))
        return total_bytes, node_counts, node_runtimes

    @dynamo_timed(phase_name="code_gen", fwd_only=False)
    def compile_to_module(self):
        from .codecache import PyCodeCache

        code, linemap = (
            self.codegen_with_cpp_wrapper() if self.cpp_wrapper else self.codegen()
        )

        output_code_log.debug("Output code: \n%s", code)
        try:
            linemap = [(line_no, node.stack_trace) for line_no, node in linemap]
            key, path = PyCodeCache.write(code)
        except Exception:
            trace_structured(
                "inductor_output_code",
                # Just omit the filename, I still want the code though!
                payload_fn=lambda: code,
            )
            raise
        else:
            trace_structured(
                "inductor_output_code",
                lambda: {"filename": path},
                payload_fn=lambda: code,
            )

        mod = PyCodeCache.load_by_key_path(
            key,
            path,
            linemap=linemap,
            attrs={**self.constants, **self.torchbind_constants},
        )
        self.cache_key = key
        self.cache_path = path
        self.cache_linemap = linemap

        # Logged twice as per https://github.com/pytorch/pytorch/pull/99038#discussion_r1167826029
        # TODO. Revisit this once the logging API is more mature
        assert mod.__file__ is not None

        log_module_code(mod.__file__)
        log.debug("Output code written to: %s", mod.__file__)
        output_code_log.info("Output code written to: %s", mod.__file__)
        if config.benchmark_kernel:
            print(f"Compiled module path: {mod.__file__}", file=sys.stderr)
        V.debug.output_code(mod.__file__)
        V.debug.copy(os.path.splitext(mod.__file__)[0] + ".debug")
        return mod

    def compile_to_fn(self):
        if self.aot_mode:
            from .codecache import AotCodeCompiler

            assert self.cpp_wrapper, "AOT mode only supports C++ wrapper"
            code, linemap = self.codegen_with_cpp_wrapper()
            output_code_log.debug("Output code: \n%s", code)

            serialized_extern_kernel_nodes = None
            if (
                config.is_fbcode()
                and self.extern_kernel_nodes
                and self.extern_node_serializer
            ):
                serialized_extern_kernel_nodes = self.extern_node_serializer(
                    self.extern_kernel_nodes
                )
                output_code_log.debug(
                    "Serialized Extern Kernel Nodes: \n%s",
                    serialized_extern_kernel_nodes,
                )

            # Directly return the file path with the compiled code
            return AotCodeCompiler.compile(
                self, code, serialized_extern_kernel_nodes, cuda=self.cuda
            )
        else:
            return self.compile_to_module().call

    def get_output_names(self):
        return [
            node.get_name()
            for node in self.graph_outputs
            if not isinstance(node, ir.NoneAsConstantBuffer)
            and not isinstance(node, ir.ShapeAsConstantBuffer)
        ]

    def is_unspec_arg(self, name: str):
        # dynamo wraps unspec variable as 0d CPU tensor,
        # need to convert to scalar during codegen (triton only)
        return (
            name in self.graph_inputs.keys()
            and self.graph_inputs[name].get_numel() == 1
            and self.graph_inputs[name].get_device().type == "cpu"
        )<|MERGE_RESOLUTION|>--- conflicted
+++ resolved
@@ -52,10 +52,6 @@
     get_wrapper_codegen_for_device,
     init_backend_registration,
 )
-<<<<<<< HEAD
-from .codegen.wrapper import WrapperCodeGen
-=======
->>>>>>> 2e7d9458
 from .exc import (
     CppWrapperCodeGenError,
     LoweringException,
