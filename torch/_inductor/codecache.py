from __future__ import annotations

import base64
import copyreg
import dataclasses
import functools
import hashlib
import importlib
import io
import json
import logging
import os
import pickle
import pkgutil
import platform
import re
import shlex
import shutil
import struct
import subprocess
import sys
import sysconfig
import tempfile
import textwrap
import threading
import warnings
from bisect import bisect_right
from concurrent.futures import Future
from copy import copy
from ctypes import c_void_p, cdll, CDLL
from functools import partial
from pathlib import Path
from time import time, time_ns
from types import ModuleType
from typing import (
    Any,
    Callable,
    cast,
    Dict,
    Generator,
    List,
    Optional,
    Sequence,
    Set,
    Tuple,
    TYPE_CHECKING,
    Union,
)

import torch
from torch._dynamo.utils import counters, dynamo_timed
from torch._inductor import config, exc, metrics
from torch._inductor.codegen.cuda import cuda_env
from torch._inductor.compile_worker.subproc_pool import (
    _warm_process_pool,
    AnyPool,
    SubprocPool,
)
from torch._inductor.compile_worker.watchdog import _async_compile_initializer
from torch._inductor.runtime.compile_tasks import (
    _module_to_triton_kernel,
    _reload_python_module,
    _reload_python_module_in_subproc,
)
from torch._inductor.runtime.hints import HalideMeta
from torch._inductor.runtime.runtime_utils import cache_dir
from torch._inductor.utils import clear_on_fresh_inductor_cache, is_linux

from torch._logging import trace_structured
from torch._subclasses.fake_tensor import (
    extract_tensor_metadata,
    FakeTensor,
    TensorMetadata,
)
from torch.fx.experimental.symbolic_shapes import has_hint, hint_int, ShapeEnv

if TYPE_CHECKING:
    from torch._inductor.graph import GraphLowering
    from torch._inductor.ir import ChoiceCaller


_HERE = os.path.abspath(__file__)
_TORCH_PATH = os.path.dirname(os.path.dirname(_HERE))
_LINKER_SCRIPT = os.path.join(_TORCH_PATH, "_inductor/script.ld")

if config.is_fbcode():
    from triton.fb import build_paths
    from triton.fb.build import _run_build_command

    from torch._inductor.fb.utils import (
        log_global_cache_errors,
        log_global_cache_stats,
        log_global_cache_vals,
        use_global_cache,
    )
else:

    def log_global_cache_errors(*args, **kwargs):
        pass

    def log_global_cache_stats(*args, **kwargs):
        pass

    def log_global_cache_vals(*args, **kwargs):
        pass

    def use_global_cache() -> bool:
        return False


output_code_log = torch._logging.getArtifactLogger(__name__, "output_code")

LOCK_TIMEOUT = 600

_IS_WINDOWS = sys.platform == "win32"


log = logging.getLogger(__name__)


def cpp_wrapper_cache_dir(name: str) -> str:
    cu_str = (
        "cpu"
        if torch.version.cuda is None
        else f'cu{torch.version.cuda.replace(".", "")}'
    )
    python_version = f"py{sys.version_info.major}{sys.version_info.minor}"
    build_folder = f"{python_version}_{cu_str}"

    cpp_wrapper_dir = os.path.join(cache_dir(), build_folder)
    cpp_wrapper_build_directory = os.path.join(cpp_wrapper_dir, name)
    os.makedirs(cpp_wrapper_build_directory, exist_ok=True)
    return cpp_wrapper_build_directory


def get_cpp_wrapper_cubin_path_name():
    return "cubin_path" if torch.version.hip is None else "hsaco_path"


class CacheBase:
    @staticmethod
    @functools.lru_cache(None)
    def get_system() -> Dict[str, Any]:
        try:
            from triton.compiler.compiler import triton_key

            # Use triton_key instead of triton.__version__ as the version
            # is not updated with each code change
            triton_version = triton_key()
        except ModuleNotFoundError:
            triton_version = None

        try:
            system: Dict[str, Any] = {
                "device": {
                    "name": torch.cuda.get_device_properties(
                        torch.cuda.current_device()
                    ).name,
                },
                "version": {
                    "cuda": torch.version.cuda,
                    "triton": triton_version,
                },
            }
        except (AssertionError, RuntimeError):
            # If cuda is not installed, none of the above config is relevant.
            system = {}

        system["hash"] = hashlib.sha256(
            json.dumps(system, sort_keys=True).encode("utf-8")
        ).hexdigest()

        return system

    @staticmethod
    @clear_on_fresh_inductor_cache
    @functools.lru_cache(None)
    def get_local_cache_path() -> Path:
        return Path(os.path.join(cache_dir(), "cache", CacheBase.get_system()["hash"]))

    @staticmethod
    @functools.lru_cache(None)
    def get_global_cache_path() -> Optional[Path]:
        return (
            Path(os.path.join(config.global_cache_dir, CacheBase.get_system()["hash"]))
            if config.global_cache_dir is not None
            else None
        )

    def __init__(self) -> None:
        self.system = CacheBase.get_system()

    def get_local_cache(self) -> Dict[str, Any]:
        local_cache_path = self.get_local_cache_path()
        if not local_cache_path.is_file():
            return {}
        with open(local_cache_path) as local_cache_fp:
            local_cache = json.load(local_cache_fp)
        return local_cache["cache"]

    def update_local_cache(self, local_cache: Dict[str, Any]) -> None:
        local_cache_path = self.get_local_cache_path()
        write_atomic(
            str(local_cache_path),
            json.dumps({"system": self.system, "cache": local_cache}, indent=4),
            make_dirs=True,
        )


class LocalCache(CacheBase):
    def lookup(self, *keys: str) -> Optional[Dict[str, Any]]:
        cache = self.get_local_cache()

        sub_cache = cache
        for key in keys:
            if key in cache:
                sub_cache = cache[key]
            else:
                return None

        return sub_cache

    def set_value(self, *keys: str, value: Any) -> None:
        cache = self.get_local_cache()

        sub_cache = cache
        for key in keys[0:-1]:
            sub_cache.setdefault(key, {})
            sub_cache = sub_cache[key]
        sub_cache[keys[-1]] = value

        self.update_local_cache(cache)


class PersistentCache(CacheBase):
    @functools.lru_cache(None)
    def get_global_cache(self):
        global_cache_path = self.get_global_cache_path()
        if global_cache_path is None or not global_cache_path.is_file():
            return {}
        with open(global_cache_path) as global_cache_fp:
            global_cache = json.load(global_cache_fp)
        return global_cache["cache"]

    def lookup(
        self,
        choices: List[ChoiceCaller],
        op: str,
        inputs: str,
        benchmark: Optional[Callable[[Any], Dict[ChoiceCaller, float]]],
    ) -> Dict[ChoiceCaller, float]:
        """
        Check to see if we have benchmarked the given choice callers. For each
        choice caller:

            1. Check global_cache[op][inputs][choice][precision], return benchmark if cached.
            2. Check local_cache[op][inputs][choice][precision], return benchmark if cached.
            3. If benchmark is not None:
                a. `max_autotune_gemm=True`: benchmark the choice, update
                    local_cache[op][inputs][choice], and return the benchmark.
                b. `max_autotune_gemm=False`: don't benchmark the choice, return nothing.
        """
        precision = torch.get_float32_matmul_precision()

        log_stats = partial(log_global_cache_stats, self.system, op, inputs, precision)
        log_vals = partial(log_global_cache_vals, self.system, op, inputs, precision)
        log_errors = partial(
            log_global_cache_errors, self.system, op, inputs, precision
        )
        timings = {}

        def check_cache(cache, callback=None) -> bool:
            """Check if `cache` contains data for all the choices"""
            hit = True
            for choice in choices:
                choice_hash = choice.hash_key()
                if choice_hash in cache.get(op, {}).get(inputs, {}).get(precision, {}):
                    # cache hit
                    timings[choice] = cache[op][inputs][precision][choice_hash]
                else:
                    # cache miss
                    hit = False
                    break
            if callback:
                callback(cached=hit)
            return hit

        if config.max_autotune or config.max_autotune_gemm:
            local_cache = self.get_local_cache() if config.autotune_local_cache else {}
            # check local cache first since it is data specific to the current machine
            if (
                not check_cache(local_cache)
                and not (
                    use_global_cache()
                    and check_cache(self.get_global_cache(), callback=log_stats)
                )
                and benchmark is not None
            ):
                try:
                    # re-benchmark everything to try to get consistent numbers from the same machine
                    timings = benchmark(choices)
                    assert all(choice in timings for choice in choices)
                    local_cache.setdefault(op, {})
                    local_cache[op].setdefault(inputs, {}).setdefault(precision, {})
                    for choice, timing in timings.items():
                        local_cache[op][inputs][precision][choice.hash_key()] = timing
                except RuntimeError as e:
                    # catch and log autotuning failures
                    log_errors(e)
                    raise e

                self.update_local_cache(local_cache)

                timings_to_log = {
                    choice.hash_key(): timings[choice] for choice in choices
                }
                log_vals(timings_to_log)
        elif use_global_cache():
            # only check global cache, not local one
            check_cache(self.get_global_cache(), callback=log_stats)
            # may have a partial cache hit, where not everything is benchmarked

        return timings


def get_lock_dir() -> str:
    lock_dir = os.path.join(cache_dir(), "locks")
    if not os.path.exists(lock_dir):
        os.makedirs(lock_dir, exist_ok=True)
    return lock_dir


def sha256_hash(data: bytes) -> str:
    # [:51] to strip off the "Q====" suffix common to every hash value.
    return base64.b32encode(hashlib.sha256(data).digest())[:51].decode("utf-8").lower()


def code_hash(code: Union[str, bytes], extra: str = ""):
    hashing_str = code if isinstance(code, bytes) else code.encode("utf-8")
    if extra != "":
        hashing_str = hashing_str + b"||" + extra.encode("utf-8")
    return "c" + sha256_hash(hashing_str)


def get_path(
    basename: str, extension: str, specified_dir: str = ""
) -> Tuple[str, str, str]:
    if specified_dir:
        if os.path.isabs(specified_dir):
            subdir = specified_dir
        else:
            subdir = os.path.join(cache_dir(), specified_dir)
    else:
        subdir = os.path.join(cache_dir(), basename[1:3])
    path = os.path.join(subdir, f"{basename}.{extension}")
    return basename, subdir, path


def get_hash(content: Union[str, bytes], extra: str = "", hash_type: str = "code"):
    if hash_type == "code":
        return code_hash(content, extra)
    if hash_type in ["cubin", "hsaco"]:
        return code_hash(repr(content))
    raise AssertionError(f"Unknown hash type {hash_type}")


def write(
    content: Union[str, bytes],
    extension: str,
    extra: str = "",
    hash_type: str = "code",
    specified_dir: str = "",
) -> Tuple[str, str]:
    # use striped content to compute hash so we don't end up with different
    # hashes just because the content begins/ends with different number of
    # spaces.
    key: str = get_hash(content.strip(), extra, hash_type)
    basename, subdir, path = get_path(key, extension, specified_dir)
    if not os.path.exists(path):
        write_atomic(path, content, make_dirs=True)
    return basename, path


def write_text(text: str) -> str:
    """
    Write the `text` to a file and return the path computed based on the hash.
    """
    return write(text, "txt")[1]


def write_atomic(
    path: str, content: Union[str, bytes], make_dirs: bool = False
) -> None:
    # Write into temporary file first to avoid conflicts between threads
    # Avoid using a named temporary file, as those have restricted permissions
    assert isinstance(
        content, (str, bytes)
    ), "Only strings and byte arrays can be saved in the cache"
    path = Path(path)
    if make_dirs:
        path.parent.mkdir(parents=True, exist_ok=True)
    tmp_path = path.parent / f".{os.getpid()}.{threading.get_ident()}.tmp"
    write_mode = "w" if isinstance(content, str) else "wb"
    with tmp_path.open(write_mode) as f:
        f.write(content)
    tmp_path.rename(path)


@dataclasses.dataclass
class TensorMetadataAndValues:
    """
    TensorMetadata plus the elements as a list of raw values.
    Used for hashing inlined constants.
    """

    tensor_metadata: TensorMetadata
    values: List[Any]


def _ident(x: Any) -> Any:
    return x


def _reduce_fake_tensor(t):
    """
    See FxGraphCachePickler. Custom reducer to pickle FakeTensors.
    """
    metadata = extract_tensor_metadata(t)
    return (_ident, (metadata,))


def _reduce_tensor(t):
    """
    See FxGraphCachePickler. Custom reducer to pickle Tensors.
    If we see tensors, we know they're constants stored as attributes on
    the GraphModule. Include the values in the key calculation. Small
    tensors will be inlined, so we can't serve the same cache entry for
    different values anyway. Large constants are treated as parameters,
    so we could conceivably reuse a cache entry. To do that, however,
    PyCodeCache would need more complexity to create a new module from its
    cache, but with the right constants attached as attributes.
    """
    if t.is_mkldnn:
        # TODO: These tensors don't currently pickle, so we can't cache a
        # compiled graph containing them. Just fail now. If mkldnn tensors
        # get pickling support, we can remove this.
        raise BypassFxGraphCache

    # Very large tensors could be expensive to copy to cpu and hash. Let's
    # at least report if we find slowness.
    start = time()
    values = t.tolist()
    elapsed = time() - start
    if elapsed > 1.0:
        warnings.warn(
            f"FX graph cache handling of a large constant took {elapsed:.1}s. Please file an issue."
        )

    metadata = extract_tensor_metadata(t)
    return (_ident, (TensorMetadataAndValues(metadata, values),))


def _reduce_symint(s):
    """
    See FxGraphCachePickler. Custom reducer to pickle SymInts.
    """
    # For hashing purposes, we only care about the name of the symbol and
    # not the backed value. We evaluate guards stored with a cached graph
    # to ensure a cached entity with SymInt args is safe to reuse.
    return (_ident, (str(s),))


def _reduce_unsupported(s):
    """
    See FxGraphCachePickler. Custom reducer to handle any objects that we don't
    support and therefore raise to bypass caching.
    """
    raise BypassFxGraphCache


class FxGraphCachePickler(pickle.Pickler):
    """
    Custom pickler to customize the pickling of some objects (Tensors), only for the
    purpose of computing a hash for keying into the FxGraphCache. Tensors contain
    objects that don't pickle and/or vary between runs, and we want to capture the
    data that allow us to compute a stable, but safe hash.
    """

    dispatch_table = copyreg.dispatch_table.copy()
    dispatch_table[FakeTensor] = _reduce_fake_tensor
    dispatch_table[torch.Tensor] = _reduce_tensor
    dispatch_table[torch.SymInt] = _reduce_symint
    dispatch_table[
        torch.fx.experimental._backward_state.BackwardState
    ] = _reduce_unsupported

    @classmethod
    def dumps(cls, obj) -> bytes:
        """
        Pickle an object using the FxGraphCachePickler.
        """
        with io.BytesIO() as stream:
            pickler = cls(stream)
            try:
                pickler.dump(obj)
            except (TypeError, AttributeError) as e:
                # Some configs options are callables, e.g., post_grad_custom_pre_pass,
                # and may not pickle.
                log.warning("Can't pickle", exc_info=True)
                raise BypassFxGraphCache from e
            return stream.getvalue()

    @classmethod
    def get_hash(cls, obj: Any) -> str:
        """
        Serialize an object using the FxGraphCachePickler and return a hash
        of the pickled object.
        """
        serialized_data = cls.dumps(obj)
        return sha256_hash(serialized_data)

    @classmethod
    def debug_str(cls, inp: Any) -> str:
        """
        Get a printable string describing in more detail all the attributes
        comprising an object. Useful for debugging when one graph hashes
        to a different value than another.
        """

        def get_str(obj) -> str:
            if isinstance(obj, torch.Tensor):
                return str(extract_tensor_metadata(obj))
            elif isinstance(obj, bytes):
                return "<bytes>"
            else:
                return str(obj)

        lines = []
        for attr, obj in vars(inp).items():
            if isinstance(obj, list):
                for ii in range(len(obj)):
                    h = cls.get_hash(obj[ii])
                    lines.append(f"[{h}] {attr}[{ii}]: {get_str(obj[ii])}")
            elif isinstance(obj, dict):
                for k, v in obj.items():
                    h = cls.get_hash(v)
                    lines.append(f"[{h}] {attr}[{k}]: {get_str(v)}")
            else:
                h = cls.get_hash(obj)
                lines.append(f"[{h}] {attr}: {get_str(obj)}")
        return "\n".join(lines)


def get_code_hash(roots):
    contents: Dict[str, bytes] = {torch.__version__: b""}
    for lib in pkgutil.iter_modules(roots):
        spec = lib.module_finder.find_spec(lib.name, None)
        assert spec is not None
        module = spec.origin
        assert module is not None
        with open(module, "rb") as f:
            contents[module] = f.read()

    return hashlib.sha256(pickle.dumps(contents)).digest()


@functools.lru_cache(None)
def torch_key():
    """
    Compute a key that contains relevant information about torch source files
    """
    if not config.is_fbcode():
        inductor_root = os.path.dirname(__file__)
        return get_code_hash([inductor_root])

    from libfb.py import parutil

    return parutil.get_file_contents("torch/src_hash.txt").rstrip()


def get_inductor_root():
    return os.path.dirname(__file__)


@dataclasses.dataclass
class OrderedSetHolder:
    """
    See FxGraphHashDetails. Holds a sorted list to support stable hashing
    of set kwargs.
    """

    items: List[Any]


class BypassFxGraphCache(Exception):
    """
    Exception to indicate that the FxGraphCache should be bypassed.
    """

    pass


class FxGraphHashDetails:
    """
    Object to capture all the details for a compiled FX graph relevant to computing
    a safe and stable cache key.
    """

    # Excluded kwargs param that are not stable between runs
    EXCLUDED_KWARGS = ["graph_id"]

    def __init__(
        self,
        gm: torch.fx.GraphModule,
        example_inputs: List[torch.Tensor],
        fx_kwargs: Dict[str, Any],
    ):
        self.gm = gm
        self.example_inputs = example_inputs

        # Order kwargs so hashing is stable to changes in kwarg order.
        self.fx_kwargs = {}
        for k in sorted(fx_kwargs):
            if k not in self.EXCLUDED_KWARGS:
                if type(fx_kwargs[k]) is set:
                    # Special case to handle set params. Python sets can't be
                    # ordered, so sort the elements and store them in a proxy.
                    self.fx_kwargs[k] = OrderedSetHolder(sorted(fx_kwargs[k]))
                else:
                    self.fx_kwargs[k] = fx_kwargs[k]

        # 'Deterministic algorithms' can affect codegen via lowering to cuda kernels.
        self.deterministic_algorithms_settings = (
            torch.are_deterministic_algorithms_enabled(),
            torch.is_deterministic_algorithms_warn_only_enabled(),
            torch.utils.deterministic.fill_uninitialized_memory,  # type: ignore[attr-defined]
        )

        # Global settings affecting matmul codegen.
        self.cuda_matmul_settings = (
            torch.backends.cuda.matmul.allow_tf32,
            torch.backends.cuda.matmul.allow_fp16_reduced_precision_reduction,
            torch.backends.cuda.matmul.allow_bf16_reduced_precision_reduction,
        )

        # Also hash on various system info (including the triton compiler version).
        self.torch_version = torch_key()
        self.system_info = CacheBase.get_system()
        self.inductor_config = config.save_config_portable()

    def debug_str(self) -> str:
        """
        Get a printable string describing in more detail all the attributes
        comprising this object. Useful for debugging when one graph hashes
        to a different value than another.
        """
        return FxGraphCachePickler.debug_str(self)


def compiled_fx_graph_hash(
    gm: torch.fx.GraphModule,
    example_inputs: List[torch.Tensor],
    fx_kwargs: Dict[str, Any],
) -> str:
    """
    Generate a unique hash of the FX graph for caching.
    """
    details = FxGraphHashDetails(gm, example_inputs, fx_kwargs)
    # The prefix distinguishes among the other kinds of objects we
    # cache in this module.
    key = "f" + FxGraphCachePickler.get_hash(details)
    debug_str = details.debug_str()
    log.debug(f"FX graph cache hash details for key {key}:\n{debug_str}")  # noqa: G004
    torch._logging.trace_structured(
        "artifact",
        metadata_fn=lambda: {
            "name": "fx_graph_cache_hash",
            "encoding": "json",
        },
        payload_fn=lambda: json.dumps(
            {"key": key, "components": debug_str.split("\n")}
        ),
    )

    return key


class FxGraphCache:
    """
    Supports caching and reusing compiled Fx graphs.

    The overall strategy is as follows:
    - This cache stores entries on disk. When saving an entry, we can't
      serialize callables (that could be C++, Triton, etc.), so we serialize
      their own disk cache location. We then recreate the compiled artifact
      after fetching from disk.
    - For indexing the cache, we gather the fields relevant to identifying an
      FxGraph (the graph module, graph inputs, system settings etc.) into an
      FxGraphCacheDetails object, pickle it, and compute a hash for the key.
      See FxGraphCachePickler.
    - Among the metadata we store, we also include a guards expression that's
      appropriate for validating any symbols for Tensor arguments that have
      symbolic bounds. On cache lookup then, we evaluate those guards in the
      current context to validate that a cached entry can be served.
    - A given graph could have multiple compiled versions, corresponding to
      different sets of guards. Therefore, we store cache entries in the form:
          <temp dir>/<fx graph hash>/<serialized metatdata>
    - On lookup, we compute the key from the graph details, iterate over all
      leaf files in the corresponding subdirectory, deserialize the entry, and
      evaluate its guards expression. If the evaluation succeeds, we have a
      cache hit. If it fails, we compile the graph and store a new entry.
    - Finally, on a cache hit, we need to make sure any guards that would
      have been created during compilation are added to the current context.
    """

    # TODO(masnesral): Investigate whether it's beneficial to store compiled graphs
    # in an in-memory cache after loading from disk.
    @staticmethod
    def _get_tmp_dir() -> str:
        """
        Get the toplevel temporary directory for storing compiled graphs.
        """
        return os.path.join(cache_dir(), "fxgraph")

    @staticmethod
    def _get_tmp_dir_for_key(key: str) -> str:
        """
        Return the disk location for a given cache key.
        """
        return os.path.join(FxGraphCache._get_tmp_dir(), key[1:3], key)

    @staticmethod
    def _filter_backed_symints(inputs: List[Any]) -> List[torch.SymInt]:
        """
        Get the backed SymInt objects from the input list. Note that we can never
        have guards that depend on unbacked symint.
        """
        return [s for s in inputs if isinstance(s, torch.SymInt) and has_hint(s)]

    @staticmethod
    def _get_shape_env() -> Optional[ShapeEnv]:
        """
        Helper to get the shape env from the tracing context.
        """
        ctx = torch._guards.TracingContext.try_get()
        if not ctx:
            return None
        return ctx.fake_mode.shape_env

    @staticmethod
    def _lookup_graph(
        key: str,
        example_inputs: List[torch.Tensor],
        local,
        remote_cache,
    ) -> Optional[CompiledFxGraph]:
        """
        Lookup a compiled graph in the cache by key. On a hit, return the
        deserialized CompiledFxGraph object. On a miss, return None.
        """
        shape_env = FxGraphCache._get_shape_env()
        assert shape_env is not None

        symints = FxGraphCache._filter_backed_symints(example_inputs)
        hints = [hint_int(s) for s in symints]

        def iterate_over_candidates() -> Generator[CompiledFxGraph, None, None]:
            if local:
                subdir = FxGraphCache._get_tmp_dir_for_key(key)
                if os.path.exists(subdir):
                    for path in sorted(os.listdir(subdir)):
                        try:
                            with open(os.path.join(subdir, path), "rb") as f:
                                yield pickle.load(f)
                        except Exception:
                            log.warning(
                                "fx graph cache unable to load compiled graph",
                                exc_info=True,
                            )

            if remote_cache:
                try:
                    if (data := remote_cache.get(key)) is not None:
                        yield pickle.loads(data)
                except Exception:
                    log.warning(
                        "fx graph cache unable to load compiled graph", exc_info=True
                    )

        # Iterate over any entries in the subdir for this key and evaluate
        # their guards to determine whether there's a hit.
        graph = None

        for candidate in iterate_over_candidates():
            if not candidate.guards_expr:
                # No guards to evaluate, so this is a hit.
                graph = candidate
                break

            # Evaluate the guard expression in the current context.
            # If there's not a cache hit, we don't want the evaluation to
            # affect the current env, e.g., cause the creation of new guards,
            # so we evaluate with the hints instead of the symbols.
            hit = bool(
                shape_env.evaluate_guards_expression(candidate.guards_expr, hints)
            )
            log.debug(
                "fx graph cache key %s evaluating guards [%s] with values %s => hit=%s",
                key,
                candidate.guards_expr,
                hints,
                hit,
            )
            if hit:
                graph = candidate
                break

        if graph is None:
            return None

        # See _save_graph(); we don't store the callable in the cache entry so
        # recreate it here from the PyCodeCache disk cache.
        artifact_path = get_path(graph.cache_key, "py")[2]
        if not os.path.exists(artifact_path):
            counters["inductor"]["fxgraph_lookup_write_file"] += 1
            Path(os.path.dirname(artifact_path)).mkdir(parents=True, exist_ok=True)
            code = graph.source_code
            cpp_pp = cpp_prefix_path()
            if os.path.basename(cpp_pp) in code:
                if cpp_pp in code:
                    # Great the name is correct
                    pass
                else:
                    # Old dir name is included, replace it
                    pattern = rf'#include\s*"[^"]+{os.path.basename(cpp_pp)}"'
                    code = re.sub(pattern, f'#include "{cpp_pp}"', code)

            write_atomic(artifact_path, code, make_dirs=True)

        try:
            graph.current_callable = PyCodeCache.load_by_key_path(
                graph.cache_key,
                artifact_path,
                graph.cache_linemap,
                graph.constants,
            ).call
        except OSError:
            # Not expected, but in case the PyCodeCache entry is removed from
            # underneath us, treat it as a cache miss and recompile.
            log.error("Failed to load cached artifact: %s", artifact_path)
            return None

        # Now re-evaluate with the symints to add any guards to the current env.
        if graph.guards_expr:
            check = bool(
                shape_env.evaluate_guards_expression(graph.guards_expr, symints)
            )
            assert check is True
            log.debug(
                "fx graph cache key %s post-load guards: %s", key, shape_env.guards
            )

        # Increment the cached metrics by the amounts recorded when the FX
        # graph was compiled for this cache entry. Pretending these counters
        # were incremented normally is useful for testing with the cache enabled.
        metrics.CachedMetricsHelper.apply_deltas(graph.metrics_deltas)

        return graph

    @staticmethod
    def _save_graph(
        key: str,
        compiled_graph: CompiledFxGraph,
        example_inputs: List[torch.Tensor],
        time_taken_ns,
        local,
        remote_cache,
    ):
        """
        Store a serialized CompiledFxGraph on disk.
        """
        disk_compiled_graph = copy(compiled_graph)
        # We can't really serialize callables that may be C++/Triton/etc.,
        # so we serialize their PyCodeCache disk cache location instead.
        # TODO: This could be better if we're ever able to serialize compiled
        # models to disk.
        disk_compiled_graph.current_callable = None

        # Before serializing, compute the guard expression that will be used to
        # ensure that a CompiledFxGraph is valid when loaded from the cache. It's
        # sufficient to consider only the SymInt args to the fx graph since the
        # Tensor shapes are already captured in the hash for the cache key. Any
        # Tensor arg with a symbolic shape will have a SymInt arg for the graph.
        shape_env = FxGraphCache._get_shape_env()
        assert shape_env is not None
        symints = FxGraphCache._filter_backed_symints(example_inputs)
        disk_compiled_graph.guards_expr = shape_env.produce_guards_expression(symints)

        try:
            content = pickle.dumps(disk_compiled_graph)
        except Exception:
            log.warning(
                "fx graph cache unable to serialize compiled graph", exc_info=True
            )
            counters["inductor"]["fxgraph_cache_pickle_error"] += 1
            return

        try:
            if local:
                subdir = FxGraphCache._get_tmp_dir_for_key(key)
                if not os.path.exists(subdir):
                    os.makedirs(subdir, exist_ok=True)

                # Use a hash of the serialized CompiledFxGraph to get a unique file
                # name. The specific name doesn't matter since a lookup involves
                # iterating over all entries in the parent subdir.
                path = os.path.join(subdir, sha256_hash(content))
                write_atomic(path, content, make_dirs=True)

            if remote_cache:
                cache_data = (
                    {
                        "data": content,
                        "time_taken_ms": time_taken_ns
                        // 1000000,  # Convert from NS to MS
                    }
                    if config.is_fbcode()
                    else content
                )
                remote_cache.put(key, cache_data)
        except Exception:
            log.warning("fx graph unable to write to cache", exc_info=True)
            counters["inductor"]["fxgraph_cache_write_error"] += 1

    @staticmethod
    def _check_can_cache(gm: torch.fx.GraphModule):
        """
        Check some conditions that would preclude caching and raise BypassFxGraphCache
        to bypass in case caching is not possible.
        """
        # Freezing can embed constants that wouldn't be static across runs.
        if config.freezing or config.aot_inductor.use_runtime_constant_folding:
            raise BypassFxGraphCache

        # The treatment of guards in the caching implementation requires that
        # we have a shape env.
        if FxGraphCache._get_shape_env() is None:
            log.debug("fx graph cache no shape env")
            raise BypassFxGraphCache

        # HigherOrderOperators should be handled on a case-by-case basis.
        # Currently, we just skip caching if we have any.
        # We also skip if there are any torchbind objects.
        for node in gm.graph.nodes:
            if isinstance(node.target, torch._ops.HigherOrderOperator):
                raise BypassFxGraphCache
            if node.op == "getattr" and isinstance(
                getattr(gm, node.target), torch._C.ScriptObject
            ):
                raise BypassFxGraphCache

    @staticmethod
    def load(
        compile_fx_fn: Callable[..., Any],
        gm: torch.fx.GraphModule,
        example_inputs: List[torch.Tensor],
        fx_kwargs: Dict[str, Any],
        local: bool,
        remote: bool,
    ):
        """
        Load a compiled graph from the cache. If a cached entry does not exist,
        compile the graph and save it to the cache.
        """
        assert local or remote, "at least one of them needs to be enabled"
        compiled_graph = None
        try:
            FxGraphCache._check_can_cache(gm)
            key = compiled_fx_graph_hash(gm, example_inputs, fx_kwargs)

            remote_cache = None
            if remote:
                cache_id = "fx-graph-v1"
                try:
                    if config.is_fbcode():
                        from triton.runtime.fb_memcache import (
                            FbMemcacheRemoteFxGraphCacheBackend,
                        )

                        remote_cache = FbMemcacheRemoteFxGraphCacheBackend(cache_id)
                    else:
                        from torch._inductor.remote_cache import RedisRemoteCacheBackend

                        remote_cache = RedisRemoteCacheBackend(cache_id)
                except Exception:
                    remote_cache = None
                    log.warning("Unable to create a remote cache", exc_info=True)

            compiled_graph = FxGraphCache._lookup_graph(
                key, example_inputs, local, remote_cache
            )
            if compiled_graph is None:
                log.debug("fx graph cache miss for key %s", key)
                counters["inductor"]["fxgraph_cache_miss"] += 1
                start_time = time_ns()
                compiled_graph = compile_fx_fn(gm, example_inputs, **fx_kwargs)
                time_taken_ns = time_ns() - start_time
                FxGraphCache._save_graph(
                    key,
                    compiled_graph,
                    example_inputs,
                    time_taken_ns,
                    local,
                    remote_cache,
                )
            else:
                log.debug("fx graph cache hit for key %s", key)
                counters["inductor"]["fxgraph_cache_hit"] += 1
        except BypassFxGraphCache:
            counters["inductor"]["fxgraph_cache_bypass"] += 1
            if not compiled_graph:
                compiled_graph = compile_fx_fn(gm, example_inputs, **fx_kwargs)

        return compiled_graph

    @staticmethod
    def clear():
        """
        Clear out the on-disk cache.
        """
        try:
            shutil.rmtree(FxGraphCache._get_tmp_dir())
        except FileNotFoundError:
            pass


@dataclasses.dataclass
class CompiledFxGraph:
    """
    Class holding a compiled FX graph. This is the object serialized on disk
    to support FxGraph caching.
    """

    current_callable: Optional[Callable[..., Any]]
    cache_key: str
    source_code: str = dataclasses.field(repr=False)  # Do not display source_code
    cache_linemap: Optional[List[Tuple[int, str]]]
    device_types: Set[str]
    device_idxs: Set[int]
    mutated_inputs: Set[str]
    mutated_input_idxs: Set[int]
    constants: Dict[str, torch.Tensor]
    torchbind_constants: Dict[str, torch._C.ScriptObject]
    output_strides: Optional[List[Optional[Tuple[int, ...]]]]
    disabled_cudagraphs_reason: Optional[str]
    metrics_deltas: metrics.CachedMetricsDeltas
    # This is a string representation of an expression we serialize
    # with the object so the guards can be evaluated in a different
    # context in order to verify the validity of serving a cached
    # fx graph. The expression must be generated by:
    # ShapeEnv.produce_guards_expression()
    guards_expr: Optional[str]

    _boxed_call: Optional[bool] = None

    def __init__(
        self,
        current_callable: Optional[Callable[..., Any]],
        graph: GraphLowering,
        output_strides: List[Optional[Tuple[int, ...]]],
        disabled_cudagraphs_reason: Optional[str],
        metrics_deltas: metrics.CachedMetricsDeltas,
    ):
        self.current_callable = current_callable
        self.cache_key = graph.cache_key
        if graph.cache_path:
            with open(graph.cache_path) as f:
                self.source_code = f.read()
        self.cache_linemap = graph.cache_linemap
        self.device_types = graph.device_types
        self.device_idxs = graph.device_idxs
        self.mutated_inputs = graph.mutated_inputs
        self.mutated_input_idxs = set(graph.mutated_input_idxs)
        self.constants = graph.constants
        self.torchbind_constants = graph.torchbind_constants
        self.output_strides = output_strides
        self.disabled_cudagraphs_reason = disabled_cudagraphs_reason
        self.metrics_deltas = metrics_deltas
        self.guards_expr = None

    def __call__(self, inputs: List[Any]) -> Any:
        assert self.current_callable is not None
        return self.current_callable(inputs)


def cpp_compiler() -> str:
    if config.is_fbcode():
        return build_paths.cc() if torch.version.hip is None else build_paths.clang()
    if isinstance(config.cpp.cxx, (list, tuple)):
        search = tuple(config.cpp.cxx)
    else:
        search = (config.cpp.cxx,)
    return cpp_compiler_search(search)


@functools.lru_cache(1)
def cpp_compiler_search(search: str) -> str:
    for cxx in search:
        try:
            if cxx is None:
                # gxx package is only available for Linux
                # according to https://anaconda.org/conda-forge/gxx/
                if sys.platform != "linux":
                    continue
                # Do not install GXX by default
                if not os.getenv("TORCH_INDUCTOR_INSTALL_GXX"):
                    continue
                from filelock import FileLock

                lock_dir = get_lock_dir()
                lock = FileLock(
                    os.path.join(lock_dir, "g++.lock"), timeout=LOCK_TIMEOUT
                )
                with lock:
                    cxx = install_gcc_via_conda()
            subprocess.check_output([cxx, "--version"])
            return cxx
        except (subprocess.SubprocessError, FileNotFoundError, ImportError):
            continue
    raise exc.InvalidCxxCompiler


def install_gcc_via_conda() -> str:
    """On older systems, this is a quick way to get a modern compiler"""
    prefix = os.path.join(cache_dir(), "gcc")
    cxx_path = os.path.join(prefix, "bin", "g++")
    if not os.path.exists(cxx_path):
        log.info("Downloading GCC via conda")
        conda = os.environ.get("CONDA_EXE", "conda")
        if conda is None:
            conda = shutil.which("conda")
        if conda is not None:
            subprocess.check_call(
                [
                    conda,
                    "create",
                    f"--prefix={prefix}",
                    "--channel=conda-forge",
                    "--quiet",
                    "-y",
                    "python=3.8",
                    "gxx",
                ],
                stdout=subprocess.PIPE,
            )
    return cxx_path


def is_gcc() -> bool:
    if sys.platform == "darwin" and is_apple_clang():
        return False
    return bool(re.search(r"(gcc|g\+\+)", cpp_compiler()))


@functools.lru_cache(None)
def is_apple_clang() -> bool:
    cxx = cpp_compiler()
    version_string = subprocess.check_output([cxx, "--version"]).decode("utf8")
    return "Apple" in version_string.splitlines()[0]


def is_clang() -> bool:
    # Mac OS apple clang maybe named as gcc, need check compiler info.
    if sys.platform == "darwin":
        return is_apple_clang()
    return bool(re.search(r"(clang|clang\+\+)", cpp_compiler()))


def get_compiler_version_info(compiler):
    SUBPROCESS_DECODE_ARGS = ("oem",) if _IS_WINDOWS else ()
    env = os.environ.copy()
    env["LC_ALL"] = "C"  # Don't localize output
    try:
        version_string = subprocess.check_output(
            [compiler, "-v"], stderr=subprocess.STDOUT, env=env
        ).decode(*SUBPROCESS_DECODE_ARGS)
    except Exception as e:
        try:
            version_string = subprocess.check_output(
                [compiler, "--version"], stderr=subprocess.STDOUT, env=env
            ).decode(*SUBPROCESS_DECODE_ARGS)
        except Exception as e:
            return ""
    # Mutiple lines to one line string.
    version_string = version_string.replace("\r", "_")
    version_string = version_string.replace("\n", "_")
    return version_string


def _get_isa_dry_compile_fingerprint(isa_flags: str) -> str:
    # ISA dry compile will cost about 1 sec time each startup time.
    # Please check the issue: https://github.com/pytorch/pytorch/issues/100378
    # Actually, dry compile is checking compile capability for ISA.
    # We just record the compiler version, isa options and pytorch version info,
    # and generated them to output binary hash path.
    # It would optimize and skip compile existing binary.
    compiler_info = get_compiler_version_info(cpp_compiler())
    torch_version = torch.__version__
    fingerprint = f"{compiler_info}={isa_flags}={torch_version}"
    return fingerprint


class VecISA:
    _bit_width: int
    _macro: str
    _arch_flags: str
    _dtype_nelements: Dict[torch.dtype, int]

    # Note [Checking for Vectorized Support in Inductor]
    # TorchInductor CPU vectorization reuses PyTorch vectorization utility functions
    # Hence, TorchInductor would depend on Sleef* to accelerate mathematical functions
    # like exp, pow, sin, cos and etc.
    # But PyTorch and TorchInductor might use different compilers to build code. If
    # PyTorch uses gcc-7/g++-7 to build the release package, the libtorch_cpu.so
    # will not expose the Sleef* AVX512 symbols since gcc-7/g++-7 cannot pass
    # avx512 check in CMake - FindAVX.cmake. But TorchInductor install the latest
    # gcc/g++ compiler by default while it could support the AVX512 compilation.
    # Therefore, there would be a conflict sleef version between PyTorch and
    # TorchInductor. Hence, we dry-compile the following code to check whether current
    # HW platform and PyTorch both could support AVX512 or AVX2. And suppose ARM
    # also needs the logic
    # In fbcode however, we are using the same compiler for pytorch and for inductor codegen,
    # making the runtime check unnecessary.
    _avx_code = """
#if defined(CPU_CAPABILITY_AVX512) || defined(CPU_CAPABILITY_AVX2) || defined(CPU_CAPABILITY_ZVECTOR) || defined(CPU_CAPABILITY_NEON)
#include <ATen/cpu/vec/functional.h>
#include <ATen/cpu/vec/vec.h>
#endif

__attribute__((aligned(64))) float in_out_ptr0[16] = {0.0};

extern "C" void __avx_chk_kernel() {
    auto tmp0 = at::vec::Vectorized<float>(1);
    auto tmp1 = tmp0.exp();
    tmp1.store(in_out_ptr0);
}
"""  # noqa: B950

    _avx_py_load = """
import torch
from ctypes import cdll
cdll.LoadLibrary("__lib_path__")
"""

    def bit_width(self) -> int:
        return self._bit_width

    def nelements(self, dtype: torch.dtype = torch.float) -> int:
        return self._dtype_nelements[dtype]

    def build_macro(self) -> str:
        return self._macro

    def build_arch_flags(self) -> str:
        return self._arch_flags

    def __hash__(self) -> int:
        return hash(str(self))

    @functools.lru_cache(None)
    def __bool__(self) -> bool:
        if config.cpp.vec_isa_ok is not None:
            return config.cpp.vec_isa_ok

        if config.is_fbcode():
            return True

        key, input_path = write(
            VecISA._avx_code,
            "cpp",
            extra=_get_isa_dry_compile_fingerprint(self._arch_flags),
        )
        from filelock import FileLock

        lock_dir = get_lock_dir()
        lock = FileLock(os.path.join(lock_dir, key + ".lock"), timeout=LOCK_TIMEOUT)
        with lock:
            output_path = input_path[:-3] + "so"
            build_cmd = shlex.split(
                cpp_compile_command(
                    input_path, output_path, warning_all=False, vec_isa=self
                )
            )
            try:
                # Check if the output file exist, and compile when not.
                if not os.path.isfile(output_path):
                    compile_file(input_path, output_path, build_cmd)

                # Check build result
                subprocess.check_call(
                    [
                        sys.executable,
                        "-c",
                        VecISA._avx_py_load.replace("__lib_path__", output_path),
                    ],
                    stderr=subprocess.DEVNULL,
                    env={**os.environ, "PYTHONPATH": ":".join(sys.path)},
                )
            except Exception as e:
                return False

            return True


@dataclasses.dataclass
class VecNEON(VecISA):
    _bit_width = 256  # This is required to leverage the compute implemented in aten/src/ATen/cpu/vec/vec256/vec256_float_neon.h
    _macro = "-DCPU_CAPABILITY_NEON"
    _arch_flags = ""  # Unused
    _dtype_nelements = {torch.float: 8, torch.bfloat16: 16, torch.float16: 16}

    def __str__(self) -> str:
        return "asimd"  # detects the presence of advanced SIMD on armv8-a kernels

    __hash__: Callable[[VecISA], Any] = VecISA.__hash__


@dataclasses.dataclass
class VecAVX512(VecISA):
    _bit_width = 512
    _macro = "-DCPU_CAPABILITY_AVX512"
    _arch_flags = "-mavx512f -mavx512dq -mavx512vl -mavx512bw -mfma"
    _dtype_nelements = {torch.float: 16, torch.bfloat16: 32, torch.float16: 32}

    def __str__(self) -> str:
        return "avx512"

    __hash__: Callable[[VecISA], Any] = VecISA.__hash__


@dataclasses.dataclass
class VecAVX2(VecISA):
    _bit_width = 256
    _macro = "-DCPU_CAPABILITY_AVX2"
    _arch_flags = "-mavx2 -mfma"
    _dtype_nelements = {torch.float: 8, torch.bfloat16: 16, torch.float16: 16}

    def __str__(self) -> str:
        return "avx2"

    __hash__: Callable[[VecISA], Any] = VecISA.__hash__


@dataclasses.dataclass
class VecZVECTOR(VecISA):
    _bit_width = 256
    _macro = "-DCPU_CAPABILITY_ZVECTOR -DCPU_CAPABILITY=ZVECTOR -DHAVE_ZVECTOR_CPU_DEFINITION"
    _arch_flags = "-mvx -mzvector"
    _dtype_nelements = {torch.float: 8, torch.bfloat16: 16, torch.float16: 16}

    def __str__(self) -> str:
        return "zvector"

    __hash__: Callable[[VecISA], Any] = VecISA.__hash__


class InvalidVecISA(VecISA):
    _bit_width = 0
    _macro = ""
    _arch_flags = ""
    _dtype_nelements = {}

    def __str__(self) -> str:
        return "INVALID_VEC_ISA"

    def __bool__(self) -> bool:  # type: ignore[override]
        return False

    __hash__: Callable[[VecISA], Any] = VecISA.__hash__


invalid_vec_isa = InvalidVecISA()
supported_vec_isa_list = [VecAVX512(), VecAVX2(), VecNEON()]


# Cache the cpuinfo to avoid I/O overhead. Meanwhile, the cpuinfo content
# might have too much redundant content that is useless for ISA check. Hence,
# we only cache some key isa information.
@functools.lru_cache(None)
def valid_vec_isa_list() -> List[VecISA]:
    if sys.platform == "darwin" and platform.processor() == "arm":
        return [VecNEON()]

    if sys.platform != "linux":
        return []

    if platform.machine() == "s390x":
        with open("/proc/cpuinfo") as _cpu_info:
            while True:
                line = _cpu_info.readline()
                if not line:
                    break
                # process line
                featuresmatch = re.match(r"^features\s*:\s*(.*)$", line)
                if featuresmatch:
                    for group in featuresmatch.groups():
                        if re.search(r"[\^ ]+vxe[\$ ]+", group):
                            return [VecZVECTOR()]
        return []

    isa_list = []
    with open("/proc/cpuinfo") as _cpu_info:
        _cpu_info_content = _cpu_info.read()
        for isa in supported_vec_isa_list:
            if str(isa) in _cpu_info_content and isa:
                isa_list.append(isa)
        return isa_list


def pick_vec_isa() -> VecISA:
    if config.is_fbcode():
        return VecAVX2()

    _valid_vec_isa_list: List[VecISA] = valid_vec_isa_list()
    if not _valid_vec_isa_list:
        return invalid_vec_isa

    # If the simdlen is None, it indicates determine the vectorization length automatically
    if config.cpp.simdlen is None:
        assert _valid_vec_isa_list
        return _valid_vec_isa_list[0]

    for isa in _valid_vec_isa_list:
        if config.cpp.simdlen == isa.bit_width():
            return isa

    return invalid_vec_isa


def get_compile_only(compile_only: bool = True) -> str:
    return "-c" if compile_only else ""


def get_shared(shared: bool = True, compile_only: bool = False) -> str:
    if not shared:
        return ""
    if compile_only:
        return "-fPIC"
    if platform.system() == "Darwin" and "clang" in cpp_compiler():
        # This causes undefined symbols to behave the same as linux
        return "-shared -fPIC -undefined dynamic_lookup"
    else:
        return "-shared -fPIC"


def get_warning_all_flag(warning_all: bool = True) -> str:
    return "-Wall" if warning_all else ""


def get_glibcxx_abi_build_flags() -> str:
    return "-D_GLIBCXX_USE_CXX11_ABI=" + str(int(torch._C._GLIBCXX_USE_CXX11_ABI))


def cpp_flags() -> str:
    flags = ["-std=c++17", "-Wno-unused-variable", "-Wno-unknown-pragmas"]
    if is_clang():
        flags.append("-Werror=ignored-optimization-argument")
    return " ".join(flags)


def cpp_wrapper_flags() -> str:
    return "-DTORCH_INDUCTOR_CPP_WRAPPER"


def optimization_flags() -> str:
    base_flags = "-O0 -g" if config.aot_inductor.debug_compile else "-O3 -DNDEBUG"
    base_flags += " -ffast-math -fno-finite-math-only"
    if not config.cpp.enable_unsafe_math_opt_flag:
        base_flags += " -fno-unsafe-math-optimizations"
    if not config.cpp.enable_floating_point_contract_flag:
        base_flags += " -ffp-contract=off"

    if config.is_fbcode():
        # FIXME: passing `-fopenmp` adds libgomp.so to the generated shared library's dependencies.
        # This causes `ldopen` to fail in fbcode, because libgomp does not exist in the default paths.
        # We will fix it later by exposing the lib path.
        return base_flags

    if sys.platform == "darwin":
        # Per https://mac.r-project.org/openmp/ right way to pass `openmp` flags to MacOS is via `-Xclang`
        # Also, `-march=native` is unrecognized option on M1
        base_flags += " -Xclang"
    else:
        if platform.machine() == "ppc64le":
            base_flags += " -mcpu=native"
        else:
            base_flags += " -march=native"

    # Internal cannot find libgomp.so
    if not config.is_fbcode():
        base_flags += " -fopenmp"
    return base_flags


def use_custom_generated_macros() -> str:
    return "-D C10_USING_CUSTOM_GENERATED_MACROS"


def use_fb_internal_macros() -> str:
    if config.is_fbcode():
        # TODO: this is to avoid FC breakage for fbcode. When using newly
        # generated model.so on an older verion of PyTorch, need to use
        # the v1 version for aoti_torch_create_tensor_from_blob
        create_tensor_from_blob_v1 = "-D AOTI_USE_CREATE_TENSOR_FROM_BLOB_V1"
        openmp_lib = build_paths.openmp_lib()
        preprocessor_flags = " ".join(
            (
                "-D C10_USE_GLOG",
                "-D C10_USE_MINIMAL_GLOG",
                "-D C10_DISABLE_TENSORIMPL_EXTENSIBILITY",
            )
        )
        return f"-Wp,-fopenmp {openmp_lib} {preprocessor_flags} {create_tensor_from_blob_v1}"
    else:
        return ""


def use_standard_sys_dir_headers() -> str:
    if config.is_fbcode():
        return "-nostdinc"
    else:
        return ""


@functools.lru_cache(None)
def is_conda_llvm_openmp_installed() -> bool:
    try:
        command = "conda list llvm-openmp --json"
        output = subprocess.check_output(command.split()).decode("utf8")
        return len(json.loads(output)) > 0
    except subprocess.SubprocessError:
        return False


@functools.lru_cache(None)
def homebrew_libomp() -> Tuple[bool, str]:
    try:
        # check if `brew` is installed
        subprocess.check_output(["which", "brew"])
        # get the location of `libomp` if it is installed
        # this is the location that `libomp` **would** be installed
        # see https://github.com/Homebrew/brew/issues/10261#issuecomment-756563567 for details
        libomp_path = (
            subprocess.check_output(["brew", "--prefix", "libomp"])
            .decode("utf8")
            .strip()
        )
        # check if `libomp` is installed
        omp_available = os.path.exists(libomp_path)
        return omp_available, libomp_path
    except subprocess.SubprocessError:
        return False, ""


def _set_gpu_runtime_env() -> None:
    if (
        config.is_fbcode()
        and torch.version.hip is None
        and "CUDA_HOME" not in os.environ
        and "CUDA_PATH" not in os.environ
    ):
        os.environ["CUDA_HOME"] = build_paths.cuda()


def _get_python_include_dirs():
    include_dir = Path(sysconfig.get_path("include"))
    # On Darwin Python executable from a framework can return
    # non-existing /Library/Python/... include path, in which case
    # one should use Headers folder from the framework
    if not include_dir.exists() and platform.system() == "Darwin":
        std_lib = Path(sysconfig.get_path("stdlib"))
        include_dir = (std_lib.parent.parent / "Headers").absolute()
    if not (include_dir / "Python.h").exists():
        warnings.warn(f"Can't find Python.h in {str(include_dir)}")
    return [str(include_dir)]


def _transform_cuda_paths(lpaths):
    # This handles two cases:
    # 1. Meta internal cuda-12 where libs are in lib/cuda-12 and lib/cuda-12/stubs
    # 2. Linux machines may have CUDA installed under either lib64/ or lib/
    for i, path in enumerate(lpaths):
        if (
            "CUDA_HOME" in os.environ
            and path.startswith(os.environ["CUDA_HOME"])
            and not os.path.exists(f"{path}/libcudart_static.a")
        ):
            for root, dirs, files in os.walk(path):
                if "libcudart_static.a" in files:
                    lpaths[i] = os.path.join(path, root)
                    lpaths.append(os.path.join(lpaths[i], "stubs"))
                    break


def get_include_and_linking_paths(
    include_pytorch: bool = False,
    vec_isa: VecISA = invalid_vec_isa,
    cuda: bool = False,
    aot_mode: bool = False,
) -> Tuple[List[str], str, str, str, str]:
    _set_gpu_runtime_env()
    from torch.utils import cpp_extension

    macros = vec_isa.build_macro() if vec_isa != invalid_vec_isa else ""
    build_arch_flags = ""
    if sys.platform == "linux" and (
        include_pytorch
        or vec_isa != invalid_vec_isa
        or cuda
        or config.cpp.enable_kernel_profile
    ):
        # Note - We include pytorch only on linux right now. There is more work
        # to do to enable OMP build on darwin where PyTorch is built with IOMP
        # and we need a way to link to what PyTorch links.
        ipaths = cpp_extension.include_paths(cuda) + _get_python_include_dirs()
        lpaths = cpp_extension.library_paths(cuda) + [
            sysconfig.get_config_var("LIBDIR")
        ]

        libs = []

        # No need to manually specify libraries in fbcode.
        if not config.is_fbcode():
            libs += ["torch", "torch_cpu"]
            libs += ["gomp"]
            if not aot_mode:
                libs += ["torch_python"]
        else:
            # internal remote execution is able to find omp, but not gomp
            libs += ["omp"]
            if aot_mode:
                ipaths += [os.path.dirname(cpp_prefix_path())]
                if cuda and torch.version.hip is None:
                    _transform_cuda_paths(lpaths)
        if macros:
            if config.is_fbcode() and vec_isa != invalid_vec_isa:
                cap = str(vec_isa).upper()
                macros = " ".join(
                    [
                        vec_isa.build_arch_flags(),
                        f"-D CPU_CAPABILITY={cap}",
                        f"-D CPU_CAPABILITY_{cap}",
                        f"-D HAVE_{cap}_CPU_DEFINITION",
                    ]
                )

        if cuda:
            if macros is None:
                macros = ""
            macros += " -D USE_ROCM" if torch.version.hip else " -D USE_CUDA"

        if cuda:
            if torch.version.hip is not None:
                if config.is_fbcode():
                    libs += ["amdhip64"]
                else:
                    libs += ["c10_hip", "torch_hip"]
                macros += " -D __HIP_PLATFORM_AMD__"
            else:
                if config.is_fbcode():
                    libs += ["cuda"]
                else:
                    libs += ["c10_cuda", "cuda", "torch_cuda"]
        build_arch_flags = vec_isa.build_arch_flags()
    else:
        # Note - this is effectively a header only inclusion. Usage of some header files may result in
        # symbol not found, if those header files require a library.
        # For those cases, include the lpath and libs command as we do for pytorch above.
        # This approach allows us to only pay for what we use.
        ipaths = cpp_extension.include_paths(cuda) + _get_python_include_dirs()
        if aot_mode:
            ipaths += [os.path.dirname(cpp_prefix_path())]
        lpaths = []
        if sys.platform == "darwin":
            # only Apple builtin compilers (Apple Clang++) require openmp
            omp_available = not is_apple_clang()

            # check the `OMP_PREFIX` environment first
            if os.getenv("OMP_PREFIX") is not None:
                header_path = os.path.join(os.getenv("OMP_PREFIX"), "include", "omp.h")  # type: ignore[arg-type]
                valid_env = os.path.exists(header_path)
                if valid_env:
                    ipaths.append(os.path.join(os.getenv("OMP_PREFIX"), "include"))  # type: ignore[arg-type]
                    lpaths.append(os.path.join(os.getenv("OMP_PREFIX"), "lib"))  # type: ignore[arg-type]
                else:
                    warnings.warn("environment variable `OMP_PREFIX` is invalid.")
                omp_available = omp_available or valid_env

            libs = [] if omp_available else ["omp"]

            # prefer to use openmp from `conda install llvm-openmp`
            if not omp_available and os.getenv("CONDA_PREFIX") is not None:
                omp_available = is_conda_llvm_openmp_installed()
                if omp_available:
                    conda_lib_path = os.path.join(os.getenv("CONDA_PREFIX"), "lib")  # type: ignore[arg-type]
                    ipaths.append(os.path.join(os.getenv("CONDA_PREFIX"), "include"))  # type: ignore[arg-type]
                    lpaths.append(conda_lib_path)
                    # Prefer Intel OpenMP on x86 machine
                    if os.uname().machine == "x86_64" and os.path.exists(
                        os.path.join(conda_lib_path, "libiomp5.dylib")
                    ):
                        libs = ["iomp5"]

            # next, try to use openmp from `brew install libomp`
            if not omp_available:
                omp_available, libomp_path = homebrew_libomp()
                if omp_available:
                    ipaths.append(os.path.join(libomp_path, "include"))
                    lpaths.append(os.path.join(libomp_path, "lib"))

            # if openmp is still not available, we let the compiler to have a try,
            # and raise error together with instructions at compilation error later
        else:
            libs = ["omp"] if config.is_fbcode() else ["gomp"]

        # For AOT mode, the produced library relies on torch cpu to set grad mode
        # like aoti_torch_grad_mode_set_enabled
        if aot_mode and sys.platform == "linux" and not config.is_fbcode():
            libs += ["torch", "torch_cpu"]

    # Unconditionally import c10 for non-abi-compatible mode to use TORCH_CHECK - See PyTorch #108690
    if not config.abi_compatible:
        libs += ["c10"]
        lpaths += [cpp_extension.TORCH_LIB_PATH]

    # third party libs
    if config.is_fbcode():
        # Note that the order of include paths do matter, as a result
        # we need to have several branches interleaved here
        if torch.version.hip is None:
            ipaths.append(build_paths.sleef())
        ipaths.append(build_paths.openmp())
        ipaths.append(build_paths.python())
        if torch.version.hip is not None:
            ipaths.append(build_paths.clang_include())
            ipaths.append(build_paths.gcc_include())
            ipaths.append(build_paths.gcc_install_tools_include())
        else:
            ipaths.append(build_paths.cc_include())
            ipaths.append(build_paths.libgcc())
            ipaths.append(build_paths.libgcc_arch())
        ipaths.append(build_paths.libgcc_backward())
        ipaths.append(build_paths.glibc())
        ipaths.append(build_paths.linux_kernel())
        if torch.version.hip is not None:
            ipaths.append(build_paths.rocm())
        else:
            ipaths.append(os.path.join(build_paths.cuda(), "include"))
        # We also need to bundle includes with absolute paths into a remote directory
        # (later on, we copy the include paths from cpp_extensions into our remote dir)
        ipaths.append("include")

    static_link_libs = []
    if aot_mode and cuda and config.is_fbcode():
        # For Meta internal cuda-12, it is recommended to static link cudart
        if torch.version.hip is None:
            static_link_libs = ["-Wl,-Bstatic", "-lcudart_static", "-Wl,-Bdynamic"]

    lpaths_str = " ".join(["-L" + p for p in lpaths])
    libs_str = " ".join(static_link_libs + ["-l" + p for p in libs])
    return ipaths, lpaths_str, libs_str, macros, build_arch_flags


def cpp_compile_command(
    input: Union[str, List[str]],
    output: str,
    warning_all: bool = True,
    shared: bool = True,
    include_pytorch: bool = False,
    vec_isa: VecISA = invalid_vec_isa,
    cuda: bool = False,
    aot_mode: bool = False,
    compile_only: bool = False,
    use_absolute_path: bool = False,
    use_mmap_weights: bool = False,
    extra_flags: Sequence[str] = (),
) -> str:
    ipaths, lpaths, libs, macros, build_arch_flags = get_include_and_linking_paths(
        include_pytorch, vec_isa, cuda, aot_mode
    )
    if isinstance(input, str):
        input = [input]
    ipaths_str = " ".join(["-I" + p for p in ipaths])
    clang_flags = ""
    if config.is_fbcode():
        if aot_mode and not use_absolute_path:
            inp_name = input
            out_name = output
            linker_script = _LINKER_SCRIPT
        else:
            # We need to copy any absolute-path torch includes
            inp_name = [os.path.basename(i) for i in input]
            out_name = os.path.basename(output)
            linker_script = os.path.basename(_LINKER_SCRIPT)
        assert is_clang()
        # Use clang runtime instead of libgcc
        clang_flags += " --rtlib=compiler-rt"
        clang_flags += " -fuse-ld=lld"
        clang_flags += f" -Wl,--script={linker_script}"
        linker_paths = "-B" + build_paths.glibc_lib()
        linker_paths += " -L" + build_paths.glibc_lib()
    else:
        inp_name = input
        out_name = output
        linker_paths = ""  # let the compiler pick
    if compile_only:
        libs, lpaths = "", ""
    inp_name_str = " ".join(inp_name)
    if use_mmap_weights:
        macros += " -D USE_MMAP_SELF"

    return re.sub(
        r"[ \n]+",
        " ",
        f"""
            {cpp_compiler()} {inp_name_str} {get_shared(shared, compile_only)}
            {get_warning_all_flag(warning_all)} {cpp_flags()}
            {get_glibcxx_abi_build_flags()}
            {ipaths_str} {lpaths} {libs} {build_arch_flags}
            {macros} {linker_paths} {clang_flags}
            {optimization_flags()}
            {use_custom_generated_macros()}
            {use_fb_internal_macros()}
            {use_standard_sys_dir_headers()}
            {get_compile_only(compile_only)}
            {' '.join(extra_flags)}
            -o {out_name}
        """,
    ).strip()


def run_command_and_check(cmd: str):
    cmd = shlex.split(cmd)
    try:
        subprocess.check_call(cmd)
    except subprocess.CalledProcessError as e:
        raise exc.CppCompileError(cmd, e.output) from e


@functools.lru_cache(None)
def split_aot_inductor_output_path(path: str) -> Tuple[str, str]:
    """Returns the path where the AOT Inductor compiled kernels are stored."""
    if path.endswith(".so"):
        return os.path.split(path)
    else:
        return path, ""


@clear_on_fresh_inductor_cache
class CudaKernelParamCache:
    cache: Dict[str, Dict[str, str]] = dict()
    cache_clear = staticmethod(cache.clear)

    @classmethod
    def set(cls, key: str, params: Dict[str, str], cubin: str) -> None:
        bin_type = "cubin" if torch.version.hip is None else "hsaco"
        _, path = write(
            cubin,
            bin_type,
            hash_type=bin_type,
            specified_dir=split_aot_inductor_output_path(
                config.aot_inductor.output_path
            )[0],
        )

        params[get_cpp_wrapper_cubin_path_name()] = path

        cls.cache[key] = params

    @classmethod
    def get(cls, key: str) -> Optional[Dict[str, str]]:
        return cls.cache.get(key, None)

    @classmethod
    def get_keys(cls):
        return cls.cache.keys()


class AotCodeCompiler:
    @classmethod
    def compile(
        cls,
        graph: GraphLowering,
        source_code: str,
        serialized_extern_kernel_nodes: Optional[str],
        cuda: bool,
    ) -> str:
        picked_vec_isa = pick_vec_isa()
        cpp_command = repr(
            cpp_compile_command(
                "i",
                "o",
                vec_isa=picked_vec_isa,
                cuda=cuda,
                aot_mode=graph.aot_mode,
            )
        )
        fbcode_aot_cpu_re = False
        use_absolute_path = False
        if config.is_fbcode():
            ld_command = build_paths.ld()
            if not cuda and graph.aot_mode:  # Meta internal AOTInductor CPU
                objcopy_command = build_paths.objcopy_fallback()
                fbcode_aot_cpu_re = True
                use_absolute_path = True
            else:
                objcopy_command = build_paths.objcopy()
        else:
            ld_command = "ld"
            objcopy_command = "objcopy"

        (
            specified_output_path,
            specified_so_name,
        ) = split_aot_inductor_output_path(config.aot_inductor.output_path)
        key, input_path = write(
            source_code,
            "cpp",
            extra=cpp_command,
            specified_dir=specified_output_path,
        )
        output_code_log.info("Output code written to: %s", input_path)
        trace_structured(
            "graph_dump",
            lambda: {
                "name": "inductor_aot_code",
                "type": "cpp",
                "filename": input_path,
            },
            payload_fn=lambda: source_code,
        )

        def _compile_consts_linux(consts: bytes) -> str:
            _, consts_path = write(
                consts,
                "bin",
                specified_dir=specified_output_path,
            )

            consts_o = os.path.splitext(consts_path)[0] + ".o"
            if fbcode_aot_cpu_re:
                cmd = f"{ld_command} -r -b binary -o {os.path.basename(consts_o)} {os.path.basename(consts_path)}"
                compile_file(consts_path, consts_o, cmd.split())
                os.chmod(consts_o, 0o644)
            else:
                cmd = f"{ld_command} -r -b binary -o {consts_o} {consts_path}"
                run_command_and_check(cmd)
            log.debug("aot constant binary command: %s", cmd)

            if graph.mutated_buffers & set(graph.constants.keys()):
                # .data section is between .text and .bss. When the size of .data is large,
                # during the linking, the relocation of .text against .bss may overflow.
                # Rename it to .ldata so that it won't be in between the .text and .bss section
                if len(consts) > 2_000_000_000:
                    raise ValueError(
                        "Models with buffer mutation included doesn't support constants greater than 2GB!"
                    )
                rename_data = " .data=.ldata"
            else:
                # if no buffer mutation is needed, we could instead set the data region
                # as read-only (i.e. .lrodata) which could accomodate larger size of data
                # to be linked.
                rename_data = " .data=.lrodata,alloc,load,readonly,data,contents"
            cmd = (
                f"{objcopy_command} --rename-section"
                f"{rename_data}"
                " --set-section-alignment .data=64"  # following the gAlignment of CPU in c10/core/alignment.h
                f" {consts_o} {consts_o}"
            )
            log.debug("aot constant rename section command: %s", cmd)
            run_command_and_check(cmd)

            cmd = f"rm {consts_path}"
            log.debug("aot constant bin removal command: %s", cmd)
            run_command_and_check(cmd)

            if fbcode_aot_cpu_re:
                body = re.sub(r"[\W]", "_", os.path.basename(consts_path))
            else:
                body = re.sub(r"[\W]", "_", consts_path)

            symbol_list = []
            symbol_list.append(
                f"{objcopy_command} --redefine-sym _binary_{body}_start=_binary_constants_bin_start {consts_o}"
            )
            symbol_list.append(
                f"{objcopy_command} --redefine-sym _binary_{body}_size=_binary_constants_bin_size {consts_o}"
            )
            symbol_list.append(
                f"{objcopy_command} --redefine-sym _binary_{body}_end=_binary_constants_bin_end {consts_o}"
            )
            log.debug("aot constant binary redefine symbol: %s", " ".join(symbol_list))
            for cmd in symbol_list:
                run_command_and_check(cmd)
            return consts_o

        def _compile_consts_darwin(consts: bytes) -> str:
            if config.aot_inductor.debug_dump_consts_bin:
                _, _binary_constants_path = write(
                    consts,
                    "bin",
                    specified_dir=specified_output_path,
                )
                log.debug("binary constants path: %s", _binary_constants_path)

            is_large_consts = len(consts) > 1024
            consts_asm = "\t.section\t__DATA,__data\n"
            consts_asm += "\t.globl\t__binary_constants_bin_start\n"
            consts_asm += "__binary_constants_bin_start:\n"
            if not is_large_consts:
                for c in consts:
                    consts_asm += f"\t.byte {c}\n"
                # Add one element even if constants are empty
                # Otherwise assembler will not put them in data section
                if not consts:
                    consts_asm += "\t.space 1\n"
            else:
                consts_asm += "\t.quad 0x1234567899abcdef\n"
                consts_asm += f"\t.space {len(consts) - 8}\n"
            consts_asm += ".globl\t__binary_constants_bin_end\n"
            consts_asm += "__binary_constants_bin_end:\n"
            _, consts_path = write(
                consts_asm,
                "S",
                specified_dir=specified_output_path,
            )
            consts_o = os.path.splitext(consts_path)[0] + ".o"
            cmd = f"{cpp_compiler()} -c -o {consts_o} {consts_path}"
            run_command_and_check(cmd)
            if is_large_consts:
                with open(consts_o, "r+b") as f:
                    f.seek(0)
                    hdr = f.read(1024)
                    # Search for magic number and write the actual data over it
                    start_idx = hdr.find(b"\xef\xcd\xab\x99\x78\x56\x34\x12")
                    assert start_idx != -1
                    f.seek(start_idx)
                    pos = 0
                    while pos < len(consts):
                        rc = f.write(consts[pos:])
                        pos += rc
            return consts_o

        from filelock import FileLock

        lock_dir = get_lock_dir()
        lock = FileLock(os.path.join(lock_dir, key + ".lock"), timeout=LOCK_TIMEOUT)
        with lock:
            # Currently, this only support serializing extern nodes in fbcode
            # Eventually, we should also have a serializer for OSS.
            if config.is_fbcode() and serialized_extern_kernel_nodes:
                output_json = os.path.splitext(input_path)[0] + ".json"
                with open(output_json, "w") as f:
                    f.write(serialized_extern_kernel_nodes)

            output_so = (
                config.aot_inductor.output_path
                if specified_so_name
                else os.path.splitext(input_path)[0] + ".so"
            )

            output_o = os.path.splitext(input_path)[0] + ".o"
            consts_size = sum(
                torch.ops.mkldnn._nbytes(tensor)
                if tensor.is_mkldnn
                else tensor.untyped_storage().nbytes()
                for (name, tensor) in graph.constants.items()
                if name not in graph.folded_constants
            )
            # TODO: Fix mmap weights with cuda
            use_mmap_weights = not config.is_fbcode() and consts_size > 2_000_000_000
            if config.aot_inductor.force_mmap_weights:
                use_mmap_weights = True
            compile_cmd = cpp_compile_command(
                input=input_path,
                output=output_o,
                vec_isa=picked_vec_isa,
                cuda=cuda,
                aot_mode=graph.aot_mode,
                compile_only=True,
                use_absolute_path=use_absolute_path,
                use_mmap_weights=use_mmap_weights,
            )
            log.debug("aot compilation command: %s", compile_cmd)
            if fbcode_aot_cpu_re:
                compile_file(input_path, output_o, compile_cmd.split())
                os.chmod(output_o, 0o644)
            else:
                run_command_and_check(compile_cmd)

            def _to_bytes(t: torch.Tensor) -> bytes:
                # This serializes the tensor's untyped_storage to bytes by accessing
                # the raw data of the underlying structure.
                import ctypes

                if t.numel() == 0:
                    return b""

                if t.is_mkldnn:
                    raw_array = ctypes.cast(
                        torch.ops.mkldnn.data_ptr(t),
                        ctypes.POINTER(ctypes.c_ubyte * torch.ops.mkldnn._nbytes(t)),
                    )
                    return bytes(raw_array.contents)

                t_cpu = t.untyped_storage().cpu()
                raw_array = ctypes.cast(
                    t_cpu.data_ptr(),
                    ctypes.POINTER(ctypes.c_ubyte * t_cpu.nbytes()),
                )

                return bytes(raw_array.contents)

            serialized_weights = b"".join(
                _to_bytes(graph.get_original_value_of_constant(name))
                for name in graph.constants.keys()
                if name not in graph.folded_constants
            )
            if not use_mmap_weights:
                aot_constants = serialized_weights
                magic_number = 0
            else:
                magic_number = cast(
                    int, torch.randint(0, torch.iinfo(torch.int64).max, (1,)).item()
                )
                aot_constants = struct.pack("qq", consts_size + 8, magic_number)
            consts_o = {
                "linux": _compile_consts_linux,
                "darwin": _compile_consts_darwin,
            }[sys.platform](aot_constants)

            link_cmd = cpp_compile_command(
                input=[output_o, consts_o],
                output=output_so,
                vec_isa=picked_vec_isa,
                cuda=cuda,
                aot_mode=graph.aot_mode,
                use_absolute_path=use_absolute_path,
            )
            log.debug("aot linkage command: %s", link_cmd)
            if fbcode_aot_cpu_re:
                compile_file([output_o, consts_o], output_so, link_cmd.split())
                os.chmod(output_so, 0o755)
            else:
                run_command_and_check(link_cmd)

            if use_mmap_weights:
                with open(output_so, "a+b") as f_so:
                    so_size = f_so.tell()
                    # Page align the weights
                    f_so.write(b" " * (16384 - so_size % 16384))
                    f_so.write(serialized_weights)
                    f_so.write(struct.pack("q", magic_number))

            # Append cmds to the end of codegen-ed wrapper file
            with open(input_path, "a") as f:
                f.write("\n")
                f.write(f"// Compile cmd\n// {compile_cmd}\n")
                f.write(f"// Link cmd\n// {link_cmd}\n")

        return output_so


# Putting this fn in cpp.py (unfortunately) causes a deadlock, which is why it's in codecache.py.
# Why? importing from cpp.py invokes codecache.pick_vec_isa(), which takes out a lock.
# Cycle goes:
# - CppCodeCache.load()
# - pick_vec_isa()
# - valid_vec_isa_list()
# - VecISA.__bool__() <-- takes out a lock
# - compile_file() <-- imports cpp_prefix_path from cpp, which causes us to try to take out the same lock.
@clear_on_fresh_inductor_cache
@functools.lru_cache
def cpp_prefix_path() -> str:
    path = Path(__file__).parent / "codegen/cpp_prefix.h"
    with path.open() as f:
        content = f.read()
        _, filename = write(
            content,
            "h",
        )
    return filename


def cpp_prefix() -> str:
    filename = cpp_prefix_path()
    if config.is_fbcode():
        # We need relative paths, since we bundle up
        # everything that we compile into a folder for remote compilation.
        return f'#include "{os.path.basename(filename)}"'
    else:
        return f'#include "{filename}"'


# Given a path to an input cpp file and an output path,
# Attempts to compile the file, storing the output in "output_path"
@dynamo_timed
def compile_file(
    input_path: Union[str, List[str]], output_path: str, cmd: List[str]
) -> None:
    input_paths = [input_path] if isinstance(input_path, str) else input_path
    input_files = [
        os.path.basename(ip) if config.is_fbcode() else ip for ip in input_paths
    ]
    try:
        if config.is_fbcode():
            # Need to copy our header into the same folder as the sourcecode.
            header_path = cpp_prefix_path()
            header_name = os.path.basename(header_path)
            output_name = os.path.basename(output_path)
            # When we build remotely, we need to make sure to carefully copy any files
            # that are required during the compilation process into our build directly.
            # This is where all of the ATen/c10/Torch includes come from.
            torch_includes_path = os.path.join(_TORCH_PATH, "include")
            with tempfile.TemporaryDirectory() as tmp_dir:
                # Copy everything to tmp compilation folder
                shutil.copy(header_path, os.path.join(tmp_dir, header_name))
                shutil.copy(_LINKER_SCRIPT, os.path.join(tmp_dir, "script.ld"))
                for p, f in zip(input_paths, input_files):
                    shutil.copy(p, os.path.join(tmp_dir, f))
                dest_include_path = os.path.join(tmp_dir, "include")
                shutil.copytree(torch_includes_path, dest_include_path)
                # Run the build
                output_file_path = _run_build_command(cmd, tmp_dir, output_name)
                # Copy output from the build
                if os.path.exists(output_path):
                    os.remove(output_path)
                shutil.copy(output_file_path, output_path)
        else:
            subprocess.check_output(cmd, stderr=subprocess.STDOUT)
    except subprocess.CalledProcessError as e:
        output = e.output.decode("utf-8")
        openmp_problem = "'omp.h' file not found" in output or "libomp" in output
        if openmp_problem and sys.platform == "darwin":
            instruction = (
                "\n\nOpenMP support not found. Please try one of the following solutions:\n"
                "(1) Set the `CXX` environment variable to a compiler other than Apple clang++/g++ "
                "that has builtin OpenMP support;\n"
                "(2) install OpenMP via conda: `conda install llvm-openmp`;\n"
                "(3) install libomp via brew: `brew install libomp`;\n"
                "(4) manually setup OpenMP and set the `OMP_PREFIX` environment variable to point to a path"
                " with `include/omp.h` under it."
            )
            output += instruction
        raise exc.CppCompileError(cmd, output) from e


_libgomp: Optional[CDLL] = None


def custom_op_wrapper(op: str, *args):
    # This function will be called from generated cpp wrapper code in the JIT mode.
    # Because tensors will be passed in as AtenTensorHandle, we need to explicitly convert them.
    def convert_arg(arg):
        if str(type(arg)) == "<class 'PyCapsule'>":
            # No easy way to do isinstance check on PyCapsule
            return torch._C._aoti.alloc_tensor_by_stealing_from_void_ptr(arg)
        elif isinstance(arg, (list, tuple)):
            return type(arg)(convert_arg(a) for a in arg)
        else:
            return arg

    converted_args = [convert_arg(arg) for arg in args]

    assert op.startswith("torch.ops."), (
        op + " can not be called through custom_op_wrapper"
    )
    func = None
    for i, s in enumerate(op.split(".")):
        if i == 0:
            func = importlib.import_module(s)
        func = getattr(func, s)

    assert callable(func), op + " can not be loaded through custom_op_wrapper"
    result = func(*converted_args)
    if isinstance(result, (list, tuple)):
        for r in result:
            assert isinstance(r, torch.Tensor), op + " returns a list of non-tensors"
        return torch._C._aoti.unsafe_alloc_void_ptrs_from_tensors(result)  # type: ignore[arg-type]
    else:
        assert isinstance(result, torch.Tensor), op + " returns a non-tensor"
        return torch._C._aoti.unsafe_alloc_void_ptr_from_tensor(result)


@clear_on_fresh_inductor_cache
class CppCodeCache:
    cache: Dict[str, Callable[[], Union[CDLL, ModuleType]]] = {}
    cache_clear = staticmethod(cache.clear)
    cpp_compile_command_flags: Dict[str, Any] = {}

    @staticmethod
    def _load_library_inner(path: str, key: str) -> Union[CDLL, ModuleType]:
        return cdll.LoadLibrary(path)

    @classmethod
    def _load_library(cls, path: str, key: str) -> Union[CDLL, ModuleType]:
        try:
            result = cls._load_library_inner(path, key)
            result.key = key  # type: ignore[union-attr]
            return result
        except (ImportError, OSError) as e:
            if "gomp" in str(e) and os.path.exists("/usr/lib64/libgomp.so.1"):
                # hacky workaround for fbcode/buck
                global _libgomp
                _libgomp = cdll.LoadLibrary("/usr/lib64/libgomp.so.1")
                result = cls._load_library_inner(path, key)
                result.key = key  # type: ignore[union-attr]
                return result
            if "failed to map segment from shared object" in str(e):
                raise OSError(
                    f"{e}.  The most common reason this may occur is if the {tempfile.gettempdir()} folder "
                    "is mounted with noexec (e.g., by default Docker mounts tmp file systems "
                    f"as noexec).  Please remount {tempfile.gettempdir()} with exec enabled, or set another "
                    "temporary directory with TORCHINDUCTOR_CACHE_DIR environment variable."
                ) from e
            raise

    @classmethod
    def load_async(cls, source_code: str, cuda=False, submit_fn=None, extra_flags=()):
        compile_command = {
            **cls.cpp_compile_command_flags,
            "cuda": cuda,
            "vec_isa": pick_vec_isa(),
            "extra_flags": extra_flags,
        }
        cpp_command = repr(cpp_compile_command("i", "o", **compile_command))
        key, input_path = write(source_code, "cpp", extra=cpp_command)

        if key not in cls.cache:
            from filelock import FileLock

            lock_path = os.path.join(get_lock_dir(), key + ".lock")
            output_path = input_path[:-3] + "so"
            future: Optional[Future[Any]] = None
            lib = None
            worker_fn = functools.partial(
                _worker_compile_cpp,
                lock_path,
                input_path,
                output_path,
                cpp_compile_command(
                    input=input_path, output=output_path, **compile_command
                ),
            )

            def load_fn():
                nonlocal lib
                if lib is None:
                    if future is not None:
                        future.result()
                    result = worker_fn()
                    assert result is None
                    lib = cls._load_library(output_path, key)
                    assert lib is not None
                return lib

            if submit_fn is not None:
                with FileLock(lock_path, timeout=LOCK_TIMEOUT):
                    if not os.path.exists(output_path):
                        future = submit_fn(worker_fn)

            cls.cache[key] = load_fn

        return cls.cache[key]

    @classmethod
    def load(cls, source_code: str, cuda: bool = False):
        return cls.load_async(source_code, cuda)()


def _worker_compile_cpp(lock_path, input_path, output_path, cmd):
    from filelock import FileLock

    with FileLock(lock_path, timeout=LOCK_TIMEOUT):
        if not os.path.exists(output_path):
            compile_file(input_path, output_path, shlex.split(cmd))


# Customized Python binding for cpp kernels
@clear_on_fresh_inductor_cache
class CppPythonBindingsCodeCache(CppCodeCache):
    cache: Dict[str, Callable[[], Union[CDLL, ModuleType]]] = {}
    cache_clear = staticmethod(cache.clear)
    cpp_compile_command_flags = {
        # kernels have no dependency on libtorch
        "include_pytorch": False,
        "shared": True,
    }
    entry_function = "kernel"
    call_entry_function = "kernel(%s);Py_RETURN_NONE;"
    extra_parse_arg = ""
    suffix_template = textwrap.dedent(
        """
        // Python bindings to call %s():
        #define PY_SSIZE_T_CLEAN
        #include <Python.h>
        #include <sstream>
        #include <cstdlib>

        #ifndef _MSC_VER
        #if __cplusplus < 202002L
        // C++20 earlier code
        // https://en.cppreference.com/w/cpp/language/attributes/likely
        #define likely(x)       __builtin_expect(!!(x), 1)
        #define unlikely(x)     __builtin_expect(!!(x), 0)
        #endif
        #endif

        // This is defined in guards.cpp so we don't need to import PyTorch headers that are slooow.
        // We manually link it below to workaround issues with fbcode build.
        static void* (*_torchinductor_pyobject_tensor_data_ptr)(PyObject* obj);

        template <typename T> static inline T parse_arg(PyObject* args, size_t n) {
            static_assert(std::is_pointer<T>::value, "arg type must be pointer or long");
            return static_cast<T>(_torchinductor_pyobject_tensor_data_ptr(PyTuple_GET_ITEM(args, n)));
        }
        template <> inline long parse_arg<long>(PyObject* args, size_t n) {
            auto result = PyLong_AsSsize_t(PyTuple_GET_ITEM(args, n));
            if(result == -1 && PyErr_Occurred())
                [[unlikely]] throw std::runtime_error("expected int arg");
            return result;
        }

        %s

        static PyObject* %s_py(PyObject* self, PyObject* args) {
            try {
                if(!PyTuple_CheckExact(args))
                    [[unlikely]] throw std::runtime_error("tuple args required");
                if(PyTuple_GET_SIZE(args) != %s)
                    [[unlikely]] throw std::runtime_error("requires %s args");
                %s
            } catch(std::exception const& e) {
                PyErr_SetString(PyExc_RuntimeError, e.what());
                return nullptr;
            } catch(...) {
                PyErr_SetString(PyExc_RuntimeError, "unhandled error");
                return nullptr;
            }
        }

        static PyMethodDef py_methods[] = {
            {"%s", %s_py, METH_VARARGS, ""},
            {NULL, NULL, 0, NULL}};

        static struct PyModuleDef py_module =
            {PyModuleDef_HEAD_INIT, "%s", NULL, -1, py_methods};

        PyMODINIT_FUNC PyInit_%s(void) {
            const char* str_addr = std::getenv("_TORCHINDUCTOR_PYOBJECT_TENSOR_DATA_PTR");
            if(!str_addr) {
                PyErr_SetString(PyExc_RuntimeError, "_TORCHINDUCTOR_PYOBJECT_TENSOR_DATA_PTR must be set");
                return nullptr;
            }
            std::istringstream iss(str_addr);
            uintptr_t addr = 0;
            iss >> addr;
            _torchinductor_pyobject_tensor_data_ptr =
                reinterpret_cast<decltype(_torchinductor_pyobject_tensor_data_ptr)>(addr);
            return PyModule_Create(&py_module);
        }
        """
    )

    @classmethod
    def _load_library_inner(cls, path: str, key: str) -> ModuleType:
        os.environ["_TORCHINDUCTOR_PYOBJECT_TENSOR_DATA_PTR"] = str(
            torch._C._dynamo.guards._torchinductor_pyobject_tensor_data_ptr  # type: ignore[attr-defined]
        )
        module_name = f"{key}.{cls.entry_function}"
        try:
            return sys.modules[module_name]
        except KeyError:
            pass
        spec = importlib.util.spec_from_file_location(module_name, path)
        assert spec is not None
        module = importlib.util.module_from_spec(spec)
        sys.modules[module_name] = module
        spec.loader.exec_module(module)  # type: ignore[union-attr]
        return module

    @classmethod
    def load_pybinding_async(
        cls,
        argtypes: List[str],
        source_code: str,
        cuda: bool = False,
        num_outputs: int = -1,
        submit_fn=None,
        extra_flags=(),
    ) -> Any:
        """
        Wrap a C++ function in fast Python bindings.

        Args:
            argtypes: The types of args to ENTRY_FUNCTION(), e.g. ["float*", "long"]
            source_code: C++ source code containing a ENTRY_FUNCTION() function

        Returns:
            A python version of ENTRY_FUNCTION()
        """
        parseargs = ", ".join(
            f"parse_arg<{argtype.replace('const ', '')}>(args, {n})"
            for n, argtype in enumerate(argtypes)
        )
        suffix = cls.suffix_template % (
            cls.entry_function,
            cls.extra_parse_arg % num_outputs if cls.extra_parse_arg else "",
            cls.entry_function,
            len(argtypes),
            len(argtypes),
            cls.call_entry_function % parseargs,
            cls.entry_function,
            cls.entry_function,
            cls.entry_function,
            cls.entry_function,
        )
        get_result = cls.load_async(
            source_code + suffix, cuda, submit_fn=submit_fn, extra_flags=extra_flags
        )
        result = None

        def future():
            nonlocal result
            if result is None:
                result = get_result()
                assert isinstance(result, ModuleType)
            return getattr(result, cls.entry_function)

        return future

    @classmethod
    def load_pybinding(cls, *args, **kwargs) -> Any:
        return cls.load_pybinding_async(*args, **kwargs)()


@clear_on_fresh_inductor_cache
class CppWrapperCodeCache(CppPythonBindingsCodeCache):
    cache: Dict[str, Callable[[], Union[CDLL, ModuleType]]] = {}
    cache_clear = staticmethod(cache.clear)
    cpp_compile_command_flags = {
        "include_pytorch": True,
        "shared": True,
    }
    entry_function = "inductor_entry_cpp"
    call_entry_function = "return inductor_entry_cpp(%s);"
    extra_parse_arg = textwrap.dedent(
        """
        #include <torch/csrc/inductor/aoti_torch/c/shim.h>

        static inline std::vector<AtenTensorHandle> unpack_tensor_handle_list(PyObject* pyvec) {
            std::vector<AtenTensorHandle> result;
            size_t result_len = PyList_GET_SIZE(pyvec);
            result.reserve(result_len);
            for (size_t i = 0; i < result_len; i++) {
                // AtenTensorHandle is essentially a pointer
                void* elem = PyCapsule_GetPointer(PyList_GET_ITEM(pyvec, i), NULL);
                result.push_back(reinterpret_cast<AtenTensorHandle>(elem));
            }
            return result;
        }

        static inline PyObject* pack_tensor_handle_list(const std::vector<AtenTensorHandle>& cppvec) {
            size_t result_len = cppvec.size();
            PyObject* result = PyList_New(static_cast<Py_ssize_t>(result_len));
            for (size_t i = 0; i < result_len; i++) {
                PyObject *elem =
                    cppvec[i] == nullptr
                        ? Py_None
                        // Store AtenTensorHandle as PyCapsulate
                        : PyCapsule_New(reinterpret_cast<void*>(cppvec[i]), NULL, NULL);
                PyList_SET_ITEM(result, i, elem);
            }
            return result;
        }

        template <> inline std::vector<AtenTensorHandle> parse_arg<std::vector<AtenTensorHandle>>(PyObject* args, size_t n) {
            return unpack_tensor_handle_list(PyTuple_GET_ITEM(args, n));
        }

        PyObject* inductor_entry_cpp(std::vector<AtenTensorHandle>&& input_handles) {
            // For outputs, we only allocate a vector to hold returned tensor handles,
            // not allocating the actual output tensor storage here
            std::vector<AtenTensorHandle> output_handles(%s);
            try {
                inductor_entry_impl(input_handles.data(), output_handles.data());
                return pack_tensor_handle_list(output_handles);
            } catch(std::exception const& e) {
                PyErr_SetString(PyExc_RuntimeError, e.what());
                return {};
            } catch(...) {
                PyErr_SetString(PyExc_RuntimeError, "unhandled error");
                return {};
            }
        }
        """
    )


@clear_on_fresh_inductor_cache
class HalideCodeCache(CppPythonBindingsCodeCache):
    cache: Dict[str, Callable[[], Union[ModuleType, CDLL]]] = {}
    cache_clear = staticmethod(cache.clear)
    glue_template = textwrap.dedent(
        """
        #include "{halidebuffer_h}"
        #include "{headerfile}"
        #include <stdexcept>
        #include <cmath>
        void kernel({argdefs}) {{
            {buffers}
            int err = halide_kernel({buffer_names});
            if(err != 0) {{
                throw std::runtime_error("halide_kernel failed");
            }}
        }}
        """
    )

    @classmethod
    def _codegen_glue(cls, argtypes, headerfile):
        buffers = []
        buffer_names = []
        for i, arg in enumerate(argtypes):
            if arg.numel:
                buffer_names.append(f"hl_buf_{i}")
                buffers.append(
                    f"    Halide::Runtime::Buffer {buffer_names[-1]}({arg.halide_type()}, {arg.name}, {arg.numel});"
                )
            else:
                assert "*" not in arg.ctype
                buffer_names.append(arg.name)
        glue_code = cls.glue_template.format(
            halidebuffer_h=cls.find_header("HalideBuffer.h"),
            headerfile=headerfile,
            argdefs=", ".join(f"{a.bindings_type()} {a.name}" for a in argtypes),
            buffers="\n".join(buffers).lstrip(),
            buffer_names=", ".join(buffer_names),
        )
        return glue_code

    @classmethod
    @functools.lru_cache(None)
    def config_hash(cls):
        return sha256_hash(
            "\n".join(
                [
                    cls.glue_template,
                    f"{cls.cpu_cache_size()}",
                    cpp_compile_command("I", "O"),
                ]
            ).encode("utf-8")
        )

    @staticmethod
    @functools.lru_cache(None)
    def cpu_cache_size():
        try:
            cpuinfo = open("/proc/cpuinfo").read()
        except OSError:
            return 16777216
        m = re.search(r"cache size\s*: (\d+) KB", cpuinfo)
        if m:
            return int(m.group(1)) * 1024
        m = re.search(r"cache size\s*: (\d+) MB", cpuinfo)
        if m:
            return int(m.group(1)) * 1024 * 1024
        raise RuntimeError("failed to find 'cache size: ... KB' in /proc/cpuinfo")

    @staticmethod
    def _search_for_file(suffix, errmsg):
        try:
            search, *_ = importlib.machinery.PathFinder.find_spec(  # type: ignore[union-attr,misc]
                "halide"
            ).submodule_search_locations
            for file in os.listdir(search):
                if file.endswith(".so"):
                    try:
                        out = subprocess.check_output(
                            ["ldd", os.path.join(search, file)]
                        )
                    except subprocess.SubprocessError:
                        continue
                    m = re.search(r"(/.*)/libHalide.so", out.decode("utf-8"))
                    if m:
                        path = os.path.join(os.path.abspath(m.group(1)), suffix)
                        if os.path.exists(path):
                            return os.path.abspath(path)
        except Exception as e:
            raise RuntimeError(errmsg) from e
        raise RuntimeError(errmsg)

    @staticmethod
    @functools.lru_cache(None)
    def find_libautoschedule(name):
        sofile = f"libautoschedule_{name.lower()}.so"
        if "HALIDE_LIB" in os.environ:
            path = os.path.join(os.environ["HALIDE_LIB"], sofile)
            if os.path.exists(path):
                return path
        errmsg = (
            f"Can't find {sofile}, set env HALIDE_LIB to the directory containing it"
        )
        return HalideCodeCache._search_for_file(sofile, errmsg)

    @staticmethod
    @functools.lru_cache(None)
    def find_header(name):
        if "HALIDE_INCLUDE" in os.environ:
            path = os.path.join(os.environ["HALIDE_INCLUDE"], name)
            if os.path.exists(path):
                return path
        if "HALIDE_LIB" in os.environ:
            path = os.path.abspath(
                os.path.join(os.environ["HALIDE_LIB"], f"../include/{name}")
            )
            if os.path.exists(path):
                return path
        errmsg = (
            f"Can't find {name}, set env HALIDE_INCLUDE to the directory containing it"
        )
        return HalideCodeCache._search_for_file(f"../include/{name}", errmsg)

    @classmethod
    def generate_halide_async(cls, meta: HalideMeta, source_code: str, submit_fn=None):
        dirpath = Path(
            get_path(
                code_hash(
                    source_code,
                    extra=repr((cls.config_hash(), meta)),
                ),
                "halide",
            )[2]
        )
        os.makedirs(dirpath, exist_ok=True)
        wait_for_compile = None
        genfile = str(dirpath / "generate_kernel.py")
        libfile = str(dirpath / "halide_kernel.a")
        headerfile = str(dirpath / "halide_kernel.h")
        donefile = str(dirpath / "done")
        lockfile = str(dirpath / "lock")
        need_compile = not os.path.exists(donefile)
        jobs = []

        if need_compile:
            write_atomic(genfile, source_code)
            jobs.append(
                functools.partial(
                    subprocess.check_call,
                    [
                        sys.executable,
                        genfile,
                        "-g",
                        "kernel",
                        "-o",
                        f"{dirpath}",
                        "-f",
                        "halide_kernel",
                        "-e",
                        "static_library,h,schedule,pytorch_wrapper",
                        "-p",
                        cls.find_libautoschedule(meta.scheduler),
                        *meta.args(),
                    ],
                )
            )

        bindings_future = cls.load_pybinding_async(
            [arg.bindings_type() for arg in meta.argtypes],
            cls._codegen_glue(meta.argtypes, headerfile),
            extra_flags=(libfile,),
            submit_fn=jobs.append if need_compile else None,
        )

        if need_compile:
            jobs.append(functools.partial(touch, donefile))
            task = functools.partial(_worker_task_halide, lockfile, jobs)
            if submit_fn:
                wait_for_compile = submit_fn(task).result
            else:
                task()

        def load():
            if wait_for_compile:
                wait_for_compile()
            return bindings_future()

        return load

    @classmethod
    def generate_halide(cls, *args, **kwargs):
        return cls.generate_halide_async(*args, **kwargs)()


def _worker_task_halide(lockfile, jobs):
    from filelock import FileLock

    with FileLock(lockfile, LOCK_TIMEOUT):
        for job in jobs:
            job()


def touch(filename):
    open(filename, "a").close()


@clear_on_fresh_inductor_cache
class PyCodeCache:
    cache: Dict[str, ModuleType] = dict()
    linemaps: Dict[str, List[Tuple[Any, ...]]] = dict()
    cache_clear = staticmethod(cache.clear)

    @classmethod
    def write(cls, source_code: str, extra: str = "") -> Tuple[str, str]:
        return write(source_code, "py", extra=extra)

    @classmethod
    def load(
        cls,
        source_code: str,
        extra: str = "",
        linemap: Optional[List[Tuple[int, str]]] = None,
        attrs: Optional[Dict[str, Any]] = None,
    ) -> ModuleType:
        key, path = write(source_code, "py", extra=extra)
        return cls.load_by_key_path(key, path, linemap, attrs)

    @classmethod
    def load_by_key_path(
        cls,
        key: str,
        path: str,
        linemap: Optional[List[Tuple[int, str]]] = None,
        attrs: Optional[Dict[str, Any]] = None,
    ) -> ModuleType:
        if linemap is None:
            linemap = []
        if key not in cls.cache:
            mod = _reload_python_module(key, path)

            # another thread might set this first
            cls.cache.setdefault(key, mod)
            # unzip into separate lines/nodes lists
            cls.linemaps[path] = list(zip(*linemap))

            if attrs is not None:
                for k, v in attrs.items():
                    setattr(mod, k, v)

            if not (linemap or attrs):
                mod._reload_in_subproc = functools.partial(  # type: ignore[attr-defined]
                    _reload_python_module_in_subproc, key, path
                )

        return cls.cache[key]

    @classmethod
    @functools.lru_cache(None)
    def stack_frames_for_code(
        cls, path: str, lineno: int
    ) -> Optional[List[Dict[str, Any]]]:
        if path not in cls.linemaps:
            return None
        # [(starting_line, <fx node>), ...]
        lines, nodes = cls.linemaps[path]
        p = bisect_right(lines, lineno)
        if p == 0:
            return None
        entry = nodes[p - 1]
        if not entry:
            return None

        def parse_stack_trace(stack_trace: str) -> List[Dict[str, Any]]:
            # ideally fx stores stack traces as data rather than a string
            # but this is not along a performance critical path
            regex = r'File "(.+)", line (\d+), in (.+)\n'
            matches = re.findall(regex, stack_trace)
            return [
                {"filename": f, "line": int(l), "name": n}
                for f, l, n in reversed(matches)
            ]

        return parse_stack_trace(entry)


class TritonCodeCache:
    @classmethod
    def load(cls, kernel_name: str, source_code: str) -> ModuleType:
        return _module_to_triton_kernel(PyCodeCache.load(source_code), kernel_name)


def _cuda_compiler() -> Optional[str]:
    if cuda_env.nvcc_exist(config.cuda.cuda_cxx):
        return config.cuda.cuda_cxx
    if config.is_fbcode():
        return os.path.join(build_paths.cuda(), "bin", "nvcc")
    if cuda_env.nvcc_exist(os.getenv("CUDACXX")):
        return os.getenv("CUDACXX", "")
    if cuda_env.nvcc_exist(os.getenv("CUDA_HOME")):
        return os.path.realpath(os.path.join(os.getenv("CUDA_HOME", ""), "bin/nvcc"))
    return "nvcc"


def _cutlass_include_paths() -> List[str]:
    if config.is_fbcode():
        from libfb.py import parutil

        cutlass_path = parutil.get_dir_path("cutlass-3-headers")
    else:
        cutlass_path = config.cuda.cutlass_dir
    return [
        # Use realpath to get canonical absolute paths, in order not to mess up cache keys
        os.path.realpath(os.path.join(cutlass_path, "include")),
        os.path.realpath(os.path.join(cutlass_path, "tools/library/include")),
        os.path.realpath(os.path.join(cutlass_path, "tools/library/src")),
        os.path.realpath(os.path.join(cutlass_path, "tools/util/include")),
    ]


def _cuda_lib_options() -> List[str]:
    _set_gpu_runtime_env()  # cpp_extension consults the env
    from torch.utils import cpp_extension

    lpaths = cpp_extension.library_paths(cuda=True) + [
        sysconfig.get_config_var("LIBDIR")
    ]
    extra_ldflags: List[str] = []
    if is_linux():
        _transform_cuda_paths(lpaths)
        for path in lpaths:
            # -rpath ensures the DLL can find its dependencies when loaded, even
            # if the library path is non-standard.
            extra_ldflags.extend([f"-L{path}", "-Xlinker", f"-rpath={path}"])
        extra_ldflags.append("-lcuda")
        extra_ldflags.append("-lcudart")
    else:
        raise NotImplementedError(
            "Unsupported env, failed to find cuda libs! Currently only Linux is supported."
        )
    return extra_ldflags


def _nvcc_host_compiler_options() -> List[str]:
    return [
        "-fPIC",
        "-fno-strict-aliasing",
        "-fvisibility=hidden",
        "-Wconversion",
    ]


def _nvcc_compiler_options() -> List[str]:
    arch = cuda_env.get_cuda_arch()
    if arch == "90":
        # Required by cutlass compilation.
        arch = "90a"
    code = [f"sm_{arch}", f"compute_{arch}"]
    if config.cuda.enable_cuda_lto:
        code += [f"lto_{arch}"]
    options = [
        "-t=0",
        "-DCUTLASS_ENABLE_TENSOR_CORE_MMA=1",
        "-w",
        f"-gencode=arch=compute_{arch},code=[{','.join(code)}]",
        config.cuda.compile_opt_level,
        "-std=c++17",
        "--expt-relaxed-constexpr",
        "-DNDEBUG",
    ]
    if config.is_fbcode():
        options.extend(["-ccbin", os.path.dirname(build_paths.gcc())])
    if config.cuda.enable_debug_info:
        options.extend(["-lineinfo", "-g", "-DCUTLASS_DEBUG_TRACE_LEVEL=1"])
    if config.cuda.enable_ptxas_info:
        options.extend(
            [
                "--keep",  # Keep the intermediate files for debugging (including ptx, sass, cubin etc.)
                "--ptxas-options=--warn-on-local-memory-usage",  # warn us if local memory is used in CUDA Kernels
                "--ptxas-options=--warn-on-spills",  # warn us if register spilling happens in CUDA Kernels
                "--resource-usage",  # Report on CUDA resource usage (shared mem, registers etc.)
                "--source-in-ptx",
            ]
        )  # Annotate the ptx file with source information
    if config.cuda.use_fast_math:
        options.extend(
            [
                "--use_fast_math",
                "-DCUTLASS_USE_TANH_FOR_SIGMOID=1",
            ]
        )
    return options


def cuda_compile_command(
    src_files: List[str],
    dst_file: str,
    dst_file_ext: str,
    extra_args: Optional[List[str]] = None,
) -> str:
    if extra_args is None:
        extra_args = []
    include_paths = _cutlass_include_paths()
    cuda_lib_options = _cuda_lib_options()
    nvcc_host_compiler_options = _nvcc_host_compiler_options()
    nvcc_compiler_options = _nvcc_compiler_options()
    options = (
        nvcc_compiler_options
        + extra_args
        + [
            f"-Xcompiler {opt}" if "=" in opt else f"-Xcompiler={opt}"
            for opt in nvcc_host_compiler_options
        ]
        + ["-I" + path for path in include_paths]
        + cuda_lib_options
    )
    src_file = " ".join(src_files)
    res = ""
    if dst_file_ext == "o":
        res = f"{_cuda_compiler()} {' '.join(options)} -c -o {dst_file} {src_file}"
    elif dst_file_ext == "so":
        options.append("-shared")
        res = f"{_cuda_compiler()} {' '.join(options)} -o {dst_file} {src_file}"
    elif dst_file_ext == "exe":
        res = f"{_cuda_compiler()} {' '.join(options)} -o {dst_file} {src_file}"
    else:
        raise NotImplementedError(f"Unsupported output file suffix {dst_file_ext}!")
    log.debug("CUDA command: %s", res)
    return res


class DLLWrapper:
    """A wrapper for a dynamic library."""

    def __init__(
        self,
        lib_path: str,
    ):
        self.lib_path = lib_path
        self.is_open = False
        self.DLL = cdll.LoadLibrary(lib_path)
        self.is_open = True

    def close(self):
        if self.is_open:
            self._dlclose()
            self.is_open = False

    def _dlclose(self):
        f_dlclose = None

        if is_linux():
            syms = CDLL(None)
            if not hasattr(syms, "dlclose"):
                # Apline Linux
                syms = CDLL("libc.so")

            if hasattr(syms, "dlclose"):
                f_dlclose = syms.dlclose
        else:
            raise NotImplementedError("Unsupported env, failed to do dlclose!")

        if f_dlclose is not None:
            f_dlclose.argtypes = [c_void_p]
            f_dlclose(self.DLL._handle)
        else:
            log.warning(
                "dll unloading function was not found, library may not be unloaded properly!"
            )

    def __getattr__(self, name):
        if not self.is_open:
            raise RuntimeError(f"Cannot use closed DLL library: {self.lib_path}")

        method = getattr(self.DLL, name)

        def _wrapped_func(*args):
            err = method(*args)
            if err:
                raise RuntimeError(f"Error in function: {method.__name__}")

        return _wrapped_func

    def __enter__(self):
        return self

    def __exit__(self, *args):
        self.close()

    def __del__(self):
        self.close()


@clear_on_fresh_inductor_cache
class CUDACodeCache:
    @dataclasses.dataclass
    class CacheEntry:
        input_path: str
        output_path: str

    cache: Dict[str, CacheEntry] = dict()
    cache_clear = staticmethod(cache.clear)
    _SOURCE_CODE_SUFFIX = "cu"

    @classmethod
    def write(cls, source_code, dst_file_ext) -> Tuple[str, str]:
        """
        Writes source code into a file with dst_file_ext as the file extension.
        Returns the hash key of source code, and the path to the file.
        """

        cuda_command = repr(
            cuda_compile_command(["dummy_input"], "dummy_output", dst_file_ext)
        )
        key, input_path = write(
            source_code, cls._SOURCE_CODE_SUFFIX, extra=cuda_command
        )
        return key, input_path

    @classmethod
    def compile(
        cls, source_code, dst_file_ext, extra_args: Optional[List[str]] = None
    ) -> Tuple[str, str, str]:
        """
        Compiles CUDA source_code into a file with dst_file_ext extension.
        Returns a tuple of dst_file_path, hash_key, source_code_path
        """
        key, input_path = cls.write(source_code, dst_file_ext)
        if key not in cls.cache:
            from filelock import FileLock

            lock_dir = get_lock_dir()
            lock = FileLock(os.path.join(lock_dir, key + ".lock"), timeout=LOCK_TIMEOUT)
            with lock:
                output_path = input_path[: -len(cls._SOURCE_CODE_SUFFIX)] + dst_file_ext
                if not os.path.exists(output_path):
                    cmd = cuda_compile_command(
                        [input_path], output_path, dst_file_ext, extra_args
                    )
                    start_time = time()
                    log.debug("CUDA Compilation: %s", cmd)
                    cmd_parts = cmd.split(" ")
                    try:
                        subprocess.check_output(
                            cmd_parts, stderr=subprocess.STDOUT, env=os.environ
                        )
                    except subprocess.CalledProcessError as error:
                        raise exc.CUDACompileError(cmd_parts, error.output) from error
                    end_time = time()
                    log_duration_msg = f"CUDA Compilation took {end_time-start_time} seconds. Compile command: {cmd}"
                    log.info(log_duration_msg)
                else:
                    log.debug(
                        "CUDA Compilation skipped: %s since output already exists",
                        input_path,
                    )
                cls.cache[key] = CUDACodeCache.CacheEntry(input_path, output_path)

        return (cls.cache[key].output_path, key, input_path)

    @classmethod
    def load(cls, source_code, dst_file_ext) -> Tuple[DLLWrapper, str, str]:
        """
        Compiles source code and loads the generated .so file.
        Returns a tuple of DLLWrapper, hash_key, source_code_path
        """

        if dst_file_ext != "so":
            raise RuntimeError(
                f"Only support loading a .so file for now. "
                f"Requested file extension: {dst_file_ext}. Source code: {source_code}"
            )
        dst_file_path, hash_key, source_code_path = cls.compile(
            source_code, dst_file_ext
        )
        return (DLLWrapper(dst_file_path), hash_key, source_code_path)


class CodeCacheFuture:
    def result(self):
        raise NotImplementedError


class TritonFuture(CodeCacheFuture):
    kernel: ModuleType

    def __init__(
        self,
        kernel: Any,
        future: Optional[Future[Any]],
    ) -> None:
        self.kernel = kernel
        self.future = future

    # @dynamo_utils.dynamo_timed
    def result(self) -> ModuleType:
        if self.future is not None:
            # If the worker failed this will throw an exception.
            result = self.future.result()
            assert result is None
            self.future = None
            self.kernel.precompile()
        return self.kernel


class LambdaFuture(CodeCacheFuture):
    def __init__(self, result_fn):
        self.result_fn = result_fn

    def result(self):
<<<<<<< HEAD
        return self.result_fn()


# Used to keep track of all process pools invoked so far.
_pool_set: Set[AnyPool] = set()


def shutdown_compile_workers() -> None:
    """Shut down all outstanding compile-worker pools."""
    for pool in _pool_set:
        pool.shutdown()
    after_fork()


def after_fork():
    """Reset pools to initial state without shutting them down"""
    _pool_set.clear()
    AsyncCompile.process_pool.cache_clear()


try:
    os.register_at_fork(after_in_child=after_fork)
except AttributeError:
    pass  # register_at_fork does not exists on windows


class AsyncCompile:
    def __init__(self) -> None:
        pass

    @staticmethod
    @functools.lru_cache(1)
    def pool() -> ThreadPoolExecutor:
        assert config.compile_threads > 1
        return ThreadPoolExecutor(config.compile_threads)

    @staticmethod
    @functools.lru_cache(1)
    def process_pool() -> AnyPool:
        assert config.compile_threads > 1
        pool: AnyPool
        if config.worker_start_method == "subprocess":
            # Wrapper around ProcessPoolExecutor forks in a new process we control
            pool = SubprocPool(config.compile_threads)
        else:
            # ensure properties have been calculated before processes
            # are forked
            caching_device_properties()
            ctx = multiprocessing.get_context(config.worker_start_method)
            pool = ProcessPoolExecutor(
                config.compile_threads,
                mp_context=ctx,
                initializer=partial(_async_compile_initializer, os.getpid()),
            )
            # when this pool is created in a subprocess object, the normal exit handler
            # doesn't run, and we need to register our own handler.
            # exitpriority has to be high, because another one of the finalizers will
            # kill the worker thread that sends the shutdown message to the workers...
            multiprocessing.util.Finalize(None, pool.shutdown, exitpriority=sys.maxsize)

        _pool_set.add(pool)
        return pool

    @classmethod
    def warm_pool(cls) -> None:
        if config.compile_threads <= 1:
            return
        _compile_start()
        _warm_process_pool(cls.process_pool(), config.compile_threads)
        _compile_end()

    @classmethod
    def submit(cls, task: Callable[..., Any]) -> Any:
        if config.compile_threads <= 1:
            return task()
        return cls.pool().submit(task)

    def triton(self, kernel_name: str, source_code: str, device_str: str = "cuda"):
        kernel_code_log.info("Triton Kernel:\n%s", source_code)
        _compile_start()
        _set_triton_ptxas_path()

        kernel = TritonCodeCache.load(kernel_name, source_code)
        if config.compile_threads > 1:
            return TritonFuture(
                kernel,
                self.process_pool().submit(
                    _worker_compile_triton,
                    kernel._reload_in_subproc,
                ),
            )
        else:
            kernel.precompile()
            return kernel

    def multi_kernel(self, *args, **kwargs) -> Any:
        from torch._inductor.codegen.multi_kernel import MultiKernelCall

        # no need to call this in parallel since the sub-kernels are already parallel tasks
        return MultiKernelCall(*args, **kwargs)

    def cpp(self, source_code: str):
        kernel_code_log.info("CPP Kernel:\n%s", source_code)
        if config.compile_threads <= 1:
            return CppCodeCache.load(source_code).kernel
        else:
            get_result = CppCodeCache.load_async(source_code, submit_fn=self.submit)
            return LambdaFuture(lambda: get_result().kernel)

    def cpp_pybinding(self, argtypes: List[str], source_code: str):
        kernel_code_log.info("CPP+Bindings Kernel:\n%s", source_code)
        if config.compile_threads <= 1:
            return CppPythonBindingsCodeCache.load_pybinding(argtypes, source_code)
        else:
            get_result = CppPythonBindingsCodeCache.load_pybinding_async(
                argtypes, source_code, submit_fn=self.submit
            )
            return LambdaFuture(get_result)

    def cuda(self, source_code, dst_file_ext):
        kernel_code_log.info("CUDA Kernel:\n%s", source_code)

        def task():
            return CUDACodeCache.load(source_code, dst_file_ext)[0]

        return self.submit(task)

    def halide(self, meta: HalideMeta, source_code: str):
        kernel_code_log.info("Halide Kernel:\n%r\n%s", meta, source_code)
        if config.compile_threads <= 1:
            return HalideCodeCache.generate_halide(meta, source_code)
        else:
            get_result = HalideCodeCache.generate_halide_async(
                meta, source_code, submit_fn=self.submit
            )
            return LambdaFuture(get_result)

    def wait(self, scope: Dict[str, Any]) -> None:
        num_kernels = len(
            [
                value
                for key, value in scope.items()
                if isinstance(value, (Future, CodeCacheFuture))
            ]
        )
        pbar = tqdm(
            total=num_kernels,
            desc="Inductor Compilation",
            disable=config.disable_progress,
            delay=0,
        )
        if config.compile_threads > 1:
            for key, result in scope.items():
                if config.verbose_progress and not isinstance(pbar, _Faketqdm):
                    pbar.set_postfix_str(key)
                if isinstance(result, (Future, CodeCacheFuture)):
                    scope[key] = result.result()
                    pbar.update(1)

        _compile_end()


if (
    os.environ.get("TORCH_TNT_IN_USE", "0") == "1"
    or os.environ.get("TORCH_WARM_POOL", "1") != "1"
):
    pass
else:
    AsyncCompile.warm_pool()
=======
        return self.result_fn()
>>>>>>> d49dc8f4
<|MERGE_RESOLUTION|>--- conflicted
+++ resolved
@@ -51,12 +51,6 @@
 from torch._dynamo.utils import counters, dynamo_timed
 from torch._inductor import config, exc, metrics
 from torch._inductor.codegen.cuda import cuda_env
-from torch._inductor.compile_worker.subproc_pool import (
-    _warm_process_pool,
-    AnyPool,
-    SubprocPool,
-)
-from torch._inductor.compile_worker.watchdog import _async_compile_initializer
 from torch._inductor.runtime.compile_tasks import (
     _module_to_triton_kernel,
     _reload_python_module,
@@ -3217,176 +3211,4 @@
         self.result_fn = result_fn
 
     def result(self):
-<<<<<<< HEAD
-        return self.result_fn()
-
-
-# Used to keep track of all process pools invoked so far.
-_pool_set: Set[AnyPool] = set()
-
-
-def shutdown_compile_workers() -> None:
-    """Shut down all outstanding compile-worker pools."""
-    for pool in _pool_set:
-        pool.shutdown()
-    after_fork()
-
-
-def after_fork():
-    """Reset pools to initial state without shutting them down"""
-    _pool_set.clear()
-    AsyncCompile.process_pool.cache_clear()
-
-
-try:
-    os.register_at_fork(after_in_child=after_fork)
-except AttributeError:
-    pass  # register_at_fork does not exists on windows
-
-
-class AsyncCompile:
-    def __init__(self) -> None:
-        pass
-
-    @staticmethod
-    @functools.lru_cache(1)
-    def pool() -> ThreadPoolExecutor:
-        assert config.compile_threads > 1
-        return ThreadPoolExecutor(config.compile_threads)
-
-    @staticmethod
-    @functools.lru_cache(1)
-    def process_pool() -> AnyPool:
-        assert config.compile_threads > 1
-        pool: AnyPool
-        if config.worker_start_method == "subprocess":
-            # Wrapper around ProcessPoolExecutor forks in a new process we control
-            pool = SubprocPool(config.compile_threads)
-        else:
-            # ensure properties have been calculated before processes
-            # are forked
-            caching_device_properties()
-            ctx = multiprocessing.get_context(config.worker_start_method)
-            pool = ProcessPoolExecutor(
-                config.compile_threads,
-                mp_context=ctx,
-                initializer=partial(_async_compile_initializer, os.getpid()),
-            )
-            # when this pool is created in a subprocess object, the normal exit handler
-            # doesn't run, and we need to register our own handler.
-            # exitpriority has to be high, because another one of the finalizers will
-            # kill the worker thread that sends the shutdown message to the workers...
-            multiprocessing.util.Finalize(None, pool.shutdown, exitpriority=sys.maxsize)
-
-        _pool_set.add(pool)
-        return pool
-
-    @classmethod
-    def warm_pool(cls) -> None:
-        if config.compile_threads <= 1:
-            return
-        _compile_start()
-        _warm_process_pool(cls.process_pool(), config.compile_threads)
-        _compile_end()
-
-    @classmethod
-    def submit(cls, task: Callable[..., Any]) -> Any:
-        if config.compile_threads <= 1:
-            return task()
-        return cls.pool().submit(task)
-
-    def triton(self, kernel_name: str, source_code: str, device_str: str = "cuda"):
-        kernel_code_log.info("Triton Kernel:\n%s", source_code)
-        _compile_start()
-        _set_triton_ptxas_path()
-
-        kernel = TritonCodeCache.load(kernel_name, source_code)
-        if config.compile_threads > 1:
-            return TritonFuture(
-                kernel,
-                self.process_pool().submit(
-                    _worker_compile_triton,
-                    kernel._reload_in_subproc,
-                ),
-            )
-        else:
-            kernel.precompile()
-            return kernel
-
-    def multi_kernel(self, *args, **kwargs) -> Any:
-        from torch._inductor.codegen.multi_kernel import MultiKernelCall
-
-        # no need to call this in parallel since the sub-kernels are already parallel tasks
-        return MultiKernelCall(*args, **kwargs)
-
-    def cpp(self, source_code: str):
-        kernel_code_log.info("CPP Kernel:\n%s", source_code)
-        if config.compile_threads <= 1:
-            return CppCodeCache.load(source_code).kernel
-        else:
-            get_result = CppCodeCache.load_async(source_code, submit_fn=self.submit)
-            return LambdaFuture(lambda: get_result().kernel)
-
-    def cpp_pybinding(self, argtypes: List[str], source_code: str):
-        kernel_code_log.info("CPP+Bindings Kernel:\n%s", source_code)
-        if config.compile_threads <= 1:
-            return CppPythonBindingsCodeCache.load_pybinding(argtypes, source_code)
-        else:
-            get_result = CppPythonBindingsCodeCache.load_pybinding_async(
-                argtypes, source_code, submit_fn=self.submit
-            )
-            return LambdaFuture(get_result)
-
-    def cuda(self, source_code, dst_file_ext):
-        kernel_code_log.info("CUDA Kernel:\n%s", source_code)
-
-        def task():
-            return CUDACodeCache.load(source_code, dst_file_ext)[0]
-
-        return self.submit(task)
-
-    def halide(self, meta: HalideMeta, source_code: str):
-        kernel_code_log.info("Halide Kernel:\n%r\n%s", meta, source_code)
-        if config.compile_threads <= 1:
-            return HalideCodeCache.generate_halide(meta, source_code)
-        else:
-            get_result = HalideCodeCache.generate_halide_async(
-                meta, source_code, submit_fn=self.submit
-            )
-            return LambdaFuture(get_result)
-
-    def wait(self, scope: Dict[str, Any]) -> None:
-        num_kernels = len(
-            [
-                value
-                for key, value in scope.items()
-                if isinstance(value, (Future, CodeCacheFuture))
-            ]
-        )
-        pbar = tqdm(
-            total=num_kernels,
-            desc="Inductor Compilation",
-            disable=config.disable_progress,
-            delay=0,
-        )
-        if config.compile_threads > 1:
-            for key, result in scope.items():
-                if config.verbose_progress and not isinstance(pbar, _Faketqdm):
-                    pbar.set_postfix_str(key)
-                if isinstance(result, (Future, CodeCacheFuture)):
-                    scope[key] = result.result()
-                    pbar.update(1)
-
-        _compile_end()
-
-
-if (
-    os.environ.get("TORCH_TNT_IN_USE", "0") == "1"
-    or os.environ.get("TORCH_WARM_POOL", "1") != "1"
-):
-    pass
-else:
-    AsyncCompile.warm_pool()
-=======
-        return self.result_fn()
->>>>>>> d49dc8f4
+        return self.result_fn()