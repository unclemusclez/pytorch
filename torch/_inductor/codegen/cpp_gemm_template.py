--- conflicted
+++ resolved
@@ -1,9 +1,5 @@
-<<<<<<< HEAD
+# mypy: allow-untyped-defs
 from typing import Any, Callable, cast, List, Optional, Union
-=======
-# mypy: allow-untyped-defs
-from typing import cast, List, Optional
->>>>>>> 70c73787
 
 import torch
 import torch.utils
