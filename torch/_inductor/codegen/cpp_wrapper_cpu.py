--- conflicted
+++ resolved
@@ -552,10 +552,8 @@
                         ), "Fails to get the dtype of the sympy.Expr"
                         cpp_dtype = DTYPE_TO_CPP[dtype]
                         if config.abi_compatible:
-                            self.prefix.writeline(f"{cpp_dtype} {input_key};")
-                            dtype_str = str(dtype).split(".")[-1]
-                            self.prefix.writeline(
-                                f"aoti_torch_item_{dtype_str}(inputs[{idx}], &{input_key});"
+                            self.codegen_tensor_item(
+                                dtype, f"inputs[{idx}]", input_key, self.prefix
                             )
                         else:
                             self.prefix.writeline(
@@ -889,6 +887,19 @@
             f"RAIIAtenTensorHandle {name} = scalar_to_tensor_handle({output});"
         )
         return name
+
+    def codegen_tensor_item(
+        self, dtype: torch.dtype, tensor: str, scalar: str, indented_buffer=None
+    ):
+        assert (
+            config.abi_compatible
+        ), "codegen_tensor_item is only used for the ABI-compatible mode"
+        dtype_str = str(dtype).split(".")[-1]
+        writer = indented_buffer or self
+        writer.writeline(f"{DTYPE_TO_CPP[dtype]} {scalar};")
+        writer.writeline(
+            f"AOTI_TORCH_ERROR_CODE_CHECK(aoti_torch_item_{dtype_str}({tensor}, &{scalar}));"
+        )
 
     @cache_on_self
     def get_output_refs(self):
@@ -1120,7 +1131,7 @@
         )
 
     def get_c_shim_func_name(self, kernel):
-        if not config.abi_compatible:
+        if not config.abi_compatible or kernel.startswith("aoti_torch_"):
             return kernel
 
         assert "::" in kernel, "Cpp kernel name: " + kernel + " does not contain '::'"
@@ -1158,13 +1169,9 @@
                 # so just avoid wrapping integers.
                 # Name matching is to find tensor is hacky, but fixing all the
                 # ArrayRefTensor issues is not a priority for now.
-<<<<<<< HEAD
-                if isinstance(piece, str) and piece.startswith(("buf", "arg")):
-=======
                 if isinstance(piece, str) and piece.startswith(
                     ("buf", "arg", "wrap_with_raii_handle_if_needed")
                 ):
->>>>>>> ee8c1550
                     piece = f"convert_arrayref_tensor_to_tensor({piece})"
                 wrapped_args.append(piece)
 
@@ -1380,10 +1387,9 @@
     def codegen_dynamic_scalar(self, node):
         (data,) = (t.codegen_reference() for t in node.inputs)
         if config.abi_compatible:
-            dtype = node.inputs[0].get_dtype()
-            dtype_str = str(dtype).split(".")[-1]
-            self.writeline(f"{DTYPE_TO_CPP[dtype]} {node.sym}_raw;")
-            self.writeline(f"aoti_torch_item_{dtype_str}({data}, &{node.sym}_raw);")
+            self.codegen_tensor_item(
+                node.inputs[0].get_dtype(), data, f"{node.sym}_raw"
+            )
         else:
             convert_type = DTYPE_TO_ATEN[node.inputs[0].get_dtype()].replace(
                 "at::k", "to"
@@ -1767,12 +1773,13 @@
                 outer_outputs.append(out.get_name())
 
             if not isinstance(conditional.predicate, ir.ShapeAsConstantBuffer):
-                predicate = f"{conditional.predicate.get_name()}_scalar"
-                self.writeline(f"bool {predicate};")
                 # in ABI-compatible mode, we need to use the ABI shim function
                 # to extract a C++ bool from the unrelying scalar bool Tensor
-                self.writeline(
-                    f"AOTI_TORCH_ERROR_CODE_CHECK(aoti_torch_item_bool({conditional.predicate.codegen_reference()}, &{predicate}));"
+                predicate = f"{conditional.predicate.get_name()}_scalar"
+                self.codegen_tensor_item(
+                    torch.bool,
+                    conditional.predicate.codegen_reference(),
+                    predicate,
                 )
             else:
                 # the predicate is not a Tensor: SymBool or Python bool
@@ -1851,12 +1858,7 @@
 
         if config.abi_compatible:
             cond_result = f"{cond_result_name}_scalar"
-            self.writeline(f"bool {cond_result};")
-            # in ABI-compatible mode, we need to use the ABI shim function
-            # to extract a C++ bool from the unrelying scalar bool Tensor
-            self.writeline(
-                f"AOTI_TORCH_ERROR_CODE_CHECK(aoti_torch_item_bool({cond_result_name}, &{cond_result}));"
-            )
+            self.codegen_tensor_item(torch.bool, cond_result_name, cond_result)
         else:
             cond_result = f"{cond_result_name}.item<bool>()"
         self.writeline(f"if (!{cond_result}) break;")
@@ -2241,7 +2243,7 @@
     def generate_save_uncompiled_kernels(self):
         pass
 
-    def val_to_cpp_arg_str(self, type_, val) -> str:
+    def val_to_cpp_arg_str(self, val, type_) -> str:
         if config.abi_compatible and isinstance(type_, torch.OptionalType):
             if val is None:
                 return "0"  # nullptr is not available in C
@@ -2278,13 +2280,26 @@
                 self.writeline(f"AtenTensorHandle {var_name} = {base_handle}.get();")
                 return f"&{var_name}"
 
-        return self.val_to_arg_str(val)
-
-    def val_to_arg_str(self, val) -> str:
+        return self.val_to_arg_str(val, type_)
+
+    def val_to_arg_str(self, val, type_=None) -> str:
         if val is None:
             # When None is passed as an argument, it represents an optional that does not contain a value.
             if config.abi_compatible:
-                return "0"  # nullptr is not available in C
+                if type_ is None or isinstance(type_, torch.OptionalType):
+                    return "NULL"  # nullptr is not available in C
+                elif isinstance(type_, torch.TensorType):
+                    var_name = f"var_{next(self.arg_var_id)}"
+                    self.writeline(f"AtenTensorHandle {var_name}_handle;")
+                    self.writeline(
+                        f"AOTI_TORCH_ERROR_CODE_CHECK(aoti_torch_new_uninitialized_tensor(&{var_name}_handle));"
+                    )
+                    self.writeline(
+                        f"RAIIAtenTensorHandle {var_name}({var_name}_handle);"
+                    )
+                    return var_name
+                else:
+                    raise AssertionError("Can not map None to a known data type")
             return "c10::nullopt"
         elif isinstance(val, bool):
             if config.abi_compatible:
