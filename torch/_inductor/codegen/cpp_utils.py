# mypy: allow-untyped-defs
import contextlib
import copy
import math

from collections import namedtuple
<<<<<<< HEAD
from typing import Dict, Tuple
=======
from typing import Dict, List
>>>>>>> f054f1e6
from unittest.mock import patch

import sympy

import torch
from torch.utils._sympy.symbol import symbol_is_type, SymT
from .. import ir
<<<<<<< HEAD
from ..utils import IndentedBuffer
=======
from ..utils import sympy_index_symbol_with_prefix
>>>>>>> f054f1e6
from ..virtualized import V

from .common import CSEVariable, ExprPrinter, Kernel


DTYPE_TO_CPP = {
    torch.float32: "float",
    torch.float64: "double",
    torch.float16: "half",
    torch.int64: "int64_t",
    torch.int32: "int32_t",
    torch.int16: "int16_t",
    torch.int8: "int8_t",
    torch.uint64: "uint64_t",
    torch.uint32: "uint32_t",
    torch.uint16: "uint16_t",
    torch.uint8: "uint8_t",
    torch.bool: "bool",
    torch.bfloat16: "bfloat16",
    torch.complex64: "complex64",
    torch.float8_e4m3fn: "float8_e4m3fn",
    torch.float8_e5m2: "float8_e5m2",
}

DTYPE_TO_ATEN = {
    torch.float32: "at::kFloat",
    torch.float64: "at::kDouble",
    torch.float16: "at::kHalf",
    torch.int64: "at::kLong",
    torch.int32: "at::kInt",
    torch.int16: "at::kShort",
    torch.int8: "at::kChar",
    torch.uint64: "at::kUInt64",
    torch.uint32: "at::kUInt32",
    torch.uint16: "at::kUInt16",
    torch.uint8: "at::kByte",
    torch.uint32: "at::kUInt32",
    torch.uint64: "at::kUInt64",
    torch.bool: "at::kBool",
    torch.bfloat16: "at::kBFloat16",
    torch.complex32: "at::kComplexHalf",
    torch.complex64: "at::kComplexFloat",
    torch.complex128: "at::kComplexDouble",
    torch.float8_e4m3fn: "at::kFloat8_e4m3fn",
    torch.float8_e5m2: "at::kFloat8_e5m2",
    torch.float8_e4m3fnuz: "at::kFloat8_e4m3fnuz",
    torch.float8_e5m2fnuz: "at::kFloat8_e5m2fnuz",
}

DEVICE_TO_ATEN = {
    "cpu": "at::kCPU",
    "cuda": "at::kCUDA",
}

LAYOUT_TO_ATEN = {
    torch.strided: "at::kStrided",
    torch._mkldnn: "at::kMkldnn",  # type: ignore[attr-defined]
}

INDEX_TYPE = "long"

GemmBlocking = namedtuple("GemmBlocking", ["block_m", "block_n", "block_k"])


class CppPrinter(ExprPrinter):
    def _print_Integer(self, expr):
        return f"{int(expr)}L"

    def _print_Where(self, expr):
        c = self.paren(self.doprint(expr.args[0]))
        p = self.paren(self.doprint(expr.args[1]))
        q = self.paren(self.doprint(expr.args[2]))
        return f"{c} ? {p} : {q}"

    def _print_ModularIndexing(self, expr):
        x, div, mod = expr.args
        x = self.paren(self.doprint(x))
        if div != 1:
            div = self.paren(self.doprint(div))
            if expr.is_integer:
                x = f"c10::div_floor_integer({x}, {div})"
            else:
                x = f"c10::div_floor_floating(static_cast<double>({x}), static_cast<double>({div}))"
        mod = self.paren(self.doprint(mod))
        return f"static_cast<{INDEX_TYPE}>({x}) % static_cast<{INDEX_TYPE}>({mod})"

    def _print_FloorDiv(self, expr):
        x, div = expr.args
        x = self.paren(self.doprint(x))
        div = self.paren(self.doprint(div))
        if expr.is_integer:
            return f"c10::div_floor_integer({x}, {div})"
        return f"c10::div_floor_floating(static_cast<double>({x}), static_cast<double>({div}))"

    def _print_floor(self, expr):
        assert len(expr.args) == 1
        r = f"std::floor({self._print(expr.args[0])})"
        return f"static_cast<{INDEX_TYPE}>({r})" if expr.is_integer else r

    def _print_FloorToInt(self, expr):
        assert len(expr.args) == 1
        r = f"std::floor({self._print(expr.args[0])})"
        return f"static_cast<{INDEX_TYPE}>({r})" if expr.is_integer else r

    def _print_TruncToInt(self, expr):
        assert len(expr.args) == 1
        r = f"std::trunc({self._print(expr.args[0])})"
        return f"static_cast<{INDEX_TYPE}>({r})"

    def _print_TruncToFloat(self, expr):
        assert len(expr.args) == 1
        return f"std::trunc({self._print(expr.args[0])})"

    def _print_ToFloat(self, expr):
        assert len(expr.args) == 1
        return f"static_cast<double>({self._print(expr.args[0])})"

    # TODO: This is wrong if one of the inputs is negative.  This is hard to
    # tickle though, as the inputs are typically positive (and if we can prove
    # they are positive, we will have used Mod instead, for which this codegen
    # is right).
    def _print_PythonMod(self, expr):
        return " % ".join(map(self.paren, map(self._print, expr.args)))

    def _print_CMod(self, expr):
        return " % ".join(map(self.paren, map(self._print, expr.args)))

    def _print_IntTrueDiv(self, expr):
        lhs, rhs = expr.args
        # TODO: This is only accurate up to 2**53
        return f"static_cast<double>({self._print(lhs)}) / static_cast<double>({self._print(rhs)})"

    # TODO: PowByNatural: we need to implement our own int-int pow.  Do NOT
    # use std::pow, that operates on floats
    def _print_PowByNatural(self, expr):
        raise NotImplementedError(
            f"_print_PowByNatural not implemented for {type(self)}"
        )

    def _print_FloatTrueDiv(self, expr):
        lhs, rhs = expr.args
        return f"{self.paren(self._print(lhs))} / {self.paren(self._print(rhs))}"

    def _print_FloatPow(self, expr):
        base, exp = expr.args
        return f"std::pow({self._print(base)}, {self._print(exp)})"

    def _print_Pow(self, expr):
        # Uses float constants to perform FP div
        base, exp = expr.args
        base = self._print(base)

        if exp == 0.5 or exp == -0.5:
            return f"std::sqrt({base})" if exp == 0.5 else f"1.0/std::sqrt({base})"
        if exp.is_integer:
            exp = int(exp)
            if exp > 0:
                r = "*".join([self.paren(base)] * exp)
            elif exp < 0:
                r = "1.0/" + self.paren("*".join([self.paren(base)] * abs(exp)))
            else:  # exp == 0
                r = "1.0"

            return f"static_cast<{INDEX_TYPE}>({r})" if expr.is_integer else r
        else:
            # TODO: float vs double
            return f"std::pow({base}, {float(exp)})"

    def _print_Rational(self, expr):
        # Uses float constants to perform FP div
        if expr.q == 1:
            r = f"{expr.p}"
        else:
            r = f"{expr.p}.0/{expr.q}.0"
        return f"static_cast<{INDEX_TYPE}>({r})" if expr.is_integer else r

    def _print_ceiling(self, expr):
        assert len(expr.args) == 1
        r = f"std::ceil({self._print(expr.args[0])})"
        return f"static_cast<{INDEX_TYPE}>({r})" if expr.is_integer else r

    def _print_CeilToInt(self, expr):
        assert len(expr.args) == 1
        r = f"std::ceil({self._print(expr.args[0])})"
        return f"static_cast<{INDEX_TYPE}>({r})" if expr.is_integer else r

    def _print_Min(self, expr):
        args = [self._print(a) for a in expr.args]
        if len(args) == 2:
            return f"std::min({args[0]}, {args[1]})"
        else:
            # Initializer list overload
            il = "{" + ", ".join(args) + "}"
            return f"std::min({il})"

    def _print_Max(self, expr):
        args = [self._print(a) for a in expr.args]
        if len(args) == 2:
            return f"std::max({args[0]}, {args[1]})"
        else:
            # Initializer list overload
            il = "{" + ", ".join(args) + "}"
            return f"std::max({il})"

    def _print_Abs(self, expr):
        assert len(expr.args) == 1
        return f"std::abs({self._print(expr.args[0])})"

    def _print_OpaqueUnaryFn_cos(self, expr):
        assert len(expr.args) == 1
        return f"std::cos({self._print(expr.args[0])})"

    def _print_OpaqueUnaryFn_cosh(self, expr):
        assert len(expr.args) == 1
        return f"std::cosh({self._print(expr.args[0])})"

    def _print_OpaqueUnaryFn_acos(self, expr):
        assert len(expr.args) == 1
        return f"std::acos({self._print(expr.args[0])})"

    def _print_OpaqueUnaryFn_sin(self, expr):
        assert len(expr.args) == 1
        return f"std::sin({self._print(expr.args[0])})"

    def _print_OpaqueUnaryFn_sinh(self, expr):
        assert len(expr.args) == 1
        return f"std::sinh({self._print(expr.args[0])})"

    def _print_OpaqueUnaryFn_asin(self, expr):
        assert len(expr.args) == 1
        return f"std::asin({self._print(expr.args[0])})"

    def _print_OpaqueUnaryFn_tan(self, expr):
        assert len(expr.args) == 1
        return f"std::tan({self._print(expr.args[0])})"

    def _print_OpaqueUnaryFn_tanh(self, expr):
        assert len(expr.args) == 1
        return f"std::tanh({self._print(expr.args[0])})"

    def _print_OpaqueUnaryFn_atan(self, expr):
        assert len(expr.args) == 1
        return f"std::atan({self._print(expr.args[0])})"

    def _print_OpaqueUnaryFn_sqrt(self, expr):
        return f"std::sqrt({self._print(expr.args[0])})"

    def _print_RoundToInt(self, expr):
        assert len(expr.args) == 1
        # TODO: dispatch to llrint depending on index type
        return f"std::lrint({self._print(expr.args[0])})"

    def _print_RoundDecimal(self, expr):
        assert len(expr.args) == 2
        number, ndigits = expr.args
        if number.is_integer:
            # ndigits < 0 should have been filtered by the sympy function
            assert ndigits < 0
            raise ValueError(
                f"For integer inputs, only non-negative ndigits are currently supported, but got {ndigits}."
            )
        return f"static_cast<double>(std::nearbyint(1e{ndigits} * {self.paren(self._print(number))}) * 1e{-ndigits})"

    def _print_BooleanTrue(self, expr):
        return "true"

    def _print_BooleanFalse(self, expr):
        return "false"


# A function to print, useful for printing sympy symbols.
cexpr = CppPrinter().doprint


def cexpr_index(index):
    return f"static_cast<{INDEX_TYPE}>({cexpr(index)})"


def value_to_cpp(value, cpp_type):
    if value == float("-inf"):
        return f"-std::numeric_limits<{cpp_type}>::infinity()"
    elif value == float("inf"):
        return f"std::numeric_limits<{cpp_type}>::infinity()"
    elif isinstance(value, bool):
        return f"static_cast<{cpp_type}>({str(value).lower()})"
    elif math.isnan(value):
        return f"std::numeric_limits<{cpp_type}>::quiet_NaN()"
    else:
        return f"static_cast<{cpp_type}>({repr(value)})"


class LocalBufferScope:
    """
    This class creates a context that helps to generate code involving Inductor IR with
    function local buffers. These buffers are constructed during the codegen process and
    are used to store intermediate results such as local accumulators. We do not want to
    add them to `V.graph` since they are not global and we do not want to add them as
    function arguments either. So we patch the codegen processes under this scope to support
    these buffers without exposure to the outside world.
    """

    def __init__(self, kernel: Kernel):
        self.kernel = kernel
        self.exit_stack = contextlib.ExitStack()
        self.local_buffers: Dict[str, ir.Buffer] = {}

    def __enter__(self):
        self.exit_stack.__enter__()
        original_get_dtype = V.graph.get_dtype

        def get_dtype(name):
            if name in self.local_buffers:
                return self.local_buffers[name].get_dtype()
            return original_get_dtype(name)

        self.exit_stack.enter_context(patch.object(V.graph, "get_dtype", get_dtype))

        original_input = self.kernel.args.input

        def input(name):
            if name in self.local_buffers:
                return name
            return original_input(name)

        self.exit_stack.enter_context(patch.object(self.kernel.args, "input", input))

        original_output = self.kernel.args.output

        def output(name):
            if name in self.local_buffers:
                return name
            return original_output(name)

        self.exit_stack.enter_context(patch.object(self.kernel.args, "output", output))

        return self

    def __exit__(self, exc_type, exc_val, exc_tb):
        self.local_buffers.clear()
        self.exit_stack.__exit__(exc_type, exc_val, exc_tb)

    def add_local_buffer(self, buffer: ir.Buffer):
        assert buffer.get_name() not in self.local_buffers
        self.local_buffers[buffer.get_name()] = buffer

<<<<<<< HEAD

def unify_mask_base_type(
    buffer: IndentedBuffer,
    vars: Tuple[CSEVariable, ...],
    dtype=torch.float,
):
    """
    Given list of cse variables,
    Cast each to new mask base dtype and return casted cse variable.
    """
    new_vars = (
        V.kernel.cse.generate(
            buffer,
            f"{V.kernel._get_mask_cast(var, dtype)}",
        )
        for var in vars
    )
    return new_vars
=======
    def localize_buffer(
        self, global_buf: ir.Buffer, local_buf: ir.Buffer, nodes: List[ir.IRNode]
    ) -> List[ir.IRNode]:
        """
        Localizes the buffer `global_buf` to `local_buf` in the given `nodes` and returns
        a new list of IR nodes that work on `local_buf` instead of `global_buf`, i.e., all
        the loads and stores are redirected to `local_buf`. This helps the fused loops to
        work on smaller-sized local buffers for better data locality.

        The `local_buf` should already be registered in the local scope and the data access
        is assumed to be contiguous with the same order as the `global_buf`.
        """
        assert local_buf.get_name() in self.local_buffers
        assert len(global_buf.get_size()) == len(local_buf.get_size())
        assert len(nodes) > 0

        class LocalizeBufferHandler(V.WrapperHandler):  # type: ignore[name-defined]
            def __init__(self, inner):
                super().__init__(inner)

            def localize(self, name: str, index: sympy.Expr):
                if name == global_buf.get_name():
                    name = local_buf.get_name()
                    used_vars = {
                        s for s in index.free_symbols if symbol_is_type(s, SymT.INDEX)
                    }
                    index_vars = []
                    for i in range(len(local_buf.get_size())):
                        var = sympy_index_symbol_with_prefix(SymT.INDEX, i)
                        index_vars.append(var if var in used_vars else 0)
                    index = local_buf.layout.make_indexer()(index_vars)
                return name, index

            def load(self, name: str, index: sympy.Expr):
                return self._inner.load(*self.localize(name, index))

            def store(self, name, index, value, mode=None):
                return self._inner.store(*self.localize(name, index), value, mode)

            def store_reduction(self, name, index, value):
                return self._inner.store_reduction(*self.localize(name, index), value)

        def wrap_inner_fn_for_node(node: ir.IRNode, inner_fn_wrapper):
            loops = node.data if isinstance(node, ir.ComputedBuffer) else node
            assert isinstance(loops, ir.Loops)
            new_loops = copy.copy(loops)
            if isinstance(node, ir.ComputedBuffer):
                new_node = ir.ComputedBuffer(
                    node.get_name(), node.get_layout(), new_loops
                )
            else:
                new_node = new_loops  # type: ignore[assignment]

            new_loops.inner_fn = inner_fn_wrapper(new_loops.inner_fn)
            return new_node

        def inner_fn_wrapper(inner_fn):
            def inner(index):
                with V.set_ops_handler(LocalizeBufferHandler(V.get_ops_handler())):
                    return inner_fn(index)

            return inner

        return [wrap_inner_fn_for_node(node, inner_fn_wrapper) for node in nodes]
>>>>>>> f054f1e6
<|MERGE_RESOLUTION|>--- conflicted
+++ resolved
@@ -4,11 +4,7 @@
 import math
 
 from collections import namedtuple
-<<<<<<< HEAD
-from typing import Dict, Tuple
-=======
-from typing import Dict, List
->>>>>>> f054f1e6
+from typing import Dict, List, Tuple
 from unittest.mock import patch
 
 import sympy
@@ -16,11 +12,7 @@
 import torch
 from torch.utils._sympy.symbol import symbol_is_type, SymT
 from .. import ir
-<<<<<<< HEAD
-from ..utils import IndentedBuffer
-=======
-from ..utils import sympy_index_symbol_with_prefix
->>>>>>> f054f1e6
+from ..utils import IndentedBuffer, sympy_index_symbol_with_prefix
 from ..virtualized import V
 
 from .common import CSEVariable, ExprPrinter, Kernel
@@ -366,7 +358,71 @@
         assert buffer.get_name() not in self.local_buffers
         self.local_buffers[buffer.get_name()] = buffer
 
-<<<<<<< HEAD
+    def localize_buffer(
+        self, global_buf: ir.Buffer, local_buf: ir.Buffer, nodes: List[ir.IRNode]
+    ) -> List[ir.IRNode]:
+        """
+        Localizes the buffer `global_buf` to `local_buf` in the given `nodes` and returns
+        a new list of IR nodes that work on `local_buf` instead of `global_buf`, i.e., all
+        the loads and stores are redirected to `local_buf`. This helps the fused loops to
+        work on smaller-sized local buffers for better data locality.
+
+        The `local_buf` should already be registered in the local scope and the data access
+        is assumed to be contiguous with the same order as the `global_buf`.
+        """
+        assert local_buf.get_name() in self.local_buffers
+        assert len(global_buf.get_size()) == len(local_buf.get_size())
+        assert len(nodes) > 0
+
+        class LocalizeBufferHandler(V.WrapperHandler):  # type: ignore[name-defined]
+            def __init__(self, inner):
+                super().__init__(inner)
+
+            def localize(self, name: str, index: sympy.Expr):
+                if name == global_buf.get_name():
+                    name = local_buf.get_name()
+                    used_vars = {
+                        s for s in index.free_symbols if symbol_is_type(s, SymT.INDEX)
+                    }
+                    index_vars = []
+                    for i in range(len(local_buf.get_size())):
+                        var = sympy_index_symbol_with_prefix(SymT.INDEX, i)
+                        index_vars.append(var if var in used_vars else 0)
+                    index = local_buf.layout.make_indexer()(index_vars)
+                return name, index
+
+            def load(self, name: str, index: sympy.Expr):
+                return self._inner.load(*self.localize(name, index))
+
+            def store(self, name, index, value, mode=None):
+                return self._inner.store(*self.localize(name, index), value, mode)
+
+            def store_reduction(self, name, index, value):
+                return self._inner.store_reduction(*self.localize(name, index), value)
+
+        def wrap_inner_fn_for_node(node: ir.IRNode, inner_fn_wrapper):
+            loops = node.data if isinstance(node, ir.ComputedBuffer) else node
+            assert isinstance(loops, ir.Loops)
+            new_loops = copy.copy(loops)
+            if isinstance(node, ir.ComputedBuffer):
+                new_node = ir.ComputedBuffer(
+                    node.get_name(), node.get_layout(), new_loops
+                )
+            else:
+                new_node = new_loops  # type: ignore[assignment]
+
+            new_loops.inner_fn = inner_fn_wrapper(new_loops.inner_fn)
+            return new_node
+
+        def inner_fn_wrapper(inner_fn):
+            def inner(index):
+                with V.set_ops_handler(LocalizeBufferHandler(V.get_ops_handler())):
+                    return inner_fn(index)
+
+            return inner
+
+        return [wrap_inner_fn_for_node(node, inner_fn_wrapper) for node in nodes]
+
 
 def unify_mask_base_type(
     buffer: IndentedBuffer,
@@ -384,70 +440,4 @@
         )
         for var in vars
     )
-    return new_vars
-=======
-    def localize_buffer(
-        self, global_buf: ir.Buffer, local_buf: ir.Buffer, nodes: List[ir.IRNode]
-    ) -> List[ir.IRNode]:
-        """
-        Localizes the buffer `global_buf` to `local_buf` in the given `nodes` and returns
-        a new list of IR nodes that work on `local_buf` instead of `global_buf`, i.e., all
-        the loads and stores are redirected to `local_buf`. This helps the fused loops to
-        work on smaller-sized local buffers for better data locality.
-
-        The `local_buf` should already be registered in the local scope and the data access
-        is assumed to be contiguous with the same order as the `global_buf`.
-        """
-        assert local_buf.get_name() in self.local_buffers
-        assert len(global_buf.get_size()) == len(local_buf.get_size())
-        assert len(nodes) > 0
-
-        class LocalizeBufferHandler(V.WrapperHandler):  # type: ignore[name-defined]
-            def __init__(self, inner):
-                super().__init__(inner)
-
-            def localize(self, name: str, index: sympy.Expr):
-                if name == global_buf.get_name():
-                    name = local_buf.get_name()
-                    used_vars = {
-                        s for s in index.free_symbols if symbol_is_type(s, SymT.INDEX)
-                    }
-                    index_vars = []
-                    for i in range(len(local_buf.get_size())):
-                        var = sympy_index_symbol_with_prefix(SymT.INDEX, i)
-                        index_vars.append(var if var in used_vars else 0)
-                    index = local_buf.layout.make_indexer()(index_vars)
-                return name, index
-
-            def load(self, name: str, index: sympy.Expr):
-                return self._inner.load(*self.localize(name, index))
-
-            def store(self, name, index, value, mode=None):
-                return self._inner.store(*self.localize(name, index), value, mode)
-
-            def store_reduction(self, name, index, value):
-                return self._inner.store_reduction(*self.localize(name, index), value)
-
-        def wrap_inner_fn_for_node(node: ir.IRNode, inner_fn_wrapper):
-            loops = node.data if isinstance(node, ir.ComputedBuffer) else node
-            assert isinstance(loops, ir.Loops)
-            new_loops = copy.copy(loops)
-            if isinstance(node, ir.ComputedBuffer):
-                new_node = ir.ComputedBuffer(
-                    node.get_name(), node.get_layout(), new_loops
-                )
-            else:
-                new_node = new_loops  # type: ignore[assignment]
-
-            new_loops.inner_fn = inner_fn_wrapper(new_loops.inner_fn)
-            return new_node
-
-        def inner_fn_wrapper(inner_fn):
-            def inner(index):
-                with V.set_ops_handler(LocalizeBufferHandler(V.get_ops_handler())):
-                    return inner_fn(index)
-
-            return inner
-
-        return [wrap_inner_fn_for_node(node, inner_fn_wrapper) for node in nodes]
->>>>>>> f054f1e6
+    return new_vars