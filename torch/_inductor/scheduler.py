--- conflicted
+++ resolved
@@ -1,4 +1,5 @@
-# mypy: disallow-untyped-defs
+# mypy: ignore-errors
+# -- mypy: disallow-untyped-defs
 import collections
 import dataclasses
 import functools
@@ -48,16 +49,18 @@
     get_device_tflops,
     get_dtype_size,
     get_gpu_dram_gbps,
+    IndentedBuffer,
     is_collective,
     is_gpu,
     is_wait,
     sympy_product,
-    IndentedBuffer
 )
 from .virtualized import V
 
+
 class UNKNOWN:
     pass
+
 
 log = logging.getLogger(__name__)
 fusion_log = torch._logging.getArtifactLogger(__name__, "fusion")
@@ -112,7 +115,9 @@
     __repr__ = get_name
 
 
-def _prune_redundant_deps(node: "BaseSchedulerNode", name_to_fused_node: Dict[str, "BaseSchedulerNode"]) -> None:
+def _prune_redundant_deps(
+    node: "BaseSchedulerNode", name_to_fused_node: Dict[str, "BaseSchedulerNode"]
+) -> None:
     """
     Prunes weakdeps intended for mutation ordering
     on an upstream fused node if after fusion there is another dependency
@@ -167,9 +172,9 @@
         self.ancestors: Set[str] = set()
         self.min_order: int
         self.max_order: int
-        self.last_usage: Set[
-            str
-        ] = set()  # buffers that won't be used after this kernel
+        self.last_usage: Set[str] = (
+            set()
+        )  # buffers that won't be used after this kernel
         self.written = False
         self.group: Tuple[torch.device, Union[Sequence[Sequence[sympy.Expr]], str]]
 
@@ -286,7 +291,9 @@
         to_remove = {dep for dep in self.read_writes.reads if should_prune(dep)}
         self.set_read_writes(self.read_writes.remove_reads(to_remove))
 
-    def prune_redundant_deps(self, name_to_fused_node: Dict[str, "BaseSchedulerNode"]) -> None:
+    def prune_redundant_deps(
+        self, name_to_fused_node: Dict[str, "BaseSchedulerNode"]
+    ) -> None:
         _prune_redundant_deps(self, name_to_fused_node)
 
     def get_name(self) -> str:
@@ -354,9 +361,9 @@
             ordered_reads = sorted(self.read_writes.reads, key=lambda x: x.name)
 
             for read in ordered_reads:
-                input_node: Optional[
-                    BaseSchedulerNode
-                ] = self.scheduler.name_to_node.get(read.name)
+                input_node: Optional[BaseSchedulerNode] = (
+                    self.scheduler.name_to_node.get(read.name)
+                )
                 if (
                     input_node
                     and V.graph.wrapper_code.can_reuse(input_node, self)
@@ -407,9 +414,9 @@
                             # update last usage of reused node
                             self.last_usage.discard(input_node.get_name())
 
-                            V.kernel.inplace_update_buffers[
-                                self.get_name()
-                            ] = input_node.get_name()
+                            V.kernel.inplace_update_buffers[self.get_name()] = (
+                                input_node.get_name()
+                            )
                         break
 
     def allocate(self) -> None:
@@ -445,7 +452,9 @@
                 return False
         return True
 
-    def codegen_originating_info(self, buffer: IndentedBuffer, only_once: bool=True) -> None:
+    def codegen_originating_info(
+        self, buffer: IndentedBuffer, only_once: bool = True
+    ) -> None:
         if not config.comment_origin:
             return
 
@@ -560,8 +569,8 @@
             # a MultiOutputLayout
             if isinstance(buf.layout, MultiOutputLayout):
                 users = self.scheduler.name_to_node[buf.get_name()].users
-                print(f"user.node: {user.node!r}")
-                assert False
+                print(f"user.node: {[user.node for user in users]!r}")
+                raise RuntimeError(f"user.node: {[user.node for user in users]!r}")
                 # reveal_type(users[0].node.node)
                 buf_elems = sum(get_buf_elems(user.node.node) for user in users)
             else:
@@ -686,7 +695,9 @@
         snodes = (node,) if isinstance(node, SchedulerNode) else node.snodes
         device: torch.device = snodes[0].get_device()
         backend = node.scheduler.get_backend(device)
-        backend = typing.cast("torch._inductor.codegen.triton.TritonScheduling", backend)
+        backend = typing.cast(
+            "torch._inductor.codegen.triton.TritonScheduling", backend
+        )
         V.graph.scheduler.current_device = device
 
         # Don't increment kernel count when generating debug string.
@@ -792,7 +803,9 @@
     def mark_run(self) -> None:
         self.allocate()
 
-    def ranges_from_index_vars(self, index_vars: Sequence[Sequence[sympy.Expr]]) -> Dict[sympy.Expr, sympy.Expr]:
+    def ranges_from_index_vars(
+        self, index_vars: Sequence[Sequence[sympy.Expr]]
+    ) -> Dict[sympy.Expr, sympy.Expr]:
         sizes = self._sizes
         assert sum(map(len, sizes)) == sum(map(len, index_vars))
         var_ranges = dict(
@@ -856,12 +869,6 @@
                     )
         return buffers_store_as_atomic_add
 
-<<<<<<< HEAD
-    def has_atomic_add(self, check_buf: str) -> bool:
-        return check_buf in self._get_atomic_add_buffers()
-
-=======
->>>>>>> bf8a8816
 
 class FusedSchedulerNode(BaseSchedulerNode):
     """
@@ -871,14 +878,18 @@
     """
 
     @classmethod
-    def fuse(cls, node1: BaseSchedulerNode, node2: BaseSchedulerNode) -> "FusedSchedulerNode":
+    def fuse(
+        cls, node1: BaseSchedulerNode, node2: BaseSchedulerNode
+    ) -> "FusedSchedulerNode":
         assert node1.scheduler is node2.scheduler
         assert isinstance(node1, (SchedulerNode, FusedSchedulerNode)) and isinstance(
             node2, (SchedulerNode, FusedSchedulerNode)
         )
         return cls(node1.scheduler, list(node1.get_nodes()) + list(node2.get_nodes()))  # type: ignore[arg-type]
 
-    def __init__(self, scheduler: "Scheduler", snodes: Sequence[BaseSchedulerNode]) -> None:
+    def __init__(
+        self, scheduler: "Scheduler", snodes: Sequence[BaseSchedulerNode]
+    ) -> None:
         # NB: No need to call super().__init__() because we don't need to re-use any of its logic.
         self.snodes = snodes
         self.scheduler = scheduler
@@ -985,18 +996,6 @@
             op_counts.update(node.op_counts())
         return op_counts
 
-<<<<<<< HEAD
-    def has_atomic_add(self, check_buf: str) -> bool:
-        return any(
-            (
-                isinstance(sub_schedule_node1, SchedulerNode)
-                and sub_schedule_node1.has_atomic_add(check_buf)
-            )
-            for sub_schedule_node1 in self.get_nodes()
-        )
-
-=======
->>>>>>> bf8a8816
     # None of these need to be implemented, as a FusedSchedulerNode is just an
     # abstraction for scheduling purposes
     def update_mutated_names(self, renames: Dict[str, str]) -> None:
@@ -1048,13 +1047,17 @@
     """Scheduler node which consists of a list of scheduler nodes that each operate on a
     distinct tensor in a list of tensors."""
 
-    def get_consumer_subnode_for(self, producer: BaseSchedulerNode) -> Optional[BaseSchedulerNode]:
+    def get_consumer_subnode_for(
+        self, producer: BaseSchedulerNode
+    ) -> Optional[BaseSchedulerNode]:
         if producer.get_name() in self.read_to_node:
             return self.read_to_node[producer.get_name()]
 
         return None
 
-    def get_producer_subnode_for(self, consumer: BaseSchedulerNode) -> Optional[BaseSchedulerNode]:
+    def get_producer_subnode_for(
+        self, consumer: BaseSchedulerNode
+    ) -> Optional[BaseSchedulerNode]:
         for rd in consumer.read_writes.reads:
             if rd.name in self.name_to_node:
                 return self.name_to_node[rd.name]
@@ -1097,7 +1100,9 @@
         )
 
     @classmethod
-    def fuse(cls, producer: BaseSchedulerNode, consumer: BaseSchedulerNode) -> "ForeachKernelSchedulerNode":
+    def fuse(
+        cls, producer: BaseSchedulerNode, consumer: BaseSchedulerNode
+    ) -> "ForeachKernelSchedulerNode":
         assert producer.is_foreach() or consumer.is_foreach()
         prev_node_1 = None
         prev_node_2 = None
@@ -1143,8 +1148,8 @@
         self,
         scheduler: "Scheduler",
         nodes: Sequence[BaseSchedulerNode],
-        prev_node_1: Optional[BaseSchedulerNode]=None,
-        prev_node_2: Optional[BaseSchedulerNode]=None,
+        prev_node_1: Optional[BaseSchedulerNode] = None,
+        prev_node_2: Optional[BaseSchedulerNode] = None,
     ) -> None:
         self.read_to_node = {}
         self.name_to_node = {}
@@ -1181,7 +1186,10 @@
             self.min_order = min([prev_node_1.min_order, prev_node_2.min_order])
             self.max_order = max([prev_node_1.max_order, prev_node_2.max_order])
 
-            foreach_node: ForeachKernelSchedulerNode = typing.cast(ForeachKernelSchedulerNode, prev_node_1 if prev_node_1.is_foreach() else prev_node_2)
+            foreach_node: ForeachKernelSchedulerNode = typing.cast(
+                ForeachKernelSchedulerNode,
+                prev_node_1 if prev_node_1.is_foreach() else prev_node_2,
+            )
             other_node = prev_node_2 if prev_node_1.is_foreach() else prev_node_1
 
             self.ancestors = foreach_node.ancestors
@@ -1220,14 +1228,20 @@
     def get_first_name(self) -> str:
         return self.snodes[0].get_first_name()
 
-    def prune_redundant_deps(self, name_to_fused_node: Dict[str, BaseSchedulerNode]) -> None:
+    def prune_redundant_deps(
+        self, name_to_fused_node: Dict[str, BaseSchedulerNode]
+    ) -> None:
         _prune_redundant_deps(self, name_to_fused_node)
 
         for node in self.snodes:
             node.prune_redundant_deps(name_to_fused_node)
 
 
-def pick_loop_order(stride_lengths: List[List[int]], sizes: List[UNKNOWN], priority_idx: Tuple[int,...]=()) -> List[int]:
+def pick_loop_order(
+    stride_lengths: List[List[int]],
+    sizes: List[UNKNOWN],
+    priority_idx: Tuple[int, ...] = (),
+) -> List[int]:
     """
     A heuristic to decide loop iteration orders.  This has not been well
     tuned and may be something we should autotune.
@@ -1327,9 +1341,9 @@
         self.name_to_node: Dict[str, BaseSchedulerNode] = {
             n.get_name(): n for n in self.nodes
         }
-        self.name_to_fused_node: Dict[
-            str, BaseSchedulerNode
-        ] = dict()  # set in fuse_nodes()
+        self.name_to_fused_node: Dict[str, BaseSchedulerNode] = (
+            dict()
+        )  # set in fuse_nodes()
 
         # mutation_real_name: Maps back to the original name for codegen
         # Example:
@@ -1464,7 +1478,11 @@
             semantics.
             """
 
-            def __init__(self, items: Optional[List[T]]=None, membership: Optional[Set[T]]=None) -> None:
+            def __init__(
+                self,
+                items: Optional[List[T]] = None,
+                membership: Optional[Set[T]] = None,
+            ) -> None:
                 self.items = items or list()
                 self.membership = membership or set()
 
@@ -1524,7 +1542,12 @@
                     reachable_names.update(dep_closure(read_dep.name))
             return reachable_names
 
-        def add_user(used_by_name: str, user_node: Union[BaseSchedulerNode, OutputNode], can_inplace: bool=False, is_weak: bool=False) -> None:
+        def add_user(
+            used_by_name: str,
+            user_node: Union[BaseSchedulerNode, OutputNode],
+            can_inplace: bool = False,
+            is_weak: bool = False,
+        ) -> None:
             name_to_users[rename(used_by_name)].append(
                 NodeUser(user_node, can_inplace, is_weak)
             )
@@ -1774,7 +1797,9 @@
                 fusion_log.debug("===== fusion complete (%d iterations) =====", i + 1)
                 break
 
-    def benchmark_fused_nodes(self, nodes: Sequence[BaseSchedulerNode]) -> Tuple[float, str]:
+    def benchmark_fused_nodes(
+        self, nodes: Sequence[BaseSchedulerNode]
+    ) -> Tuple[float, str]:
         """
         Benchmark fused list of nodes and return the execution time
         in milliseconds on randomly generated inputs.
@@ -1786,7 +1811,9 @@
         return backend.benchmark_fused_nodes(nodes)
 
     def finalize_multi_template_buffers(self) -> None:
-        def replace_buffer(orig_node: ir.MultiTemplateBuffer, new_node: ir.Buffer) -> None:
+        def replace_buffer(
+            orig_node: ir.MultiTemplateBuffer, new_node: ir.Buffer
+        ) -> None:
             replaced_name = new_node.name
             orig_name = orig_node.get_name()
             assert isinstance(orig_name, str) and isinstance(replaced_name, str)
@@ -1833,7 +1860,9 @@
                     user.node.inverse_users.remove(node)
                     user.node.inverse_users.append(new_scheduler_node)
 
-    def speedup_by_fusion(self, node1: BaseSchedulerNode, node2: BaseSchedulerNode) -> bool:
+    def speedup_by_fusion(
+        self, node1: BaseSchedulerNode, node2: BaseSchedulerNode
+    ) -> bool:
         """
         If config.benchmark_fusion is False, always return True.
         Otherwise, return True if fusion can brings speedup.
@@ -2041,7 +2070,9 @@
                         # foreach fusions and epilogue fusions are order dependent
                         possible_fusions.append((node2, node1))
 
-        buffer_names_grouping: Dict[str, List[BaseSchedulerNode]] = collections.defaultdict(list)
+        buffer_names_grouping: Dict[str, List[BaseSchedulerNode]] = (
+            collections.defaultdict(list)
+        )
         for node in self.nodes:
             for buf in node.used_buffer_names():
                 buffer_names_grouping[buf].append(node)
@@ -2064,7 +2095,9 @@
         fusion_log.debug("found %d possible fusions", len(possible_fusions))
         return possible_fusions
 
-    def will_fusion_create_cycle(self, node1: BaseSchedulerNode, node2: BaseSchedulerNode) -> bool:
+    def will_fusion_create_cycle(
+        self, node1: BaseSchedulerNode, node2: BaseSchedulerNode
+    ) -> bool:
         """
         Finds whether there's a path from node1 to node2 (or vice-versa)
         caused indirectly by other fusions.
@@ -2129,7 +2162,12 @@
         )
         return proximity_score > 64
 
-    def decide_fusion_fail_reason(self, node1: BaseSchedulerNode, node2: BaseSchedulerNode, common_buf_names: Tuple[str, ...]) -> str:
+    def decide_fusion_fail_reason(
+        self,
+        node1: BaseSchedulerNode,
+        node2: BaseSchedulerNode,
+        common_buf_names: Tuple[str, ...],
+    ) -> str:
         """
         Try to decide reasons why fusion fail due to no shared memory even though
         there are common buffers.
@@ -2144,9 +2182,9 @@
             rhs_dep = node2_name2dep[buf_name]
 
             if lhs_dep.get_numel() != rhs_dep.get_numel():
-                reasons[
-                    buf_name
-                ] = f"different numel: {lhs_dep.get_numel()} v.s. {rhs_dep.get_numel()}"
+                reasons[buf_name] = (
+                    f"different numel: {lhs_dep.get_numel()} v.s. {rhs_dep.get_numel()}"
+                )
                 continue
 
             # same numel but different MemoryDep.size. Should be broadcasting
@@ -2155,9 +2193,9 @@
                 continue
 
             if not isinstance(lhs_dep, MemoryDep) or not isinstance(rhs_dep, MemoryDep):
-                reasons[
-                    buf_name
-                ] = f"not MemoryDep: {type(lhs_dep)} v.s. {type(rhs_dep)}"
+                reasons[buf_name] = (
+                    f"not MemoryDep: {type(lhs_dep)} v.s. {type(rhs_dep)}"
+                )
                 continue
 
             lhs_off = lhs_dep.get_offset()
@@ -2177,9 +2215,9 @@
                 continue
 
             # Add more rules here
-            reasons[
-                buf_name
-            ] = f"Unknown reason: {lhs_dep} v.s. {rhs_dep}. Layout: {buf.layout}"
+            reasons[buf_name] = (
+                f"Unknown reason: {lhs_dep} v.s. {rhs_dep}. Layout: {buf.layout}"
+            )
 
         return str(reasons)
 
@@ -2277,7 +2315,9 @@
                 return False
             return self.get_backend(device).can_fuse_horizontal(node1, node2)
 
-    def can_fuse_vertical(self, node1: BaseSchedulerNode, node2: BaseSchedulerNode) -> bool:
+    def can_fuse_vertical(
+        self, node1: BaseSchedulerNode, node2: BaseSchedulerNode
+    ) -> bool:
         """
         Check if it is legal to fuse a consumer (node2) into a producer (node1).
 
@@ -2296,10 +2336,7 @@
         # However, broadcasting sometimes strips dimensions, and if that's the case
         # we still can match unmet dep
         # if there's indirect indexing, don't match it
-<<<<<<< HEAD
         def fusable_read_and_write(read: Dep, write: Dep) -> bool:
-=======
-        def fusable_read_and_write(read: Dep, write: Dep):
             read_name = self.mutation_renames.get(read.name, read.name)
             write_name = self.mutation_renames.get(write.name, write.name)
             if (
@@ -2317,7 +2354,6 @@
                 and read_name == write_name
             ):
                 return True
->>>>>>> bf8a8816
             return (
                 self.mutation_renames.get(read.name, read.name) == write.name
                 and (isinstance(read, MemoryDep) and isinstance(write, MemoryDep))
@@ -2360,7 +2396,9 @@
 
         return True
 
-    def score_fusion(self, node1: BaseSchedulerNode, node2: BaseSchedulerNode) -> Tuple[bool, bool, int, int]:
+    def score_fusion(
+        self, node1: BaseSchedulerNode, node2: BaseSchedulerNode
+    ) -> Tuple[bool, bool, int, int]:
         """
         Assign a score (higher comes first) to the fusion of node1
         and node2.  When different fusions conflict with each other,
@@ -2382,7 +2420,9 @@
             proximity_score,
         )
 
-    def score_fusion_memory(self, node1: BaseSchedulerNode, node2: BaseSchedulerNode) -> int:
+    def score_fusion_memory(
+        self, node1: BaseSchedulerNode, node2: BaseSchedulerNode
+    ) -> int:
         """
         The first term in our fusion score that estimates number of saved memory operations.
         """
@@ -2394,7 +2434,9 @@
         }
         return sum(dep.numbytes_hint() for dep in common_memory_deps)
 
-    def get_possible_fusions_with_highest_priority(self, possible_fusions: List[Tuple[BaseSchedulerNode, BaseSchedulerNode]]) -> List[Tuple[BaseSchedulerNode, BaseSchedulerNode]]:
+    def get_possible_fusions_with_highest_priority(
+        self, possible_fusions: List[Tuple[BaseSchedulerNode, BaseSchedulerNode]]
+    ) -> List[Tuple[BaseSchedulerNode, BaseSchedulerNode]]:
         # Group the possible fusions based on their priority from the backend.
         # Only return the group of possible fusions with highest priority.
         if len(possible_fusions) == 0:
@@ -2424,7 +2466,9 @@
         assert len(possible_fusions_with_highest_priority) > 0
         return possible_fusions_with_highest_priority
 
-    def score_fusion_key(self, nodes: Tuple[BaseSchedulerNode, BaseSchedulerNode]) -> Tuple[bool, bool, int, int]:
+    def score_fusion_key(
+        self, nodes: Tuple[BaseSchedulerNode, BaseSchedulerNode]
+    ) -> Tuple[bool, bool, int, int]:
         """
         Shim for list.sort(key=...)
         """
@@ -2660,19 +2704,25 @@
 
 
 class BaseScheduling:
-    def can_fuse_vertical(self, node1: BaseSchedulerNode, node2: BaseSchedulerNode) -> bool:
+    def can_fuse_vertical(
+        self, node1: BaseSchedulerNode, node2: BaseSchedulerNode
+    ) -> bool:
         """
         Check whether node1 and node2 can be vertically fused or not.
         """
         raise NotImplementedError
 
-    def can_fuse_horizontal(self, node1: BaseSchedulerNode, node2: BaseSchedulerNode) -> bool:
+    def can_fuse_horizontal(
+        self, node1: BaseSchedulerNode, node2: BaseSchedulerNode
+    ) -> bool:
         """
         Check whether node1 and node2 can be horizontally fused or not.
         """
         raise NotImplementedError
 
-    def fuse(self, node1: BaseSchedulerNode, node2: BaseSchedulerNode) -> FusedSchedulerNode:
+    def fuse(
+        self, node1: BaseSchedulerNode, node2: BaseSchedulerNode
+    ) -> FusedSchedulerNode:
         """
         Fuse two nodes
         """
@@ -2681,7 +2731,9 @@
         else:
             return FusedSchedulerNode.fuse(node1, node2)
 
-    def group_fn(self, sizes: Sequence[Sequence[sympy.Expr]]) -> Sequence[Sequence[sympy.Expr]]:
+    def group_fn(
+        self, sizes: Sequence[Sequence[sympy.Expr]]
+    ) -> Sequence[Sequence[sympy.Expr]]:
         """
         Process the iteration sizes in case a transformation needs to be applied.
         """
@@ -2726,14 +2778,18 @@
         """
         raise NotImplementedError
 
-    def benchmark_fused_nodes(self, nodes: Sequence[BaseSchedulerNode]) -> Tuple[float, str]:
+    def benchmark_fused_nodes(
+        self, nodes: Sequence[BaseSchedulerNode]
+    ) -> Tuple[float, str]:
         """
         Benchmark fused list of nodes and return the execution time
         in milliseconds on randomly generated inputs.
         """
         raise NotImplementedError
 
-    def get_fusion_pair_priority(self, node1: BaseSchedulerNode, node2: BaseSchedulerNode) -> int:
+    def get_fusion_pair_priority(
+        self, node1: BaseSchedulerNode, node2: BaseSchedulerNode
+    ) -> int:
         """
         Return an unsigned integer which represents the priority of this fusion pair.
         The smaller is with higher priority.
