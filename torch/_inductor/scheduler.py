# mypy: disallow-untyped-defs
import collections
import dataclasses
import functools
import itertools
import logging
import math
import operator
import os
import pprint
import textwrap
import typing
from typing import (
    Any,
    Counter,
    DefaultDict,
    Dict,
    Generic,
    List,
    Optional,
    Sequence,
    Set,
    Tuple,
    TypeVar,
    Union,
)

import sympy

import torch
from torch._dynamo.utils import counters, dynamo_timed
from torch._inductor.metrics import get_metric_table, is_metric_table_enabled
from torch.fx.experimental.symbolic_shapes import free_unbacked_symbols
from torch.utils._sympy.symbol import free_symbol_is_type, SymT
from torch.utils._triton import has_triton

from . import comms, config, dependencies, ir, metrics
from .codecache import write_text
from .codegen.common import get_scheduling_for_device, Kernel
from .comm_analysis import estimate_nccl_collective_runtime
from .dependencies import Dep, MemoryDep, StarDep, WeakDep
from .ir import ComputedBuffer, MultiOutput, MultiOutputLayout
from .runtime.runtime_utils import green_text, red_text
from .sizevars import SimplifyIndexing
from .utils import (
    cache_on_self,
    cmp,
    device_need_guard,
    get_device_tflops,
    get_dtype_size,
    get_gpu_dram_gbps,
    IndentedBuffer,
    is_collective,
    is_gpu,
    is_wait,
    sympy_product,
)
from .virtualized import V


log = logging.getLogger(__name__)
fusion_log = torch._logging.getArtifactLogger(__name__, "fusion")


class WhyNoFuse:
    # TODO when we drop support for Python < 3.10, we can use
    # @dataclass(slots=True) instead of manually specifying __slots__.
    __slots__ = ["node1", "node2", "reason", "args"]
    reason: str
    args: Tuple[Any, ...]

    def __init__(self, node1: "BaseSchedulerNode", node2: "BaseSchedulerNode"):
        self.node1 = node1
        self.node2 = node2

    def __call__(self, reason: str, *args: Any) -> None:
        self.reason = reason
        self.args = args
        fusion_log.debug(self)

    def __str__(self) -> str:
        return f"cannot fuse {self.node1.get_name()} with {self.node2.get_name()}: " + (
            self.reason % self.args
        )


def pformat(obj: Any) -> str:
    if isinstance(obj, set):
        # pformat has trouble with sets of sympy exprs
        obj = sorted(obj, key=str)
    result = pprint.pformat(obj, indent=4)
    if "\n" in result:
        return f"\n{textwrap.indent(result, ' '*4)}"
    return result


class OutputNode:
    def __init__(self, dep: StarDep) -> None:
        self.unmet_dependencies = {dep}
        self.inverse_users: List[BaseSchedulerNode] = []

    def is_reduction(self) -> bool:
        return False

    def get_inputs_that_alias_output(self) -> Sequence[str]:
        return ()

    def get_name(self) -> str:
        return "OUTPUT"

    __repr__ = get_name


def _prune_redundant_deps(
    node: "BaseSchedulerNode", name_to_fused_node: Dict[str, "BaseSchedulerNode"]
) -> None:
    """
    Prunes weakdeps intended for mutation ordering
    on an upstream fused node if after fusion there is another dependency
    on the fused upstream node, making the weakdep redundant

    In essence this enforces an ordering on fusions. As fusions occur, weakdeps will
    be incrementally removed, enabling other fusions, ensuring they are fused in order.
    """
    name_to_dep_count: Counter[str] = collections.Counter()

    for dep in node.unmet_dependencies:
        if not isinstance(dep, WeakDep):
            name_to_dep_count[name_to_fused_node[dep.name].get_name()] += 1

    def should_prune(dep: Dep) -> bool:
        if isinstance(dep, WeakDep):
            is_redundant = (
                name_to_dep_count[name_to_fused_node[dep.name].get_name()] > 0
            )
            # These can occur because fused nodes always gather deps from their snodes
            # If B has a weakdep on A
            # B gets fused with C, then any time BC is fused, the weakdep will reappear
            is_self_dep = name_to_fused_node[dep.name] == node
            return is_redundant or is_self_dep
        else:
            return False

    deps_to_prune = {dep for dep in node.unmet_dependencies if should_prune(dep)}

    if deps_to_prune:
        node.unmet_dependencies = node.unmet_dependencies - deps_to_prune
        node.set_read_writes(node.read_writes.remove_reads(deps_to_prune))


# TODO(xmfan): reuse an existing mapping for this if it exists, or formalize this into ir.py:ExternKernel
kernel_name_to_op = {
    "extern_kernels.convolution": torch.ops.aten.convolution,
    "extern_kernels.mm": torch.ops.aten.mm,
    "extern_kernels.bmm": torch.ops.aten.bmm,
    "extern_kernels.addmm": torch.ops.aten.addmm,
}


class BaseSchedulerNode:
<<<<<<< HEAD
    group: Tuple[torch.device, Sequence[Sequence[sympy.Expr]]]
=======
    group: Tuple[torch.device, Tuple[Tuple[sympy.Expr, ...], ...]]
>>>>>>> dd64ca2a

    def __init__(self, scheduler: "Scheduler", node: ir.Buffer) -> None:
        self.scheduler: Scheduler = scheduler
        self.node: Optional[ir.Buffer] = node
        self.users: List[NodeUser] = []
        self.inverse_users: List[BaseSchedulerNode] = []
        self.node_users: List[BaseSchedulerNode] = []
        self.set_read_writes(node.get_read_writes())
        self.ancestors: Set[str] = set()
        self.min_order: int
        self.max_order: int
        self.last_usage: Set[
            str
        ] = set()  # buffers that won't be used after this kernel
        self.written = False

    def __repr__(self) -> str:
        return f"{type(self).__name__}(name={self.get_name()!r})"

    def debug_str(self) -> str:
        """Longer form printout for trace logs"""
        name = self.get_name()
        lines = [
            f"{name}: {type(self).__name__}({type(getattr(self, 'node', None)).__name__})",
            f"{name}.writes = {pformat(self.read_writes.writes)}",
            f"{name}.unmet_dependencies = {pformat(self.unmet_dependencies)}",
            f"{name}.met_dependencies = {pformat(self.read_writes.reads - self.unmet_dependencies)}",
            f"{name}.users = {self.users}",
        ]
        try:
            lines += [
                self.debug_str_extra(),
            ]
        except Exception:
            log.warning("Ignoring error in debug_str()", exc_info=True)

        return "\n".join(lines).rstrip()

    def debug_str_extra(self) -> str:
        return ""

    def log_details(self) -> None:
        log.info(
            "%s: unmet_dependencies = %s, writes = %s",
            self,
            self.unmet_dependencies,
            self.read_writes.writes,
        )

    def update_mutated_names(self, renames: Dict[str, str]) -> None:
        self.set_read_writes(self.read_writes.rename(renames))

    def add_mutation_dep(self, dep: Dep) -> None:
        self.set_read_writes(self.read_writes.with_read(dep))

    def add_fake_dep(self, dep: Dep) -> None:
        self.set_read_writes(self.read_writes.with_read(dep))

    def set_users(self, users: List["NodeUser"]) -> None:
        # deduplicate
        result: Dict[int, NodeUser] = {}
        for use in users:
            if id(use.node) in result:
                result[id(use.node)] = use.merge(result[id(use.node)])
            else:
                result[id(use.node)] = use
        self.users = list(result.values())

    def set_last_usage(
        self, future_used_buffers: Set[str], mutation_real_name: Dict[str, str]
    ) -> None:
        used_buffers = self.used_or_aliased_buffer_names()
        used_buffers = {mutation_real_name.get(k, k) for k in used_buffers}
        self.last_usage = used_buffers - future_used_buffers

    def get_aliases(self) -> Sequence[str]:
        assert self.node is not None
        return self.node.get_inputs_that_alias_output()

    def get_mutations(self) -> List[str]:
        assert self.node is not None
        return self.node.get_mutation_names()

    def has_aliasing_or_mutation(self) -> bool:
        return bool(self.get_aliases() or self.get_mutations())

    def set_read_writes(self, rw: dependencies.ReadWrites) -> None:
        self.read_writes: dependencies.ReadWrites = rw
        self.unmet_dependencies = self.read_writes.reads
        self.prune_deps()

    def op_counts(self) -> Counter[str]:
        return self.read_writes.op_counts

    def used_buffer_names(self) -> Set[str]:
        return {
            dep.name
            for dep in itertools.chain(self.read_writes.reads, self.read_writes.writes)
        }

    def used_or_aliased_buffer_names(self) -> Set[str]:
        used_names = set()

        deps = [
            dep.name
            for dep in itertools.chain(self.read_writes.reads, self.read_writes.writes)
        ]
        while len(deps) > 0:
            dep = deps.pop()
            used_names.add(dep)
            if V.graph.name_to_buffer.get(dep):
                for alias in V.graph.name_to_buffer[dep].get_inputs_that_alias_output():
                    if alias not in used_names:
                        deps.append(alias)
        return used_names

    def prune_deps(self) -> None:
        self.unmet_dependencies = {
            dep
            for dep in self.unmet_dependencies
            if dep.name not in self.scheduler.available_buffer_names
        }

    def prune_weak_deps(self) -> None:
        # Prune weak dependencies on buffers that have been removed
        def should_prune(dep: Dep) -> bool:
            return isinstance(dep, WeakDep) and dep.name in V.graph.removed_buffers

        to_remove = {dep for dep in self.read_writes.reads if should_prune(dep)}
        self.set_read_writes(self.read_writes.remove_reads(to_remove))

    def prune_redundant_deps(
        self, name_to_fused_node: Dict[str, "BaseSchedulerNode"]
    ) -> None:
        _prune_redundant_deps(self, name_to_fused_node)

    def get_name(self) -> str:
        assert self.node is not None
        return self.node.get_name()

    def get_first_name(self) -> str:
        return self.get_name()

    def get_names(self) -> Set[str]:
        return {self.get_name()}

    def get_nodes(self) -> Sequence["BaseSchedulerNode"]:
        return [self]

    def get_device(self) -> torch.device:
        assert self.node is not None
        return self.node.get_device()

    def is_reduction(self) -> bool:
        return False

    def is_split_scan(self) -> bool:
        return False

    def is_template(self) -> bool:
        return False

    def is_extern(self) -> bool:
        return False

    def is_foreach(self) -> bool:
        return False

    def can_inplace(self, read_dep: dependencies.Dep) -> bool:
        return False

    def has_side_effects(self) -> bool:
        return False

    def decide_inplace_update(self) -> None:
        """
        Decide if there should be inplace updates for the node
        and record the decision in the active kernel.
        """
        assert self.node is not None
        if not self.node.should_allocate():
            return

        if isinstance(self, (SchedulerNode,)) and (
            self.node.get_inputs_that_alias_output() or self.node.get_mutation_names()
        ):
            return

        if (
            isinstance(self, (SchedulerNode,))
            and config.inplace_buffers
            and (
                not isinstance(V.kernel, torch._inductor.codegen.simd.SIMDKernel)
                or getattr(V.kernel, "mutations", None) is not None
            )
        ):
            from .codegen.wrapper import buffer_reuse_key

            ordered_reads = sorted(self.read_writes.reads, key=lambda x: x.name)

            for read in ordered_reads:
                input_node: Optional[
                    BaseSchedulerNode
                ] = self.scheduler.name_to_node.get(read.name)
                if (
                    input_node
                    and V.graph.wrapper_code.can_reuse(input_node, self)
                    and not isinstance(input_node, NopKernelSchedulerNode)
                ):
                    assert input_node.users is not None
                    remaining_uses = [
                        x
                        for x in input_node.users
                        if x.node.get_name()
                        not in self.scheduler.available_buffer_names
                    ]
                    if (
                        len(remaining_uses) == 1
                        and remaining_uses[0].can_inplace
                        and remaining_uses[0].node is self
                        and input_node.node is not None
                        and not isinstance(
                            input_node.node.get_layout(),
                            (
                                ir.MultiOutputLayout,
                                ir.MutationLayoutSHOULDREMOVE,
                            ),
                        )
                        and not (
                            isinstance(
                                input_node.node, (ir.FallbackKernel, ir.MultiOutput)
                            )
                            and len(input_node.node.get_inputs_that_alias_output()) > 0
                        )
                        and buffer_reuse_key(input_node.node)
                        == buffer_reuse_key(self.node)
                    ):
                        # hacky check for if V.kernel is a real kernel or NullHandler
                        if hasattr(V.kernel, "args"):
                            # if there isn't a triton kernel, then we don't need to call triton-specific things.
                            # but TODO this might be a convenient place to signal to the Collective kernels to inplace
                            # (and, can we make "kernel" less generic of a name?)
                            V.kernel.args.make_inplace(
                                input_node.get_name(), self.get_name()
                            )
                            # mutations not tracked in cpp kernels
                            if isinstance(
                                V.kernel, torch._inductor.codegen.simd.SIMDKernel
                            ):
                                V.kernel.mutations.add(input_node.get_name())
                                V.kernel.mutations.add(self.get_name())

                            # update last usage of reused node
                            self.last_usage.discard(input_node.get_name())

                            V.kernel.inplace_update_buffers[
                                self.get_name()
                            ] = input_node.get_name()
                        break

    def allocate(self) -> None:
        assert self.node is not None
        if not self.node.should_allocate():
            return

        if isinstance(self, (SchedulerNode,)) and (
            self.node.get_inputs_that_alias_output() or self.node.get_mutation_names()
        ):
            V.graph.wrapper_code.codegen_allocation(self.node)
            return

        # hacky check for if V.kernel is a real kernel or NullHandler
        if (
            hasattr(V.kernel, "args")
            and self.get_name() in V.kernel.inplace_update_buffers
        ):
            V.graph.wrapper_code.codegen_inplace_reuse(
                self.scheduler.name_to_node[
                    V.kernel.inplace_update_buffers[self.get_name()]
                ].node,
                self.node,
            )
        else:
            V.graph.wrapper_code.codegen_allocation(self.node)

    def can_free(self) -> bool:
        # There's no real allocated buffer, no need to free it
        assert self.node is not None
        if isinstance(self.node.layout, ir.NoneLayout):
            return False
        for use in self.users:
            if isinstance(use.node, OutputNode):
                return False
        return True

    def codegen_originating_info(
        self, buffer: IndentedBuffer, only_once: bool = True
    ) -> None:
        if not config.comment_origin:
            return

        if only_once and self.written:
            return
        assert self.node is not None
        origins = self.node.origins
        out_lines = []

        for o in origins:
            if o.op == "output":
                # These are boring and samey
                continue

            out_lines.append("")
            # TODO(voz): Should the pragma be constant somewhere?
            out_lines.append("#pragma CMT ORIGIN:")
            op_info_str = f"#pragma CMT {o.op} {o.target}"
            if "seq_nr" in o.meta:
                op_info_str = op_info_str + f" seq_nr:{o.meta['seq_nr']}"
            out_lines.append(op_info_str)
            if "stack_trace" in o.meta:
                stack_trace = f"{o.meta['stack_trace']}"
                stack_trace_last_line = stack_trace.split("|")[-1]
                out_lines.append(
                    "#pragma CMT "
                    + stack_trace_last_line.replace("{", "{{")
                    .replace("}", "}}")
                    .replace("\n", "\\")
                )
                out_lines.append("#pragma CMT END ORIGIN")
                out_lines.append("")

        if len(out_lines) == 0:
            return

        # TODO(voz): Ostensibly, we should not need this. But there are cases where C++ codegen does
        # not use BracesBuffer, so we have no good indicator of a C++ buffer atm.
        buffer.writelines(out_lines)
        self.written = True

    def get_read_write_buffers_sizes(self) -> int:
        """
        Counting the number of bytes accessed for a kernel is
        surprisingly tricky. In particular, there is a differentiation
        between 'theoretical' memory accesses and practical memory
        accesses. For example, a layernorm kernel may actually access an
        input 3 times, but in theory, it only needs to access its input
        once (and may be optimized to do so through say, persistent
        reductions)

        Another example is that even though a buffer is passed in, we may
        not access the entire buffer. This may occur if we are accessing
        a slice of the buffer. Another tricky case is for indirect
        indexing, where the amount of bytes accessed depends on the
        values of the input.

        What this function aims to compute is the memory accesses for
        worst-case inputs, best-case optimization. What this means is
        that for each buffer we compute the amount of potential accesses in two ways and take the minimum.

        1. Numel in ranges multiplied by number of deps the buffer has
        2. The buffer size
        """
        if isinstance(self, NopKernelSchedulerNode):
            return 0
        if isinstance(self, ExternKernelSchedulerNode) and isinstance(
            self.node, MultiOutput
        ):
            # todo: Calculate this - it's kinda annoying.
            return 0

        def try_size_hint(s: sympy.Expr) -> int:
            return V.graph.sizevars.size_hint(s, fallback=0)

        if isinstance(self, SchedulerNode):
            node_numel = try_size_hint(
                sympy_product(self.get_ranges()[0])
                * sympy_product(self.get_ranges()[1]),
            )
        else:
            node_numel = int(1e9)
        buf_accesses = collections.defaultdict(list)
        for dep in self.read_writes.reads | self.read_writes.writes:
            buf_accesses[dep.name].append(dep)

        reads = {dep.name for dep in self.read_writes.reads}
        writes = {dep.name for dep in self.read_writes.writes}

        def is_materialized(buf: str, snodes: Sequence[BaseSchedulerNode]) -> bool:
            users = self.scheduler.name_to_node[buf].users
            buf_uses = {user.node for user in users}
            return len(buf_uses - set(snodes)) > 0

        if isinstance(self, FusedSchedulerNode):
            removed_buffers = {
                dep for dep in writes if not is_materialized(dep, self.snodes)
            }
            writes = writes - removed_buffers
            reads = reads - removed_buffers
        node_bytes = 0

        for buf_name in reads | writes:
            buf_accessed_elems = sum(node_numel for dep in buf_accesses[buf_name])
            buf: Union[ir.Buffer, ir.TensorBox]
            if buf_name in V.graph.name_to_buffer:
                buf = V.graph.name_to_buffer[buf_name]
            elif buf_name in V.graph.graph_inputs:
                buf = V.graph.graph_inputs[buf_name]
            else:
                continue

            def get_buf_elems(buf: Optional[Union[ir.Buffer, ir.TensorBox]]) -> int:
                if not buf:
                    return 0
                # Kind of a lazy way to get the MultiOutput nodes corresponding to
                # a MultiOutputLayout
                if isinstance(buf.layout, MultiOutputLayout):
                    users = self.scheduler.name_to_node[buf.get_name()].users
                    tot = 0
                    for user in users:
                        assert isinstance(user.node, BaseSchedulerNode)
                        if isinstance(user.node.node, MultiOutput):
                            tot += get_buf_elems(user.node.node)
                        else:
                            # Buf is a MultiOutputLayout but not all of its
                            # users are MultiOutputs...
                            # TODO: Figure out what's going on
                            return 0
                    return tot
                else:
                    return try_size_hint(sympy_product(buf.get_size()))

            buf_elems = get_buf_elems(buf)
            node_bytes += min(buf_elems, buf_accessed_elems) * get_dtype_size(
                buf.get_dtype()
            )

        return node_bytes

    def get_estimated_runtime(self) -> float:
        """
        Returns estimated op runtime in nanoseconds (ns)
        """
        layout = None
        dtype = None
        if not hasattr(self, "node") or not self.node:
            assert isinstance(
                self, (FusedSchedulerNode, ForeachKernelSchedulerNode)
            ), f"{type(self)=}"
            assert self.snodes
            if not self.snodes[0].node:
                return 0
            layout = self.snodes[0].node.get_layout()
            dtype = self.snodes[0].node.get_dtype()
        else:
            layout = self.node.get_layout()
            dtype = self.node.get_dtype()

        if layout.device is not None and not is_gpu(layout.device.type):
            # default to no reordering based on runtime
            return 0

        # Collective kernels
        if is_collective(self.node):
            assert self.node is not None
            try:
                return estimate_nccl_collective_runtime(self.node)
            except ValueError as e:
                # We don't know how to estimate runtime for this collective,
                # falling back to 0
                log.info(e)
                return 0

        elif is_wait(self.node):
            # ir.Wait is only used for collective ops.
            # The time needed for the collective op is already estimated and considered
            # when we are processing the collective op IR node, so ir.Wait takes 0 time
            # since it doesn't take extra time to get the result after the collective is completed.
            return 0

        try:
            gpu_memory_bandwidth = get_gpu_dram_gbps()
            gpu_flops = get_device_tflops(dtype) * 10**12
        except Exception:
            return 0

        if isinstance(self, ExternKernelSchedulerNode):
            assert isinstance(self.node, ir.ExternKernel), f"{type(self.node)=}"
            op = kernel_name_to_op.get(
                getattr(self.node, "python_kernel_name", ""), None
            )

            # if there is a resolved op, dry-run using fake mode and record flop count
            if op is not None:
                from torch._subclasses.fake_tensor import FakeTensorMode
                from torch.utils.flop_counter import FlopCounterMode

                if any(
                    len(free_unbacked_symbols(n.get_numel())) > 0
                    for n in self.node.inputs
                ):
                    # Tensor has unbacked symints, we don't know how to estimate
                    # runtime for that today
                    return 0

                with FakeTensorMode() as fake_mode, FlopCounterMode(
                    display=False
                ) as flop_counter_mode, V.set_current_node(
                    self.node.fx_node
                ), V.set_fake_mode(
                    fake_mode
                ):
                    from .ir import ir_node_to_tensor

                    fake_inputs = [
                        ir_node_to_tensor(input, guard_shape=False)
                        for input in self.node.inputs
                    ]
                    cls = self.node.__class__
                    cls.process_kernel(op, *fake_inputs, **self.node.kwargs)

                    # TODO(xmfan): find a better heuristic to model FLOPS/latency relationship
                    factor = 1.0
                    counted_flops = flop_counter_mode.get_total_flops()
                    counted_bytes = self.get_read_write_buffers_sizes()
                    compute_time = (factor * counted_flops / gpu_flops) * 1e9
                    transfer_time = counted_bytes / gpu_memory_bandwidth

                    # Return estimated runtime in nanoseconds
                    return max(compute_time, transfer_time)

        elif isinstance(self, FusedSchedulerNode) or isinstance(
            self.node, ComputedBuffer
        ):
            # Return estimated runtime in nanoseconds (bytes / gbps)
            return self.get_read_write_buffers_sizes() / gpu_memory_bandwidth

        return 0

    def get_template_node(self) -> Optional[ir.TemplateBuffer]:
        return None


class ExternKernelSchedulerNode(BaseSchedulerNode):
    def debug_str_extra(self) -> str:
        return f"{self.get_name()}.node.kernel = {getattr(self.node, 'python_kernel_name', None)}"

    def is_extern(self) -> bool:
        return True

    def has_side_effects(self) -> bool:
        assert self.node is not None
        return hasattr(self.node, "has_side_effects") and self.node.has_side_effects()


class NopKernelSchedulerNode(BaseSchedulerNode):
    pass


def debug_triton_code(node: Union["SchedulerNode", "FusedSchedulerNode"]) -> List[str]:
    lines = []
    multi_template = node.get_template_node()
    assert multi_template is None or isinstance(multi_template, ir.MultiTemplateBuffer)
    if multi_template and multi_template.make_kernel_render is None:
        lines.append(f"{node.get_name()} Unfinalized multi template buffer")
    else:
        from torch._inductor.codegen.triton import TritonScheduling

        snodes = (node,) if isinstance(node, SchedulerNode) else node.snodes
        device = snodes[0].get_device()
        backend = node.scheduler.get_backend(device)
        assert isinstance(backend, TritonScheduling)
        V.graph.scheduler.current_device = device

        # Don't increment kernel count when generating debug string.
        # This will confuse some unit tests that check the number of
        # generated kernels.
        old_generated_kernel_count = metrics.generated_kernel_count
        triton_code = backend.generate_kernel_code_from_nodes(snodes).strip()
        metrics.generated_kernel_count = old_generated_kernel_count

        lines.append(f"{node.get_name()} Triton code:")
        lines.append(textwrap.indent(triton_code, "    "))
    return lines


class SchedulerNode(BaseSchedulerNode):
    def __init__(
        self,
        scheduler: "Scheduler",
        node: Union[ir.ComputedBuffer, ir.TemplateBuffer],
    ) -> None:
        super().__init__(scheduler, node)
        self._compute_attrs()

    def _compute_attrs(
        self,
        extra_indexing_constraints: Optional[Tuple[Dict[Any, Any], List[Any]]] = None,
    ) -> None:
        assert isinstance(self.node, (ir.ComputedBuffer, ir.TemplateBuffer))
        self._sizes, self._body = self.node.simplify_and_reorder(
            extra_indexing_constraints=extra_indexing_constraints
        )

        group_fn = self.scheduler.get_backend(self.node.get_device()).group_fn
        self.group = (self.node.get_device(), group_fn(self._sizes))

        if isinstance(self.node, ir.TemplateBuffer):
            self.set_read_writes(self.node.normalized_read_writes())
        else:
            self.set_read_writes(
                dependencies.extract_read_writes(
                    self._body, *self._sizes, normalize=True
                )
            )

    def recompute_size_and_body(
        self, extra_indexing_constraints: Tuple[Dict[Any, Any], List[Any]]
    ) -> None:
        self._compute_attrs(extra_indexing_constraints=extra_indexing_constraints)

    def debug_str_extra(self) -> str:
        name = self.get_name()
        lines = [
            f"{name}.group.device = {self.group[0]}",
            f"{name}.group.iteration = {self.group[1]}",
            f"{name}.sizes = {self._sizes}",
        ]
        for dep in self.read_writes.reads_and_writes():
            buf_name = dep.name
            buf = V.graph.get_buffer(buf_name)
            lines.append(f"{buf_name}_layout = {pformat(buf.layout)}")
        if self.get_aliases():
            lines.append(f"{name}.aliases = {pformat(self.get_aliases())}")
        if self.get_mutations():
            lines.append(f"{name}.mutations = {pformat(self.get_mutations())}")
        if isinstance(self._body, ir.LoopBody):
            lines.append(f"class {name}_loop_body:")
            lines.append(textwrap.indent(self._body.debug_str(), "    "))

        assert self.node is not None
        if ir.is_triton(self.node.get_device()):
            lines.extend(debug_triton_code(self))

        return "\n".join(lines)

    def get_ranges(self) -> Sequence[Sequence[sympy.Expr]]:
        return self._sizes

    def is_reduction(self) -> bool:
        assert isinstance(
            self.node, (ir.ComputedBuffer, ir.TemplateBuffer)
        ), f"{type(self.node)=}"
        return bool(self.node.get_reduction_type())

    def is_split_scan(self) -> bool:
        assert isinstance(
            self.node, (ir.ComputedBuffer, ir.TemplateBuffer)
        ), f"{type(self.node)=}"
        return isinstance(self.node, ir.ComputedBuffer) and isinstance(
            self.node.data, ir.SplitScan
        )

    def is_template(self) -> bool:
        return isinstance(self.node, ir.TemplateBuffer)

    def get_template_node(self) -> Optional[ir.TemplateBuffer]:
        return self.node if isinstance(self.node, ir.TemplateBuffer) else None

    def run(self, *index_vars: Sequence[sympy.Expr]) -> None:
        self.decide_inplace_update()
        self.mark_run()
        self.codegen(index_vars)

    def mark_run(self) -> None:
        self.allocate()

    def ranges_from_index_vars(
        self, index_vars: Sequence[Sequence[sympy.Expr]]
    ) -> Dict[sympy.Expr, sympy.Expr]:
        sizes = self._sizes
        assert sum(map(len, sizes)) == sum(map(len, index_vars))
        var_ranges = dict(
            zip(
                itertools.chain.from_iterable(index_vars),
                itertools.chain.from_iterable(sizes),
            )
        )
        return var_ranges

    def codegen(self, index_vars: Sequence[Sequence[sympy.Expr]]) -> None:
        var_ranges = self.ranges_from_index_vars(index_vars)
        try:
            with V.set_ops_handler(
                SimplifyIndexing(V.get_ops_handler(), var_ranges)
            ), V.kernel.set_current_node(self):
                self._body(*index_vars)
        except Exception:
            log.fatal("Error in codegen for %s", self.node)
            raise

    def pointwise_read_writes(self) -> dependencies.ReadWrites:
        """
        Get the memory dependencies in the non-reduction axis.
        """
        sizes, reduction_sizes = self._sizes

        def fn(index: Sequence[sympy.Symbol]) -> str:
            return self._body(index, [sympy.Integer(0) for _ in reduction_sizes])

        return dependencies.extract_read_writes(fn, sizes)

    def can_inplace(self, read_dep: dependencies.Dep) -> bool:
        if self.get_aliases() or self.is_template():
            return False
        if len(self.read_writes.writes) == 1 and isinstance(
            read_dep, dependencies.MemoryDep
        ):
            write_dep = next(iter(self.read_writes.writes))
            assert isinstance(write_dep, dependencies.MemoryDep), f"{type(write_dep)=}"
            return read_dep.index == write_dep.index and read_dep.size == write_dep.size
        return False

    @cache_on_self
    def _get_atomic_add_buffers(self) -> Set[str]:
        buffers_store_as_atomic_add = set()
        if isinstance(self._body, ir.LoopBody):
            for node in self._body.get_nodes():
                if (
                    node.op == "call_method"
                    and node.target == "store"
                    and (
                        ("mode" in node.kwargs and node.kwargs["mode"] == "atomic_add")
                        or (len(node.args) == 5 and node.args[4] == "atomic_add")
                    )
                ):
                    buffers_store_as_atomic_add.add(
                        node.kwargs["name"]
                        if "name" in node.kwargs
                        else (node.args[1] if len(node.args) >= 2 else "")
                    )
        return buffers_store_as_atomic_add


class FusedSchedulerNode(BaseSchedulerNode):
    """
    This is a "fake" scheduler node that represents a group of scheduler nodes
    that are meant to be fused together. The way it does this is by maintaining
    its unmet dependencies as the union of its constituent nodes.
    """

    @classmethod
    def fuse(
        cls, node1: BaseSchedulerNode, node2: BaseSchedulerNode
    ) -> "FusedSchedulerNode":
        assert node1.scheduler is node2.scheduler
        assert isinstance(node1, (SchedulerNode, FusedSchedulerNode))
        assert isinstance(node2, (SchedulerNode, FusedSchedulerNode))
        nodes = list(itertools.chain(node1.get_nodes(), node2.get_nodes()))
        return cls(node1.scheduler, nodes)

    def __init__(
        self, scheduler: "Scheduler", snodes: Sequence[BaseSchedulerNode]
    ) -> None:
        # NB: No need to call super().__init__() because we don't need to re-use any of its logic.
        self.snodes = snodes
        self.scheduler = scheduler
        self.node = None
        self.users: List[NodeUser] = []
        self.inverse_users = []
        self.node_users = []
        self.group = max(snodes, key=lambda x: int(x.is_reduction())).group
        self.ancestors = set.union(
            *[x.ancestors for x in snodes if x.ancestors is not None]
        )

        self.set_read_writes(
            dependencies.ReadWrites.merge_list([x.read_writes for x in snodes])
        )

        self.unmet_dependencies = {
            dep
            for dep in set.union(*[x.unmet_dependencies for x in snodes])
            if dep.name not in self.get_names()
        } - self.read_writes.writes
        self.min_order = min(x.min_order for x in self.snodes)
        self.max_order = max(x.max_order for x in self.snodes)

    @cache_on_self
    def get_name(self) -> str:
        return "_".join([x.get_name() for x in self.snodes])

    def get_first_name(self) -> str:
        return self.snodes[0].get_name()

    @cache_on_self
    def get_names(self) -> Set[str]:
        return set.union(*[x.get_names() for x in self.snodes])

    def debug_str_extra(self) -> str:
        lines = [
            f"{self.get_name()}.snodes[{i}] =\n{node.debug_str()}"
            for i, node in enumerate(self.snodes)
        ]
        node = self.snodes[0].node
        assert node is not None
        device = node.get_device()
        if ir.is_triton(device):
            lines.extend(debug_triton_code(self))

        return textwrap.indent("\n".join(lines).rstrip(), "    ")

    def set_last_usage(
        self, future_used_buffers: Set[str], mutation_real_name: Dict[str, str]
    ) -> None:
        # Set self.last_usage using the global information
        # This will be used for inter-kernel optimisations
        super().set_last_usage(future_used_buffers, mutation_real_name)
        # Set self.last_usage on the snodes
        # This will be used for optimisations within the kernel
        future_used_buffers: Set[str] = set()
        for node in reversed(self.snodes):
            node.set_last_usage(future_used_buffers, mutation_real_name)
            future_used_buffers.update(node.last_usage)

    @cache_on_self
    def used_buffer_names(self) -> Set[str]:
        return set.union(*[x.used_buffer_names() for x in self.snodes])

    @cache_on_self
    def used_or_aliased_buffer_names(self) -> Set[str]:
        return set.union(*[x.used_or_aliased_buffer_names() for x in self.snodes])

    def get_nodes(self) -> Sequence[BaseSchedulerNode]:
        return self.snodes

    def __repr__(self) -> str:
        return f"{type(self).__name__}(nodes={self.get_name()})"

    @cache_on_self
    def is_reduction(self) -> bool:
        return any(x.is_reduction() for x in self.snodes)

    @cache_on_self
    def is_split_scan(self) -> bool:
        return any(x.is_split_scan() for x in self.snodes)

    @cache_on_self
    def is_template(self) -> bool:
        return any(x.is_template() for x in self.snodes)

    @cache_on_self
    def get_template_node(self) -> Optional[ir.TemplateBuffer]:
        for node in self.snodes:
            if node.is_template():
                return node.get_template_node()
        return None

    def get_device(self) -> torch.device:
        return self.group[0]

    @cache_on_self
    def has_aliasing_or_mutation(self) -> bool:
        return any(x.has_aliasing_or_mutation() for x in self.snodes)

    @cache_on_self
    def op_counts(self) -> Counter[str]:
        op_counts: Counter[str] = collections.Counter()
        for node in self.snodes:
            op_counts.update(node.op_counts())
        return op_counts

    # None of these need to be implemented, as a FusedSchedulerNode is just an
    # abstraction for scheduling purposes
    def update_mutated_names(self, renames: Dict[str, str]) -> None:
        raise NotImplementedError

    def add_mutation_dep(self, name: Dep) -> None:
        raise NotImplementedError

    def set_users(self, users: List["NodeUser"]) -> None:
        raise NotImplementedError

    def get_aliases(self) -> Sequence[str]:
        raise NotImplementedError

    def get_mutations(self) -> List[str]:
        raise NotImplementedError

    def can_inplace(self, read_dep: dependencies.Dep) -> bool:
        raise NotImplementedError

    def allocate(self) -> None:
        raise NotImplementedError

    def can_free(self) -> bool:
        raise NotImplementedError

    def debug_str(self) -> str:
        """Longer form printout for trace logs"""
        name = self.get_name()
        node_typestr = ",".join(type(n).__name__ for n in self.snodes)
        lines = [
            f"{name}: {type(self).__name__}({node_typestr})",
            f"{name}.writes = {pformat(self.read_writes.writes)}",
            f"{name}.unmet_dependencies = {pformat(self.unmet_dependencies)}",
            f"{name}.met_dependencies = {pformat(self.read_writes.reads - self.unmet_dependencies)}",
            f"{name}.users = {self.users}",
        ]
        try:
            lines += [
                self.debug_str_extra(),
            ]
        except Exception:
            log.warning("Ignoring error in debug_str()", exc_info=True)

        return "\n".join(lines).rstrip()


class ForeachKernelSchedulerNode(FusedSchedulerNode):
    """Scheduler node which consists of a list of scheduler nodes that each operate on a
    distinct tensor in a list of tensors."""

    def get_consumer_subnode_for(
        self, producer: BaseSchedulerNode
    ) -> Optional[BaseSchedulerNode]:
        if producer.get_name() in self.read_to_node:
            return self.read_to_node[producer.get_name()]

        return None

    def get_producer_subnode_for(
        self, consumer: BaseSchedulerNode
    ) -> Optional[BaseSchedulerNode]:
        for rd in consumer.read_writes.reads:
            if rd.name in self.name_to_node:
                return self.name_to_node[rd.name]

        return None

    @classmethod
    def can_fuse(cls, producer: BaseSchedulerNode, consumer: BaseSchedulerNode) -> bool:
        why = WhyNoFuse(producer, consumer)
        if producer.is_foreach() and consumer.is_foreach():
            producer = typing.cast(ForeachKernelSchedulerNode, producer)
            consumer = typing.cast(ForeachKernelSchedulerNode, consumer)
            foreach_match = len(producer.snodes) == len(consumer.snodes)
            if not foreach_match:
                why("foreach do not have same length")
            return foreach_match and all(
                producer.scheduler.can_fuse(l, r)
                for l, r in zip(producer.snodes, consumer.snodes)
            )
        elif consumer.is_foreach():
            consumer = typing.cast(ForeachKernelSchedulerNode, consumer)
            consumer_subnode = consumer.get_consumer_subnode_for(producer)
            if consumer_subnode is not None:
                return consumer.scheduler.can_fuse(producer, consumer_subnode)

            why("candidate producer is not dep of any foreach consumer")
            return False

        elif producer.is_foreach():
            producer = typing.cast(ForeachKernelSchedulerNode, producer)
            producer_subnode = producer.get_producer_subnode_for(consumer)
            if producer_subnode is not None:
                return producer.scheduler.can_fuse(producer_subnode, consumer)

            why("candidate consumer has no dep in any foreach producer")
            return False

        raise AssertionError(
            "At least one node passed to ForeachKernelSchedulerNode.can_fuse should be a foreach node"
        )

    @classmethod
    def fuse(
        cls, producer: BaseSchedulerNode, consumer: BaseSchedulerNode
    ) -> "ForeachKernelSchedulerNode":
        assert producer.is_foreach() or consumer.is_foreach()
        prev_node_1 = None
        prev_node_2 = None
        fused_nodes: List[BaseSchedulerNode]
        if producer.is_foreach() and consumer.is_foreach():
            producer = typing.cast(ForeachKernelSchedulerNode, producer)
            consumer = typing.cast(ForeachKernelSchedulerNode, consumer)
            fused_nodes = [
                FusedSchedulerNode.fuse(l, r)
                for l, r in zip(producer.snodes, consumer.snodes)
            ]
        elif producer.is_foreach():
            producer = typing.cast(ForeachKernelSchedulerNode, producer)
            producer_subnode = producer.get_producer_subnode_for(consumer)
            fused_nodes = []
            prev_node_1 = producer
            prev_node_2 = None
            for node in producer.snodes:
                if node is producer_subnode:
                    new_node = FusedSchedulerNode.fuse(node, consumer)
                    prev_node_2 = new_node
                    fused_nodes.append(new_node)
                else:
                    fused_nodes.append(node)

        elif consumer.is_foreach():
            consumer = typing.cast(ForeachKernelSchedulerNode, consumer)
            consumer_subnode = consumer.get_consumer_subnode_for(producer)
            fused_nodes = []
            prev_node_1 = consumer
            prev_node_2 = None

            for node in consumer.snodes:
                if node is consumer_subnode:
                    new_node = FusedSchedulerNode.fuse(producer, node)
                    prev_node_2 = new_node
                    fused_nodes.append(new_node)
                else:
                    fused_nodes.append(node)

        return cls(producer.scheduler, fused_nodes, prev_node_1, prev_node_2)

    def __init__(
        self,
        scheduler: "Scheduler",
        nodes: Sequence[BaseSchedulerNode],
        prev_node_1: Optional[BaseSchedulerNode] = None,
        prev_node_2: Optional[BaseSchedulerNode] = None,
    ) -> None:
        self.read_to_node = {}
        self.name_to_node = {}

        if prev_node_1 is None or prev_node_2 is None:
            super().__init__(scheduler, nodes)

            for node in nodes:
                for read in node.read_writes.reads:
                    self.read_to_node[read.name] = node

                for name in node.get_names():
                    self.name_to_node[name] = node
        else:
            self.scheduler = scheduler
            self.snodes = nodes
            self.node = None
            self.users: List[NodeUser] = []

            self.set_read_writes(
                dependencies.ReadWrites.merge_list(
                    [prev_node_1.read_writes, prev_node_2.read_writes]
                )
            )

            self.unmet_dependencies = {
                dep
                for dep in set.union(
                    prev_node_1.unmet_dependencies, prev_node_2.unmet_dependencies
                )
                if dep.name not in self.get_names()
            } - self.read_writes.writes

            self.min_order = min([prev_node_1.min_order, prev_node_2.min_order])
            self.max_order = max([prev_node_1.max_order, prev_node_2.max_order])

            if prev_node_1.is_foreach():
                assert isinstance(prev_node_1, ForeachKernelSchedulerNode)
                foreach_node, other_node = prev_node_1, prev_node_2
            else:
                assert isinstance(prev_node_2, ForeachKernelSchedulerNode)
                foreach_node, other_node = prev_node_2, prev_node_1

            self.ancestors = foreach_node.ancestors
            self.ancestors.update(other_node.ancestors)

            self.name_to_node = foreach_node.name_to_node
            for name in other_node.get_names():
                self.name_to_node[name] = other_node

<<<<<<< HEAD
        self.group = (nodes[0].get_device(), [[sympy.Expr("foreach")]])
=======
        self.group = (nodes[0].get_device(), ((sympy.Expr("foreach"),),))
>>>>>>> dd64ca2a

        self.origins: Set[torch.fx.Node] = set()

    def mark_run(self) -> None:
        raise NotImplementedError

    def codegen(self) -> None:
        assert isinstance(self.node, ir.ComputedBuffer), f"{type(self.node)=}"
        self.node.get_store_function()(self.node.make_loader()())

    def can_free(self) -> bool:
        raise NotImplementedError

    def is_foreach(self) -> bool:
        return True

    def get_subkernel_nodes(self) -> List[BaseSchedulerNode]:
        """Returns a list of nodes which comprise the foreach kernel, operating on corresponding elements of our input lists.
        These nodes may be vertically fused."""
        return list(self.snodes)

    def get_nodes(self) -> Sequence[BaseSchedulerNode]:
        """Returns all nodes contained in this kernel, unpacking fused nodes
        into their constituent scheduler nodes."""
        return list(itertools.chain.from_iterable(x.get_nodes() for x in self.snodes))

    def get_first_name(self) -> str:
        return self.snodes[0].get_first_name()

    def prune_redundant_deps(
        self, name_to_fused_node: Dict[str, BaseSchedulerNode]
    ) -> None:
        _prune_redundant_deps(self, name_to_fused_node)

        for node in self.snodes:
            node.prune_redundant_deps(name_to_fused_node)


def pick_loop_order(
    stride_lengths: List[List[int]],
    sizes: List[sympy.Expr],
    priority_idx: Tuple[int, ...] = (),
) -> List[int]:
    """
    A heuristic to decide loop iteration orders.  This has not been well
    tuned and may be something we should autotune.
    """

    @functools.cmp_to_key
    def index_cmp(a: int, b: int) -> int:
        if sizes[a] == 1 or sizes[b] == 1:
            # 1-sizes don't matter, just move them to the end
            return cmp(sizes[a] == 1, sizes[b] == 1)

        stride_len_a = [sl[a] for sl in stride_lengths]
        stride_len_b = [sl[b] for sl in stride_lengths]

        # equivalent to
        # np.logical_or(stride_lengths[:, b] == 0, stride_lengths[:, a] < stride_lengths[:, b]).all()
        a_first = sum(
            sl_b == 0 or sl_a < sl_b for sl_a, sl_b in zip(stride_len_a, stride_len_b)
        )
        b_first = sum(
            sl_a == 0 or sl_b < sl_a for sl_a, sl_b in zip(stride_len_a, stride_len_b)
        )
        if a_first > b_first:
            return -1
        if b_first > a_first:
            return 1

        # otherwise contiguous
        return cmp(b, a)

    order = list(reversed(range(len(stride_lengths[0]))))
    if len(priority_idx) > 0:
        # if we have priority node, only use that node's order
        stride_lengths = [stride_lengths[pi] for pi in priority_idx]
    if config.pick_loop_orders:
        order.sort(key=index_cmp)
    return order


@dataclasses.dataclass
class NodeUser:
    node: Union[BaseSchedulerNode, OutputNode]
    can_inplace: bool = False

    # A weak user must be scheduled after a given node, but doesn't actually
    # use the result
    is_weak: bool = False

    def __hash__(self) -> int:
        return hash((self.node.get_name(), self.can_inplace, self.is_weak))

    def __eq__(self, other: object) -> bool:
        return (
            isinstance(other, NodeUser)
            and self.get_name() == other.get_name()
            and self.can_inplace == other.can_inplace
            and self.is_weak == other.is_weak
        )

    def get_name(self) -> str:
        return self.node.get_name()

    def merge(self, other: "NodeUser") -> "NodeUser":
        assert self.node is other.node
        return NodeUser(
            self.node,
            self.can_inplace and other.can_inplace,
            self.is_weak and other.is_weak,
        )


_post_grad_graph_counter = itertools.count()


class Scheduler:
    @dynamo_timed
    def __init__(self, nodes: List[ir.Buffer]) -> None:
        super().__init__()
        V.graph.scheduler = self
        self.backends: Dict[torch.device, BaseScheduling] = {}
        self.post_grad_graph_id = next(_post_grad_graph_counter)

        self.available_buffer_names = {
            *V.graph.graph_inputs.keys(),
            *V.graph.constants.keys(),
            *V.graph.torchbind_constants.keys(),
        }

        self.nodes = [self.create_scheduler_node(n) for n in nodes]

        # some new constants could have been created above
        self.available_buffer_names.update(V.graph.constants.keys())
        for node in self.nodes:
            node.prune_deps()

        self.name_to_node: Dict[str, BaseSchedulerNode] = {
            n.get_name(): n for n in self.nodes
        }
        self.name_to_fused_node: Dict[
            str, BaseSchedulerNode
        ] = dict()  # set in fuse_nodes()

        # mutation_real_name: Maps back to the original name for codegen
        # Example:
        # If you mutate buf0 inside of buf1's kernel, then:
        # mutation_real_name = {"buf0" : "buf1"}
        # all subsequent uses of buf0 become buf1's usage in dependency graph
        self.mutation_real_name: Dict[str, str] = {}

        # We handle mutation by renaming modified versions of the same
        # buffer in the dependency graph to prevent cycles.
        # mutation_renames: tracks the current name for a given buffer
        #                   (changed once per mutation)
        # Example:
        # If you mutate buf0 inside of buf1's kernel, then:
        # mutation_renames = {"buf1" : "buf0"}
        # in codegen we only use buf0, never buf1
        self.mutation_renames: Dict[str, str] = {}

        self.compute_dependencies()
        self.topological_sort_schedule()
        self.dead_node_elimination()
        if config.reorder_for_compute_comm_overlap:
            comms.decide_global_ordering_of_comms(self.nodes)
        self.compute_ancestors()

        metrics.ir_nodes_pre_fusion += len(self.nodes)
        V.debug.ir_pre_fusion(self.nodes)
        self.num_orig_nodes = len(self.nodes)
        self.name_to_fused_node = {n.get_name(): n for n in self.nodes}
        self.create_foreach_nodes()
        self.topological_sort_schedule()
        self.logged_slow_fusion: Set[Tuple[str, str]] = set()
        self.fuse_nodes()
        self.finalize_multi_template_buffers()
        if config.reorder_for_compute_comm_overlap:
            # Refresh node_users and inverse_users to reflect fused nodes
            self.compute_node_users()
            self.nodes = comms.reorder_compute_and_comm_for_overlap(self.nodes)
        self.compute_last_usage()
        V.debug.ir_post_fusion(self.nodes)
        V.debug.graph_diagram(self.nodes)
        self.debug_draw_graph()

        # used during codegen:
        self.current_device: Optional[torch.device] = None
        self.buffer_names_to_free: Set[str] = set()

        # fx graph node to the position it appears in the graph
        # for debug attribution
        self.origin_to_index: Dict[torch.fx.Node, int] = {}

        get_metric_table("graph_stats").add_row(
            lambda: {
                "graph_id": self.post_grad_graph_id,
                "num_nodes_before_fusion": self.num_orig_nodes,
                "num_nodes_after_fusion": len(self.nodes),
            }
        )

    def get_current_device_or_throw(self) -> torch.device:
        if device := self.current_device:
            return device
        else:
            raise RuntimeError("No current device")

    def debug_draw_graph(self) -> None:
        """Generate an image of the graph for debugging"""
        if os.environ.get("INDUCTOR_WRITE_SCHEDULER_GRAPH", None) == "1":
            from .debug import draw_buffers

            draw_buffers(self.nodes, print_graph=True)

    def debug_print_nodes(self, label: str) -> None:
        if log.isEnabledFor(logging.INFO):
            log.info("%s:", label)
            for node in self.nodes:
                node.log_details()

    def create_scheduler_node(self, node: ir.Buffer) -> BaseSchedulerNode:
        assert (
            node.origins is not None
        ), "All nodes passed to scheduling must have an origin"
        if node.is_no_op():
            return NopKernelSchedulerNode(self, node)
        elif isinstance(node, (ir.ComputedBuffer, ir.TemplateBuffer)):
            return SchedulerNode(self, node)
        elif isinstance(node, ir.ExternKernel):
            return ExternKernelSchedulerNode(self, node)
        else:
            raise NotImplementedError(node)

    def create_foreach_nodes(self) -> None:
        removed_node_names = set()
        fe_nodes = []
        kept_node_names = self.name_to_fused_node.keys()

        for names in V.graph.lists.values():
            names = [
                name
                for name in names
                if name in kept_node_names
                and not isinstance(self.name_to_node[name], NopKernelSchedulerNode)
            ]
            if not names:
                # All nodes eliminated
                continue

            removed_node_names.update(names)
            snodes = [self.name_to_node[name] for name in names]

            fe_node = ForeachKernelSchedulerNode(self, snodes)

            fe_nodes.append(fe_node)

            for name in names:
                self.name_to_fused_node[name] = fe_node

        self.nodes = [
            node for node in self.nodes if node.get_name() not in removed_node_names
        ] + list(fe_nodes)

    def compute_dependencies(self) -> None:
        """
        Create dependency edges between nodes, handling aliasing and
        mutation properly.
        """

        T = TypeVar("T")

        class DedupList(Generic[T]):
            """
            This data structure behaves like a list except it makes sure the
            elements remain unique.
            Normally one could use a set/dict for this purpose however
            the list in question gets elements appended as it is being
            iterated over which means that we need to keep the list
            semantics.
            """

            def __init__(
                self,
                items: Optional[List[T]] = None,
                membership: Optional[Set[T]] = None,
            ) -> None:
                self.items = items or list()
                self.membership = membership or set()

            def append(self, node_user: T) -> None:
                if node_user in self.membership:
                    return
                self.items.append(node_user)
                self.membership.add(node_user)

            def __add__(self, other: "DedupList[T]") -> "DedupList[T]":
                new_membership = set.union(self.membership, other.membership)
                new_items = self.items + [
                    x for x in other.items if x not in self.membership
                ]
                return DedupList(new_items, new_membership)

        name_to_users: DefaultDict[str, DedupList[NodeUser]] = collections.defaultdict(
            DedupList
        )

        # handle aliasing by using python aliasing in name_to_users
        # if foo aliases bar then we will make name_to_users["foo"] point
        # to the same python list as name_to_users["bar"]
        for node1 in self.nodes:
            node1_name = node1.get_name()
            for node2_name in node1.get_aliases():
                if node1_name in name_to_users and node2_name in name_to_users:
                    # merge the two
                    list1 = name_to_users[node1_name]
                    list2 = name_to_users[node2_name]
                    combined = list1 + list2
                    for key in name_to_users.keys():
                        if name_to_users[key] is list1 or name_to_users[key] is list2:
                            name_to_users[key] = combined
                elif node1_name in name_to_users:
                    name_to_users[node2_name] = name_to_users[node1_name]
                else:
                    name_to_users[node1_name] = name_to_users[node2_name]

        def rename(n: str) -> str:
            if n in self.mutation_renames:
                return rename(self.mutation_renames[n])
            return n

        def dep_closure(node_name: str) -> Set[str]:
            reachable_names = {node_name}
            node = self.name_to_node[node_name]
            write_dep = next(iter(node.read_writes.writes))
            for read_dep in node.read_writes.reads:
                if (
                    read_dep.name in self.name_to_node
                    and isinstance(read_dep, dependencies.MemoryDep)
                    and isinstance(write_dep, dependencies.MemoryDep)
                    and read_dep.index == write_dep.index
                    and read_dep.size == write_dep.size
                ):
                    reachable_names.update(dep_closure(read_dep.name))
            return reachable_names

        def add_user(
            used_by_name: str,
            user_node: Union[BaseSchedulerNode, OutputNode],
            can_inplace: bool = False,
            is_weak: bool = False,
        ) -> None:
            name_to_users[rename(used_by_name)].append(
                NodeUser(user_node, can_inplace, is_weak)
            )

        unbacked_symbol_to_origin_node = {}

        # NB: None means that the dependency is on an input.  Don't actually
        # generate a dependency because if we do, Inductor will start trying
        # to free the unbacked int but that's pointless
        for name, val in V.graph.graph_inputs.items():
            if isinstance(val, sympy.Symbol):
                unbacked_symbol_to_origin_node[val] = None

        for node in self.nodes:
            log.debug("scheduling %s", node.node)

            # unbacked symbols don't follow ordinary buffer dependencies, so
            # we track their def/uses separately
            assert node.node is not None
            unbacked_symbol_defs = sorted(
                node.node.get_unbacked_symbol_defs(), key=lambda x: x.name
            )
            for s in unbacked_symbol_defs:
                assert isinstance(s, sympy.Symbol)
                # Pick the first definer as canonical.  There may be multiple
                # because if a MultiOutputLayout buffer propagates an unbacked
                # symint to multiple outputs, they will all claim to def it.
                if s not in unbacked_symbol_to_origin_node:
                    unbacked_symbol_to_origin_node[s] = node.get_name()

            unbacked_symbol_uses = sorted(
                node.node.get_unbacked_symbol_uses(), key=lambda x: x.name
            )
            # if a kernel takes unbacked symints, register dependencies
            for s in unbacked_symbol_uses:
                assert (
                    s in unbacked_symbol_to_origin_node
                ), f"{s} not in {unbacked_symbol_to_origin_node}"
                if (r := unbacked_symbol_to_origin_node[s]) is not None:
                    node.add_fake_dep(StarDep(r))

            if (
                len(node.read_writes.writes) == 1
                and (dep := next(iter(node.read_writes.writes)))
                and isinstance(dep, MemoryDep)
            ):
                node_mode = dep.mode
            else:
                node_mode = None

            # a node will mutate either 0 or 1 buffers
            assert len(node.get_mutations()) <= 1
            for alt_name in node.get_mutations():
                alt_name = rename(alt_name)
                # this node must run after the prior writer
                add_user(alt_name, node)
                node.add_mutation_dep(StarDep(alt_name, mode=node_mode))
                for other_node in name_to_users[alt_name].items:
                    # this node must run after all prior readers
                    other_name = rename(other_node.get_name())
                    known_dep_node_names = dep_closure(node.get_name())
                    if other_name not in known_dep_node_names:
                        # If this node already directly or indirectly depends on other_node,
                        # we don't need to insert an extra dep.
                        node.add_mutation_dep(WeakDep(other_name))
                        add_user(other_name, node, is_weak=True)

            # add normal non-mutation dependencies
            for read in node.read_writes.reads:
                is_weak = isinstance(read, WeakDep)
                add_user(read.name, node, node.can_inplace(read), is_weak)

            node.update_mutated_names(self.mutation_renames)

            # update our renaming scheme for the next iteration
            for alt_name in node.get_mutations():
                self.mutation_renames[rename(alt_name)] = node.get_name()
                self.mutation_renames[alt_name] = node.get_name()
                self.mutation_real_name[node.get_name()] = self.mutation_real_name.get(
                    alt_name, alt_name
                )

        # make sure outputs aren't dead-code-eliminated
        for node_name in V.graph.get_output_names():
            log.debug("scheduling output %s", node_name)
            add_user(node_name, OutputNode(StarDep(node_name)))

        # make sure unbacked symints aren't dead-code-eliminated
        for node in V.graph.graph_outputs:
            for s in node.get_unbacked_symbol_uses():
                assert (
                    s in unbacked_symbol_to_origin_node
                ), f"{s} not in {unbacked_symbol_to_origin_node.keys()}"
                if (node_name := unbacked_symbol_to_origin_node[s]) is not None:
                    log.debug(
                        "scheduling output %s for unbacked symint %s", node_name, s
                    )
                    add_user(node_name, OutputNode(StarDep(node_name)))

        # make sure input mutation isn't dead-code-eliminated
        for name in self.mutation_renames:
            if name in V.graph.graph_inputs:
                add_user(name, OutputNode(StarDep(name)))
                V.graph.mutated_inputs.add(name)
            elif name in V.graph.constants:
                # In AOTI, module parameters and buffers are not lifted as graph inputs
                add_user(name, OutputNode(StarDep(name)))

        inp_names = {
            name: index for index, name in enumerate(V.graph.graph_inputs.keys())
        }
        V.graph.mutated_input_idxs = [
            inp_names[name] for name in V.graph.mutated_inputs
        ]

        # copy users information onto the nodes
        for node in self.nodes:
            node.set_users(name_to_users[node.get_name()].items)

        # populate inverse_users
        for node in self.nodes:
            for user in node.users:
                user.node.inverse_users.append(node)

    def compute_node_users(self) -> None:
        # set up buffer name to (fused)snode mapping
        buf_to_snode: Dict[str, BaseSchedulerNode] = {}
        for node in self.nodes:
            if isinstance(node, FusedSchedulerNode):
                for x in node.snodes:
                    buf_to_snode[x.get_name()] = node
            buf_to_snode[node.get_name()] = node

        for node in self.nodes:
            node.node_users = []
            node.inverse_users = []

        # compute inverse_users
        for node in self.nodes:
            inverse_users: List[BaseSchedulerNode] = []
            for dep in node.unmet_dependencies:
                assert dep.name in buf_to_snode
                dep_node = buf_to_snode[dep.name]
                inverse_users.append(dep_node)
            node.inverse_users = inverse_users

        # compute node_users
        # TODO: ideally, we should deduplicate .users and .node_users,
        # but currently .users contains extra information that's difficult to
        # extract into a standalone container.
        node_to_users: Dict[BaseSchedulerNode, List[BaseSchedulerNode]] = {}
        for node in self.nodes:
            for inverse_user in node.inverse_users:
                node_to_users.setdefault(inverse_user, []).append(node)
        for node, users in node_to_users.items():
            node.node_users = users

    def dead_node_elimination(self) -> None:
        """
        Remove any nodes without users
        """
        again = True  # repeat until a fixed point
        while again:
            updated_nodes = []
            for node in self.nodes:

                def can_eliminate_user(user: NodeUser) -> bool:
                    return user.is_weak or user.get_name() in V.graph.removed_buffers

                can_eliminate = not node.has_side_effects() and all(
                    can_eliminate_user(u) for u in node.users
                )

                if not can_eliminate:
                    updated_nodes.append(node)
                else:
                    # dead code
                    log.debug("removed dead node: %s", node.get_name())
                    V.graph.removed_buffers.add(node.get_name())

            again = len(self.nodes) > len(updated_nodes)
            self.nodes = updated_nodes

        # Prune any WeakDeps no longer needed
        for node in self.nodes:
            node.prune_weak_deps()

    def topological_sort_schedule(self) -> None:
        """
        Ensure self.nodes is in topologically sorted order
        """
        seen: Set[BaseSchedulerNode] = set()
        name_to_node: Dict[str, BaseSchedulerNode] = dict()
        result: List[BaseSchedulerNode] = []

        def visit(n: BaseSchedulerNode) -> None:
            if n not in seen:
                seen.add(n)
                for dep in sorted(n.unmet_dependencies, key=lambda d: d.name):
                    visit(name_to_node[dep.name])
                result.append(n)

        for node in self.nodes:
            for name in node.get_names():
                name_to_node[name] = node
        for node in self.nodes:
            visit(node)
        self.nodes = result

    def compute_ancestors(self) -> None:
        """
        Populate each node.ancestors
        """
        # note self.nodes is topologically sorted
        name_to_ancestors: Dict[str, Set[str]] = {}
        for node in self.nodes:
            ancestors = set()
            for dep in node.unmet_dependencies:
                ancestors.add(dep.name)
                ancestors |= name_to_ancestors[dep.name]
            name_to_ancestors[node.get_name()] = ancestors
            node.ancestors = ancestors

        for order, node in enumerate(self.nodes):
            node.min_order = order
            node.max_order = order

    def fuse_nodes(self) -> None:
        """
        Mutates self.nodes to combine nodes into FusedSchedulerNodes.
        """
        for i in range(10):
            old_len = len(self.nodes)
            fusion_log.debug(
                "===== attempting fusion (%d/10): %d nodes =====",
                i + 1,
                old_len,
            )
            self.fuse_nodes_once()
            new_len = len(self.nodes)
            fusion_log.debug(
                "completed fusion round (%d/10): fused %d nodes into %d nodes\n",
                i + 1,
                old_len,
                new_len,
            )
            if new_len == old_len or new_len == 1:
                fusion_log.debug("===== fusion complete (%d iterations) =====", i + 1)
                break

    def benchmark_fused_nodes(
        self, nodes: Sequence[BaseSchedulerNode]
    ) -> Tuple[float, str]:
        """
        Benchmark fused list of nodes and return the execution time
        in milliseconds on randomly generated inputs.
        """
        assert len(nodes) > 0
        device = nodes[0].get_device()
        self.current_device = device
        backend = self.get_backend(device)
        return backend.benchmark_fused_nodes(nodes)

    def finalize_multi_template_buffers(self) -> None:
        def replace_buffer(
            orig_node: ir.MultiTemplateBuffer, new_node: ir.Buffer
        ) -> None:
            replaced_name = new_node.name
            orig_name = orig_node.get_name()
            assert isinstance(orig_name, str) and isinstance(replaced_name, str)

            del V.graph.name_to_buffer[replaced_name]
            new_node.name = orig_name

            orig = V.graph.buffers.index(orig_node)
            V.graph.buffers.remove(new_node)
            V.graph.buffers[orig] = new_node
            V.graph.name_to_buffer[orig_name] = new_node

        for i, node in enumerate(self.nodes):
            if isinstance(node, SchedulerNode) and isinstance(
                node.node, ir.MultiTemplateBuffer
            ):
                multi_node = node.node
                min_node_unfused, _ = multi_node.get_min_choice()

                if isinstance(
                    min_node_unfused,
                    torch._inductor.ir.TritonTemplateCallerBase,
                ):
                    node.node.finalize_as_triton_caller(min_node_unfused)
                    continue

                out_tensorbox = min_node_unfused.output_node()
                out_storage = out_tensorbox.data
                assert isinstance(out_storage, ir.StorageBox)
                out_buffer = out_storage.data
                assert isinstance(out_buffer, ir.Buffer)

                out_buffer.layout = multi_node.layout
                replace_buffer(multi_node, out_buffer)
                new_scheduler_node = self.create_scheduler_node(out_buffer)

                self.nodes[i] = new_scheduler_node
                self.name_to_node[node.get_name()] = new_scheduler_node
                self.name_to_fused_node[node.get_name()] = new_scheduler_node

                new_scheduler_node.users = node.users
                new_scheduler_node.min_order = node.min_order
                new_scheduler_node.max_order = node.max_order
                new_scheduler_node.last_usage = node.last_usage
                for user in new_scheduler_node.users:
                    user.node.inverse_users.remove(node)
                    user.node.inverse_users.append(new_scheduler_node)

    def speedup_by_fusion(
        self, node1: BaseSchedulerNode, node2: BaseSchedulerNode
    ) -> bool:
        """
        If config.benchmark_fusion is False, always return True.
        Otherwise, return True if fusion can brings speedup.
        """

        is_multi_template = node1.is_template() and isinstance(
            node1.get_template_node(), ir.MultiTemplateBuffer
        )
        if not config.benchmark_fusion and not is_multi_template:
            return True

        if (
            node1.is_template()
            and not isinstance(node1.get_template_node(), ir.TritonTemplateBuffer)
            or node1.is_foreach()
            or node2.is_foreach()
        ):
            # TODO support benchmarking epilogue fusion
            return True

        node_list_1 = node1.get_nodes()
        device = node_list_1[0].get_device()

        # don't support benchmark fusion for CPU right now.
        if device.type == "cpu":
            return True

        node_list_2 = node2.get_nodes()
        node_list_fused = list(itertools.chain(node_list_1, node_list_2))

        # We can not accurately benchmark kernel using atomic_add
        # due to how we generate random integer inputs.
        # Skip benchmarking them by allowing fusion.
        if any(
            hasattr(n.node, "data")
            and n.node is not None
            and hasattr(n.node.data, "scatter_mode")
            and n.node.data.scatter_mode == "atomic_add"
            for n in node_list_fused
        ):
            return True

        from triton.compiler.errors import CompilationError

        why = WhyNoFuse(node1, node2)

        def log_fusion(ms_fused: float, ms1: float, ms2: float) -> None:
            if fusion_log.isEnabledFor(logging.DEBUG):
                if ms_fused < ms1 + ms2:
                    fusion_log.debug(
                        "can fuse (benchmark): fusing %s with %s cause %sx speedup",
                        node1.get_names(),
                        node2.get_names(),
                        green_text(f"{(ms1 + ms2) / ms_fused:.3f}"),
                    )
                else:
                    fusion_log.debug(
                        "cannot fuse (benchmark): fusing %s with %s cause %sx slowdown",
                        node1.get_names(),
                        node2.get_names(),
                        red_text(f"{ms_fused / (ms1 + ms2):.3f}"),
                    )

        if isinstance(node1, SchedulerNode) and isinstance(
            node1.node, ir.MultiTemplateBuffer
        ):
            multi_node = node1.node
            choice_timings = multi_node.choice_timings

            _, ms1 = multi_node.get_min_choice()
            ms2, path2 = self.benchmark_fused_nodes(node_list_2)

            min_ms_fused = float("inf")
            ms_fused_choice = None

            triton_choices = 0

            for choice, unfused_time in choice_timings.items():
                if not isinstance(choice, torch._inductor.ir.TritonTemplateCallerBase):
                    continue

                if unfused_time >= ms1 + ms2:
                    continue

                triton_choices += 1
                if triton_choices > config.max_epilogue_benchmarked_choices:
                    break

                # TODO - parallel compile triton templates
                # TODO - should prune/skip choices that are not within certain % of best choice
                with node1.node.swap_as_triton_caller(choice):
                    ms_fused, _ = self.benchmark_fused_nodes(node_list_fused)

                    if ms_fused < min_ms_fused:
                        min_ms_fused = ms_fused
                        ms_fused_choice = choice

            log_fusion(min_ms_fused, ms1, ms2)

            # after we do a fusion, we finalize a triton template.
            # TODO - could preserve multi template and choices for subsequent fusions
            if min_ms_fused < (ms1 + ms2) and ms_fused_choice is not None:
                node1.node.finalize_as_triton_caller(ms_fused_choice)
                return True
            else:
                return False
        else:
            try:
                ms1, path1 = self.benchmark_fused_nodes(node_list_1)
                if math.isinf(ms1):
                    why("register spilling of the first kernel")
                    return False
                ms2, path2 = self.benchmark_fused_nodes(node_list_2)
                if math.isinf(ms2):
                    why("register spilling of the second kernel")
                    return False
                ms_fused, path_fused = self.benchmark_fused_nodes(node_list_fused)
                if math.isinf(ms_fused):
                    why("register spilling of the fused kernel")
                    return False
            except CompilationError as e:
                # workaround triton issue: https://github.com/openai/triton/issues/2151
                if "Loop-carried variable" in str(e):
                    return True  # allow fusion
                else:
                    raise

        log_fusion(ms_fused, ms1, ms2)
        if (
            is_metric_table_enabled("slow_fusion")
            and ms_fused >= ms1 + ms2
            and (path1, path2) not in self.logged_slow_fusion
        ):
            self.logged_slow_fusion.add((path1, path2))
            get_metric_table("slow_fusion").add_row(
                lambda: {
                    "kernel1_path": path1,
                    "kernel1_latency": ms1,
                    "kernel2_path": path2,
                    "kernel2_latency": ms2,
                    "fused_kernel_path": path_fused,
                    "fused_kernel_latency": ms_fused,
                    "slow_down_ratio": ms_fused / (ms1 + ms2),
                }
            )
        return ms_fused < ms1 + ms2

    def fuse_nodes_once(self) -> None:
        """
        Mutates self.nodes to combine nodes into FusedSchedulerNodes.

        This relies on two key functions to control the logic:
            - self.can_fuse(): checks if a fusion is legal
            - self.score_fusion(): assigns priority to a given fusion
        """
        fused_nodes = set(self.nodes)
        for node1, node2 in self.get_possible_fusions():
            node1 = self.name_to_fused_node[node1.get_first_name()]
            node2 = self.name_to_fused_node[node2.get_first_name()]
            if self.can_fuse(node1, node2) and not self.will_fusion_create_cycle(
                node1, node2
            ):
                if not self.speedup_by_fusion(node1, node2):
                    continue
                fusion_log.debug(
                    "fusing %s with %s", node1.get_name(), node2.get_name()
                )

                # above can_fuse asserts that node2 has the same device
                device = node1.get_device()
                node3 = self.get_backend(device).fuse(node1, node2)
                fused_nodes.remove(node1)
                fused_nodes.remove(node2)
                fused_nodes.add(node3)
                self.name_to_fused_node.update(
                    {n.get_name(): node3 for n in node3.get_nodes()}
                )
        self.nodes = sorted(fused_nodes, key=lambda x: x.min_order)
        self.topological_sort_schedule()
        self.prune_redundant_deps()

    def prune_redundant_deps(self) -> None:
        for node in self.nodes:
            node.prune_redundant_deps(self.name_to_fused_node)

    def get_possible_fusions(self) -> List[Tuple[BaseSchedulerNode, BaseSchedulerNode]]:
        """
        Helper to find all legal fusion opportunities, sorted by self.score_fusion()
        """
        possible_fusions = []
        seen = set()

        def check_all_pairs(nodes: List[BaseSchedulerNode]) -> None:
            for node1_index, node1 in enumerate(nodes):
                for node2 in nodes[node1_index + 1 :]:
                    key = (node1, node2)
                    if key in seen:
                        continue
                    seen.add(key)

                    if self.can_fuse(node1, node2):
                        possible_fusions.append(key)
                    elif (node2.is_template() or node2.is_foreach()) and self.can_fuse(
                        node2, node1
                    ):
                        # foreach fusions and epilogue fusions are order dependent
                        possible_fusions.append((node2, node1))

        buffer_names_grouping = collections.defaultdict(list)
        for node in self.nodes:
            for buf in node.used_buffer_names():
                buffer_names_grouping[buf].append(node)
        for node_grouping in buffer_names_grouping.values():
            check_all_pairs(node_grouping)

        if config.aggressive_fusion:
            group_grouping = collections.defaultdict(list)
            for node in self.nodes:
                group = getattr(node, "group", None)
                if group:
                    group_grouping[group].append(node)
            for node_grouping in group_grouping.values():
                check_all_pairs(node_grouping)

        possible_fusions = self.get_possible_fusions_with_highest_priority(
            possible_fusions
        )
        possible_fusions.sort(key=self.score_fusion_key, reverse=True)
        fusion_log.debug("found %d possible fusions", len(possible_fusions))
        return possible_fusions

    def will_fusion_create_cycle(
        self, node1: BaseSchedulerNode, node2: BaseSchedulerNode
    ) -> bool:
        """
        Finds whether there's a path from node1 to node2 (or vice-versa)
        caused indirectly by other fusions.
        """

        visited = set()

        def found_path(node: BaseSchedulerNode) -> bool:
            # only fused nodes can introduce new ancestors.
            if isinstance(node, FusedSchedulerNode) and node not in visited:
                visited.add(node)
                if node.get_names().issubset(combined_ancestors):
                    # All fusion outputs are in ancestors of node1 and node2, thus
                    # cannot introduce new path:
                    #
                    # 1. if output is neither descendent of node1 or node2, the
                    #        output cannot introduce a path
                    # 2. due to [can_fuse]: if WLOG output is descendent of node1, it cannot be
                    #        on path(node1->node2), hence it cannot be ancestor of node2
                    # 3. due to [acyclic]: if WLOG output is descendent of node1, it cannot be
                    #        ancestor of node1
                    return False
                else:
                    # continue DFS of new ancestors introduced by the fusion
                    return bool(combined_names & node.ancestors) or any(
                        found_path(self.name_to_fused_node[n])
                        for n in node.ancestors - combined_ancestors
                    )
            return False

        combined_names = node1.get_names() | node2.get_names()
        combined_ancestors = (node1.ancestors | node2.ancestors) - combined_names
        cycle = any(found_path(self.name_to_fused_node[n]) for n in combined_ancestors)
        if cycle:
            WhyNoFuse(node1, node2)("will create cycle")
        return cycle

    def can_fusion_increase_peak_memory(
        self, node1: BaseSchedulerNode, node2: BaseSchedulerNode
    ) -> bool:
        """
        This function prevents fusion for nodes that can increase memory
        footprint. This problem is more common in horizontal fusion, where nodes
        that are far apart in the original order get fused, lengthening the live
        intervals of tensors. This is very evident in models with activation
        checkpointing, where the recomputed nodes from different checkpointed
        regions get fused and significantly increase the memory footprint.

        The current attempt is a quick, possibly hacky, heuristic to prevent the
        fusion of nodes that are far away in the original order.

        A better but difficult to implement heurisitic would be to use live
        intervals of the buffers, find region of peak pressure in the original
        program and prevent fusion that crosses that peak region. We might need
        special care or good approximation in this implementation, as fusion of
        node changes live intervals, and re-computing live intervals and peak
        memory after each fusion can introduce large compilation overhead.
        """
        proximity_score = max(
            abs(node1.min_order - node2.max_order),
            abs(node2.min_order - node1.max_order),
        )
        return proximity_score > 64

    def decide_fusion_fail_reason(
        self,
        node1: BaseSchedulerNode,
        node2: BaseSchedulerNode,
        common_buf_names: Tuple[str, ...],
    ) -> str:
        """
        Try to decide reasons why fusion fail due to no shared memory even though
        there are common buffers.
        """
        reasons = {}
        node1_name2dep = {dep.name: dep for dep in node1.read_writes.reads_and_writes()}
        node2_name2dep = {dep.name: dep for dep in node2.read_writes.reads_and_writes()}

        for buf_name in common_buf_names:
            buf = V.graph.get_buffer(buf_name)
            lhs_dep = node1_name2dep[buf_name]
            rhs_dep = node2_name2dep[buf_name]

            if lhs_dep.get_numel() != rhs_dep.get_numel():
                reasons[
                    buf_name
                ] = f"different numel: {lhs_dep.get_numel()} v.s. {rhs_dep.get_numel()}"
                continue

            # same numel but different MemoryDep.size. Should be broadcasting
            if sympy_product(lhs_dep.size) != sympy_product(rhs_dep.size):
                reasons[buf_name] = "broadcast"
                continue

            if not isinstance(lhs_dep, MemoryDep) or not isinstance(rhs_dep, MemoryDep):
                reasons[
                    buf_name
                ] = f"not MemoryDep: {type(lhs_dep)} v.s. {type(rhs_dep)}"
                continue

            lhs_off = lhs_dep.get_offset()
            rhs_off = rhs_dep.get_offset()
            if lhs_off != rhs_off:
                # One example is in transformer, we use a concatenated linear layer
                # to project Q/K/V and then split the result. The 3 splits will
                # point to the same buffer with different offsets.
                reasons[buf_name] = f"different offset: {lhs_off} v.s. {rhs_off}"
                continue

            if (
                lhs_dep.normalize_with_stride_order()
                == rhs_dep.normalize_with_stride_order()
            ):
                reasons[buf_name] = f"Mismatch loop orders: {lhs_dep} v.s. {rhs_dep}"
                continue

            # Add more rules here
            reasons[
                buf_name
            ] = f"Unknown reason: {lhs_dep} v.s. {rhs_dep}. Layout: {buf.layout}"

        return str(reasons)

    def can_fuse(self, node1: BaseSchedulerNode, node2: BaseSchedulerNode) -> bool:
        """
        Determine if it is possible to combine node1 and node2 into a
        single fused node.
        """

        if node1 is node2:
            return False

        why = WhyNoFuse(node1, node2)

        if (
            isinstance(node1, (ExternKernelSchedulerNode, NopKernelSchedulerNode))
            and not node1.is_template()
        ):
            why("node1 is extern or nop")
            return False
        if (
            isinstance(node2, (ExternKernelSchedulerNode, NopKernelSchedulerNode))
            and not node2.is_template()
        ):
            why("node2 is extern or nop")
            return False

        if node2.get_names() & node1.ancestors:
            why("node1 must go before node2")
            return False

        if node2.is_template():
            why("templates can only fuse epilogues")
            return False
        if node1.is_template() and (
            node2.has_aliasing_or_mutation()
            or node2.is_reduction()
            or not config.epilogue_fusion
        ):
            why("template epilogue not satisfied")
            return False

        device = node1.get_device()
        device2 = node2.get_device()
        if device != device2:
            why("device mismatch (%s vs %s)", device, device2)
            return False
        del device2

        no_shared_data = self.score_fusion_memory(node1, node2) == 0
        if no_shared_data and (
            not config.aggressive_fusion or node1.is_reduction() or node2.is_reduction()
        ):
            if is_metric_table_enabled("fusion_failure_due_to_indexing_mismatch"):
                common_buf_names = (
                    node1.read_writes.buffer_names() & node2.read_writes.buffer_names()
                )
                if len(common_buf_names) > 0:
                    get_metric_table("fusion_failure_due_to_indexing_mismatch").add_row(
                        lambda: {
                            "pre_grad_graph_id": V.graph.graph_id,
                            "post_grad_graph_id": V.graph.post_grad_graph_id,
                            "node1_name": node1.get_name(),
                            "node2_name": node2.get_name(),
                            "node1_debug_str": write_text(node1.debug_str()),
                            "node2_debug_str": write_text(node2.debug_str()),
                            "common_buffer_names": list(common_buf_names),
                            "failure_reason": self.decide_fusion_fail_reason(
                                node1, node2, common_buf_names
                            ),
                        }
                    )

                    why("no shared data due to indexing mismatch")
                    return False
            why("no shared data")
            return False  # heuristic not needed for correctness

        if (
            not node1.is_foreach()
            and not node2.is_foreach()
            and len(node1.get_nodes()) + len(node2.get_nodes()) > config.max_fusion_size
        ):
            why("exceeds max fusion")
            return False  # heuristic not needed for correctness

        if node1.get_names() & node2.ancestors:
            # node2 depends on node1 outputs
            if not self.can_fuse_vertical(node1, node2):
                return False
            return self.get_backend(device).can_fuse_vertical(node1, node2)
        else:  # nodes don't depend on each other, but may have common reads
            if self.can_fusion_increase_peak_memory(node1, node2):
                why("will increase peak memory")
                return False
            return self.get_backend(device).can_fuse_horizontal(node1, node2)

    def can_fuse_vertical(
        self, node1: BaseSchedulerNode, node2: BaseSchedulerNode
    ) -> bool:
        """
        Check if it is legal to fuse a consumer (node2) into a producer (node1).

        We can fuse them if all the reads of node2 either match
        corresponding writes in node1, or are written by nodes that can
        be scheduled before the fusion of node1 and node2.

        We also disable fusion of a write subsequent to a read if the reads
        and writes do not align.
        """
        node1_names = node1.get_names()
        computed_deps = set()
        why = WhyNoFuse(node1, node2)

        # StarDep doesn't match MemoryDep, different indices don't match
        # However, broadcasting sometimes strips dimensions, and if that's the case
        # we still can match unmet dep
        # if there's indirect indexing, don't match it
        def fusable_read_and_write(read: Dep, write: Dep) -> bool:
            read_name = self.mutation_renames.get(read.name, read.name)
            write_name = self.mutation_renames.get(write.name, write.name)
            if (
                isinstance(read, MemoryDep)
                and isinstance(write, MemoryDep)
                and read.mode == write.mode
                and write.mode is not None
            ):
                return True
            if (
                isinstance(read, StarDep)
                and isinstance(write, MemoryDep)
                and read.mode == write.mode
                and write.mode is not None
                and read_name == write_name
            ):
                return True
            return (
                self.mutation_renames.get(read.name, read.name) == write.name
                and (isinstance(read, MemoryDep) and isinstance(write, MemoryDep))
                and not free_symbol_is_type(read.index, SymT.TMP)
                and not free_symbol_is_type(write.index, SymT.TMP)
                and read.index == write.index
                and len(read.size) >= len(write.size)
                and read.size[: len(write.size)] == write.size
            )

        for rd in node2.unmet_dependencies:
            for cd in node1.read_writes.writes:
                if fusable_read_and_write(rd, cd):
                    computed_deps.add(rd)

        remaining_deps = {dep.name for dep in node2.unmet_dependencies - computed_deps}
        if remaining_deps & node1_names:
            # MemoryDeps didn't match and read different locations of the same buffer.
            # Examples here include:
            #   - MemoryDep("foo", x) != MemoryDep("foo", x + 1)
            #   - MemoryDep("foo", x) != StarDep("foo")
            why("memory deps did not match")
            return False
        for name in remaining_deps:
            if node1_names & self.name_to_fused_node[name].ancestors:
                why("intermediate nodes between node1 & node2")
                return False

        # similar to can_inplace, if we are going to fuse a write subsequent to a read
        # require that the indexing and size is the same
        for write in node2.read_writes.writes:
            for read in node1.read_writes.reads:
                if write.name != self.mutation_renames.get(read.name, read.name):
                    continue

                # bail on StarDep
                if not fusable_read_and_write(read=read, write=write):
                    why("fusing a write into a read with different indexing formula")
                    return False

        return True

    def score_fusion(
        self, node1: BaseSchedulerNode, node2: BaseSchedulerNode
    ) -> Tuple[bool, bool, int, int]:
        """
        Assign a score (higher comes first) to the fusion of node1
        and node2.  When different fusions conflict with each other,
        this is the way we decide what order to run them in.

        Our current score is based on:
        - Estimate of the saved memory operations
        - Fusions closer together in original order
        """
        memory_score = self.score_fusion_memory(node1, node2)
        proximity_score = -max(
            abs(node1.min_order - node2.max_order),
            abs(node2.min_order - node1.max_order),
        )
        return (
            node1.is_template() == config.epilogue_fusion_first and memory_score > 0,
            node1.is_reduction() == node2.is_reduction() and memory_score > 0,
            memory_score,
            proximity_score,
        )

    def score_fusion_memory(
        self, node1: BaseSchedulerNode, node2: BaseSchedulerNode
    ) -> int:
        """
        The first term in our fusion score that estimates number of saved memory operations.
        """
        common_memory_deps = (node1.read_writes.reads | node1.read_writes.writes) & (
            node2.read_writes.reads | node2.read_writes.writes
        )
        common_memory_deps = {
            dep for dep in common_memory_deps if not dep.has_unbacked_symbols()
        }
        return sum(dep.numbytes_hint() for dep in common_memory_deps)

    def get_possible_fusions_with_highest_priority(
        self, possible_fusions: List[Tuple[BaseSchedulerNode, BaseSchedulerNode]]
    ) -> List[Tuple[BaseSchedulerNode, BaseSchedulerNode]]:
        # Group the possible fusions based on their priority from the backend.
        # Only return the group of possible fusions with highest priority.
        if len(possible_fusions) == 0:
            return possible_fusions
        possible_fusions_group_by_priority: Dict[
            int, List[Tuple["BaseSchedulerNode", "BaseSchedulerNode"]]
        ] = {}

        for node1, node2 in possible_fusions:
            assert node1.get_device() == node2.get_device()
            device = node1.get_device()
            fusion_pair_priority = int(
                self.get_backend(device).get_fusion_pair_priority(node1, node2)
            )
            if fusion_pair_priority not in possible_fusions_group_by_priority:
                possible_fusions_group_by_priority[fusion_pair_priority] = [
                    (node1, node2),
                ]
            else:
                possible_fusions_group_by_priority[fusion_pair_priority].append(
                    (node1, node2)
                )
        # return the possible fusions with highest priority
        possible_fusions_with_highest_priority = min(
            possible_fusions_group_by_priority.items(), key=operator.itemgetter(0)
        )[1]
        assert len(possible_fusions_with_highest_priority) > 0
        return possible_fusions_with_highest_priority

    def score_fusion_key(
        self, nodes: Tuple[BaseSchedulerNode, BaseSchedulerNode]
    ) -> Tuple[bool, bool, int, int]:
        """
        Shim for list.sort(key=...)
        """
        node1, node2 = nodes
        return self.score_fusion(node1, node2)

    def compute_last_usage(self) -> None:
        """
        Populate node.last_usage recursively (also for the nodes within a FusedSchedulerNode)
        """

        future_used_buffers = set(V.graph.get_output_names())

        for node in reversed(self.nodes):
            node.set_last_usage(future_used_buffers, self.mutation_real_name)
            future_used_buffers.update(node.last_usage)

    def free_buffers(self) -> None:
        """Free any buffers that are no longer needed"""
        for name in sorted(
            self.buffer_names_to_free
            - V.graph.removed_buffers
            - V.graph.wrapper_code.freed
        ):
            if name in self.name_to_node:
                node = self.name_to_node[name]
                if node.can_free():
                    V.graph.wrapper_code.codegen_free(node.node)
            elif name in V.graph.graph_inputs:
                storage = V.graph.graph_inputs[name].data
                assert isinstance(storage, ir.StorageBox) and storage.is_input_buffer()
                V.graph.wrapper_code.codegen_free(storage.data)

        self.buffer_names_to_free.clear()

    def remove_kernel_local_buffers(self) -> None:
        """
        Any buffers that are both created and have a last use in the
        same kernel can be removed.
        """

        # V.kernel.store_buffer_names should represent the set of nodes
        # get fused
        fused_node_names = V.kernel.store_buffer_names
        names_to_remove = []
        for out_buf in V.kernel.store_buffer_names:
            users = self.name_to_node[out_buf].users
            assert users is not None
            users = {user.get_name() for user in users if not user.is_weak}
            if users.issubset(fused_node_names):
                names_to_remove.append(out_buf)

        def remove_filter(n: str) -> bool:
            return (
                n not in V.kernel.must_keep_buffers
                and n not in V.kernel.args.input_buffers
                and n not in self.mutation_renames
                and n not in self.mutation_real_name
            )

        names_to_remove = list(filter(remove_filter, names_to_remove))

        for name in names_to_remove:
            if name in V.kernel.args.inplace_buffers:
                buf = V.kernel.args.inplace_buffers[name]
                if isinstance(buf, str) and buf.startswith("REMOVED"):
                    continue
                remove = all(n in names_to_remove for n in buf.other_names)
                if remove:
                    self.remove_inplace_buffer(name)
                V.kernel.inplaced_to_remove.add(name)
            else:
                self.remove_buffer(name)

    def remove_buffer(self, name: str) -> None:
        # Assign a special value instead of deleting the entry
        # because we still rely on output_buffers's length to
        # generate unique arg name.
        log.debug("remove_buffer(%r)", name)
        V.kernel.args.output_buffers[name] = "REMOVED"
        V.kernel.removed_buffers.add(name)

    def remove_inplace_buffer(self, name: str) -> None:
        log.debug("removing_inplace_buffer(%r)", name)
        inner_name = V.kernel.args.inplace_buffers[name].inner_name
        V.kernel.args.inplace_buffers[name] = inner_name.replace(
            "in_out_ptr", "REMOVED"
        )
        V.kernel.removed_buffers.add(name)

    def flush(self) -> None:
        for backend in self.backends.values():
            backend.flush()
        self.free_buffers()

    def codegen_extern_call(self, scheduler_node: ExternKernelSchedulerNode) -> None:
        assert isinstance(scheduler_node, ExternKernelSchedulerNode)
        # 'decide_inplace_update' stores the inplace update decisions in
        # the current kernel from where 'allocate' retrieve those decisions.
        # We have to make sure there is a non-NULL kernel handler to store
        # those inplace update decisions.
        counters["inductor"]["extern_calls"] += 1
        with V.set_kernel_handler(Kernel(increase_kernel_count=False)):
            scheduler_node.decide_inplace_update()
            scheduler_node.allocate()
        node = scheduler_node.node
        assert isinstance(node, ir.ExternKernel), f"{type(node)=}"
        node.codegen(V.graph.wrapper_code)
        self.free_buffers()

    def create_backend(self, device: torch.device) -> "BaseScheduling":
        assert (
            not is_gpu(device.type) or device.index is not None
        ), f"{device} should have been normalized in lowering"
        V.graph.add_device_info(device)

        device_scheduling = get_scheduling_for_device(device.type)
        if device_scheduling is None:
            raise RuntimeError(f"Unsupported device type: {device.type}")

        if not has_triton():
            if (
                device.type == "cuda"
                and (device_props := torch.cuda.get_device_properties(device)).major < 7
            ):
                raise RuntimeError(
                    f"Found {device_props.name} which is too old to be supported by the triton GPU compiler, which is used as the backend. Triton only supports devices of CUDA Capability >= 7.0, but your device is of CUDA capability {device_props.major}.{device_props.minor}"  # noqa: B950
                )
            elif is_gpu(device.type):
                raise RuntimeError(
                    "Cannot find a working triton installation. More information on installing Triton can be found at https://github.com/openai/triton"  # noqa: B950
                )

        return device_scheduling(self)

    def get_backend(self, device: torch.device) -> "BaseScheduling":
        if device not in self.backends:
            self.backends[device] = self.create_backend(device)
        return self.backends[device]

    def enter_context(self, node: BaseSchedulerNode) -> None:
        def get_order(n: torch.fx.Node) -> int:
            if n not in self.origin_to_index:
                self.origin_to_index.update({n: i for i, n in enumerate(n.graph.nodes)})
            return self.origin_to_index[n]

        # Use a dict to have ordering
        origins = {
            (get_order(e), e): None
            for n in node.get_nodes()
            if n.node is not None
            for e in n.node.origins
        }
        origins = list(origins.keys())
        if origins:
            _, last = max(origins, key=operator.itemgetter(0))
            V.graph.wrapper_code.enter_context(last)

    @dynamo_timed
    def codegen(self) -> None:
        for node in self.nodes:
            try:
                log.debug(
                    "Generating code for node %s with estimated runtime %f",
                    node.get_name(),
                    node.get_estimated_runtime(),
                )
            except Exception as e:
                log.debug(
                    "Generating code for node %s with estimated runtime 0.0",
                    node.get_name(),
                )

            self.enter_context(node)

            if not isinstance(node, NopKernelSchedulerNode) and (
                device := node.get_device()
            ):
                if (
                    device != self.current_device
                    or node.is_extern()
                    or node.is_template()
                ):
                    self.flush()
                if device != self.current_device:
                    if self.current_device and device_need_guard(
                        self.current_device.type
                    ):
                        V.graph.wrapper_code.codegen_device_guard_exit()
                    if device_need_guard(device.type):
                        assert device.index is not None, "device should have an index"
                        V.graph.wrapper_code.codegen_device_guard_enter(device.index)

                    self.current_device = device

            self.buffer_names_to_free.update(node.last_usage)

            if node.is_template():
                node, *epilogue = node.get_nodes()
                self.get_backend(device).codegen_template(node, epilogue)
            elif node.is_extern():
                node = typing.cast(ExternKernelSchedulerNode, node)
                self.codegen_extern_call(node)
            elif node.is_foreach():
                node = typing.cast(ForeachKernelSchedulerNode, node)
                backend_ = self.get_backend(device)
                from .codegen.cuda_combined_scheduling import CUDACombinedScheduling
                from .codegen.simd import SIMDScheduling

                if isinstance(backend_, (SIMDScheduling, CUDACombinedScheduling)):
                    backend = backend_
                else:
                    raise AssertionError(f"{type(self)=}")
                backend.codegen_foreach(node)
            elif isinstance(node, (FusedSchedulerNode, SchedulerNode)):
                self.get_backend(device).codegen_node(node)
            else:
                assert isinstance(node, NopKernelSchedulerNode)
                node.allocate()

            if config.debug_check_inf_and_nan:
                V.graph.wrapper_code.generate_inf_and_nan_checker(node)

            if config.triton.debug_sync_kernel:
                self.get_backend(device).codegen_sync()

            self.available_buffer_names.update(node.get_names())

            if not isinstance(node, NopKernelSchedulerNode):
                device = node.get_device()
                if device is not None and self.get_backend(device).ready_to_flush():
                    self.flush()

        if self.current_device and device_need_guard(self.current_device.type):
            # exit the outermost CUDA device guard. this is
            # important for nested indentation codegen-ing.
            V.graph.wrapper_code.codegen_device_guard_exit()

        self.flush()

    def get_buffer_layout(self, buf_name: str) -> ir.Layout:
        node = self.name_to_node[buf_name]
        assert node.node is not None
        return node.node.get_layout()


class BaseScheduling:
    def can_fuse_vertical(
        self, node1: BaseSchedulerNode, node2: BaseSchedulerNode
    ) -> bool:
        """
        Check whether node1 and node2 can be vertically fused or not.
        """
        raise NotImplementedError

    def can_fuse_horizontal(
        self, node1: BaseSchedulerNode, node2: BaseSchedulerNode
    ) -> bool:
        """
        Check whether node1 and node2 can be horizontally fused or not.
        """
        raise NotImplementedError

    def fuse(
        self, node1: BaseSchedulerNode, node2: BaseSchedulerNode
    ) -> FusedSchedulerNode:
        """
        Fuse two nodes
        """
        if node1.is_foreach() or node2.is_foreach():
            return ForeachKernelSchedulerNode.fuse(node1, node2)
        else:
            return FusedSchedulerNode.fuse(node1, node2)

    def group_fn(
        self, sizes: Sequence[Sequence[sympy.Expr]]
<<<<<<< HEAD
    ) -> Sequence[Sequence[sympy.Expr]]:
=======
    ) -> Tuple[Tuple[sympy.Expr, ...], ...]:
>>>>>>> dd64ca2a
        """
        Process the iteration sizes in case a transformation needs to be applied.
        """
        raise NotImplementedError

    def codegen_template(
        self,
        template_node: BaseSchedulerNode,
        epilogue_nodes: Sequence[BaseSchedulerNode],
    ) -> Optional[str]:
        """
        Given a template node, generate a kernel.

        This function is only available for triton now. If the third-party backend behaves as a sub-class
        of TritonScheduling, it can override it or reuse it.
        """
        raise NotImplementedError

    def codegen_node(self, node: Union[FusedSchedulerNode, SchedulerNode]) -> None:
        """
        Generate a kernel given a list of pre-fused nodes.
        """
        raise NotImplementedError

    def codegen_sync(self) -> None:
        """
        Generate synchronization code for the kernel. This method depends on the hardware characteristics.
        """
        raise NotImplementedError

    def ready_to_flush(self) -> bool:
        """
        Check whether the backend is requesting the scheduler to flush the generated kernel.
        If not supported, please return False.
        """
        return False

    def flush(self) -> None:
        """
        Flush the generated kernel and python wrapper code to the source code file.
        """
        raise NotImplementedError

    def benchmark_fused_nodes(
        self, nodes: Sequence[BaseSchedulerNode]
    ) -> Tuple[float, str]:
        """
        Benchmark fused list of nodes and return the execution time
        in milliseconds on randomly generated inputs.
        """
        raise NotImplementedError

    def get_fusion_pair_priority(
        self, node1: BaseSchedulerNode, node2: BaseSchedulerNode
    ) -> int:
        """
        Return an unsigned integer which represents the priority of this fusion pair.
        The smaller is with higher priority.
        """
        return 0<|MERGE_RESOLUTION|>--- conflicted
+++ resolved
@@ -158,11 +158,7 @@
 
 
 class BaseSchedulerNode:
-<<<<<<< HEAD
-    group: Tuple[torch.device, Sequence[Sequence[sympy.Expr]]]
-=======
     group: Tuple[torch.device, Tuple[Tuple[sympy.Expr, ...], ...]]
->>>>>>> dd64ca2a
 
     def __init__(self, scheduler: "Scheduler", node: ir.Buffer) -> None:
         self.scheduler: Scheduler = scheduler
@@ -1239,11 +1235,7 @@
             for name in other_node.get_names():
                 self.name_to_node[name] = other_node
 
-<<<<<<< HEAD
-        self.group = (nodes[0].get_device(), [[sympy.Expr("foreach")]])
-=======
         self.group = (nodes[0].get_device(), ((sympy.Expr("foreach"),),))
->>>>>>> dd64ca2a
 
         self.origins: Set[torch.fx.Node] = set()
 
@@ -2796,11 +2788,7 @@
 
     def group_fn(
         self, sizes: Sequence[Sequence[sympy.Expr]]
-<<<<<<< HEAD
-    ) -> Sequence[Sequence[sympy.Expr]]:
-=======
     ) -> Tuple[Tuple[sympy.Expr, ...], ...]:
->>>>>>> dd64ca2a
         """
         Process the iteration sizes in case a transformation needs to be applied.
         """
