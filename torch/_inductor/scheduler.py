--- conflicted
+++ resolved
@@ -2451,16 +2451,7 @@
 
         self.flush()
 
-<<<<<<< HEAD
-    def is_unaligned_buffer(self, buf_name):
-        if buf_name in V.graph.graph_inputs:
-            return not config.assume_aligned_inputs
-        if buf_name in V.graph.constants:
-            # all constants are assumed to be aligned
-            return False
-=======
     def get_buffer_layout(self, buf_name: str) -> ir.Layout:
->>>>>>> f2c1060d
         node = self.name_to_node[buf_name]
         return node.node.get_layout()
 
