import json
import os
from pathlib import Path
from typing import Any, Callable, Dict, List, Optional, Tuple, Union
from unittest import mock

import torch
import torch._export
import torch.utils._pytree as pytree
from torch._inductor.utils import is_cpu_device
from .runtime.runtime_utils import cache_dir


def aoti_eager_cache_dir(namespace: str, device: str):
    return Path(cache_dir()) / "aoti_eager" / namespace / device


def aoti_eager_op_conf_lock(op_func_name_with_overload: str):
    from filelock import FileLock

    # Avoid circular import
    from torch._inductor.codecache import get_lock_dir, LOCK_TIMEOUT

    op_conf_lock_file = f"{op_func_name_with_overload}.lock"
    lock_dir = get_lock_dir()
    return FileLock(os.path.join(lock_dir, op_conf_lock_file), timeout=LOCK_TIMEOUT)


def load_aoti_eager_cache(ns: str, op_func_name_with_overload: str, device_type: str):
    device_kernel_cache = aoti_eager_cache_dir(ns, device_type)
    op_conf = device_kernel_cache / f"{op_func_name_with_overload}.json"
    if not op_conf.exists():
        return []

    with aoti_eager_op_conf_lock(op_func_name_with_overload):
        with open(op_conf) as f:
            json_data = json.load(f)
            for item in json_data:
                # Get absolution path for kernel library
                kernel_lib_abs_path = device_kernel_cache / item["kernel_path"]
                item["kernel_path"] = kernel_lib_abs_path.as_posix()

                # Check if the kernel library exists
                if not kernel_lib_abs_path.exists():
                    return []

                for metadata in item["meta_info"]:
                    if "is_dynamic" in metadata and metadata["is_dynamic"]:
                        raise NotImplementedError("Only support static shape for now")
                    if "device_type" in metadata and metadata["device_type"] == "cpu":
                        metadata["device_index"] = -1
                    if "dtype" in metadata:
                        metadata["dtype"] = getattr(
                            torch, metadata["dtype"].split(".")[-1]
                        )

            return json_data


def supported_builtin_dtype_torch_dtype():
    return {int: torch.int32, float: torch.float, bool: torch.bool}


def supported_scalar_types():
    type_to_torch_dtype = supported_builtin_dtype_torch_dtype()
    supported_scalar_types = tuple(type_to_torch_dtype.keys())
    return supported_scalar_types


def extract_tensor_metadata(dynamic: bool, input: torch.Tensor) -> Dict[str, Any]:
    metadata: Dict[str, Any] = {}
    metadata["is_dynamic"] = dynamic

    assert isinstance(input, torch.Tensor)
    metadata["device_type"] = f"{input.device.type}"
    if is_cpu_device([input]):
        metadata["device_index"] = -1
    else:
        metadata["device_index"] = input.device.index
    metadata["dtype"] = f"{input.dtype}"
    metadata["sizes"] = list(input.size())
    metadata["strides"] = list(input.stride())
    metadata["requires_grad"] = input.requires_grad
    metadata["dispatch_key_set"] = torch._C._dispatch_keys(input).raw_repr()
    return metadata


def extract_tensor_list_metadata(
    dynamic: bool,
    input: List[torch.Tensor],
) -> Dict[str, Any]:
    metadata_list = []
    for item in input:
        assert isinstance(item, torch.Tensor)
        metadata_list.append(extract_tensor_metadata(dynamic, item))

    metadata: Dict[str, Any] = {}
    metadata["tensor_list"] = metadata_list
    return metadata


def extract_scalar_metadata(
    device_type: str, input: Union[int, float, bool]
) -> Dict[str, Any]:
    assert isinstance(input, supported_scalar_types())
    metadata: Dict[str, Any] = {}
    metadata["is_dynamic"] = False
    # Scalar tensor
    metadata["device_type"] = device_type
    metadata["device_index"] = -1 if device_type == "cpu" else 0
    type_to_torch_dtype = supported_builtin_dtype_torch_dtype()
    metadata["dtype"] = f"{type_to_torch_dtype[type(input)]}"
    metadata["scalar_value"] = input
    return metadata


def extract_string_metadata(input: str):
    assert isinstance(input, str)
    metadata: Dict[str, Any] = {}
    metadata["string_value"] = input
    return metadata


def aoti_compile_with_persistent_cache(
    ns: str,
    op_func_name_with_overload: str,
    device_type: str,
    dynamic: bool,
    f: Callable[..., Any],
    args: Tuple[Any],
    kwargs: Dict[str, Any],
    *,
    dynamic_shapes: Optional[Dict[str, Any]] = None,
    options: Optional[Dict[str, Any]] = None,
    remove_runtime_assertions: bool = False,
    disable_constraint_solver: bool = False,
):
    """
    Compile the given function with persistent cache for AOTI eager mode.
    """
    assert not dynamic, "Only support static shape for now"
<<<<<<< HEAD
    flattened_inputs = pytree.arg_tree_leaves(*args, **kwargs)
=======
    type_to_torch_dtype = {int: torch.int32, float: torch.float, bool: torch.bool}
    supported_scalar_types = tuple(type_to_torch_dtype.keys())
    flattened_inputs = list(args) + list(kwargs.values())
>>>>>>> da0dca93
    if not all(
        isinstance(input, (supported_scalar_types(), torch.Tensor, list, str))
        for input in flattened_inputs
    ):
        raise NotImplementedError(
            "Only support tensor, tensor list, int, float, bool for now"
        )

    for input in flattened_inputs:
        if isinstance(input, list) and not all(
            isinstance(item, torch.Tensor) for item in input
        ):
            raise NotImplementedError(
                "Regarding list, _impl_with_aoti_compile only support tensor list now."
            )

    persistent_cache = aoti_eager_cache_dir(ns, device_type)
    if not persistent_cache.exists():
        persistent_cache.mkdir(parents=True)

    persistent_cache_lib = persistent_cache / "lib"
    if not persistent_cache_lib.exists():
        persistent_cache_lib.mkdir()

    with mock.patch.dict(
        os.environ,
        {"TORCHINDUCTOR_CACHE_DIR": persistent_cache_lib.absolute().as_posix()},
    ):
        try:
            kernel_lib_path = torch._export.aot_compile(
                f,
                args,
                kwargs,
                dynamic_shapes=dynamic_shapes,
                remove_runtime_assertions=remove_runtime_assertions,
                disable_constraint_solver=disable_constraint_solver,
                # Some operations may have non-Tensor parameters like int, float, bool. These
                # non-Tensor parameters will not be the input of the graph. Therefore, we do
                # need to keep the same signature.
                same_signature=False,
            )

            kernel_metadata_items = []

            for idx, input in enumerate(flattened_inputs):
                if isinstance(input, torch.Tensor):
                    metadata = extract_tensor_metadata(dynamic, input)
                elif isinstance(input, list):
                    assert all(isinstance(item, torch.Tensor) for item in input)
                    metadata = extract_tensor_list_metadata(dynamic, input)
                elif isinstance(input, supported_scalar_types()):
                    metadata = extract_scalar_metadata(device_type, input)
                elif isinstance(input, str):
                    metadata = extract_string_metadata(input)
                else:
                    raise NotImplementedError(f"Unsupported input type: {type(input)}")

                metadata["arg_order"] = idx
                kernel_metadata_items.append(metadata)

            kernel_meta_info: Dict[str, Any] = {}
            kernel_meta_info["meta_info"] = kernel_metadata_items
            kernel_meta_info["kernel_path"] = (
                Path(kernel_lib_path).relative_to(persistent_cache).as_posix()
            )

            json_data = []
            update_json = True
            op_conf = persistent_cache / f"{op_func_name_with_overload}.json"
            mode = "r" if op_conf.exists() else "w"
            with aoti_eager_op_conf_lock(op_func_name_with_overload):
                with open(op_conf, mode) as op_conf_file:
                    try:
                        json_data = json.load(op_conf_file)
                    except Exception as e:
                        json_data = []

                    assert isinstance(json_data, list)
                    for item in json_data:
                        assert isinstance(item, dict)
                        # Same kernel meta info already exists in the json file
                        if item["meta_info"] == kernel_metadata_items:
                            update_json = False
                            break

                if update_json:
                    json_data.append(kernel_meta_info)
                    with open(op_conf, "w") as op_conf_file:
                        json.dump(json_data, op_conf_file, indent=4)

            return kernel_lib_path
        except Exception as e:
            return ""<|MERGE_RESOLUTION|>--- conflicted
+++ resolved
@@ -139,13 +139,9 @@
     Compile the given function with persistent cache for AOTI eager mode.
     """
     assert not dynamic, "Only support static shape for now"
-<<<<<<< HEAD
-    flattened_inputs = pytree.arg_tree_leaves(*args, **kwargs)
-=======
     type_to_torch_dtype = {int: torch.int32, float: torch.float, bool: torch.bool}
     supported_scalar_types = tuple(type_to_torch_dtype.keys())
     flattened_inputs = list(args) + list(kwargs.values())
->>>>>>> da0dca93
     if not all(
         isinstance(input, (supported_scalar_types(), torch.Tensor, list, str))
         for input in flattened_inputs
