# mypy: disallow-untyped-defs
from __future__ import annotations

import contextlib

import dataclasses
import functools
import importlib
import inspect
import itertools
import logging
import operator
import os
import re
import textwrap
import typing
from abc import ABC, abstractmethod
from collections import defaultdict
from pathlib import Path
from typing import (
    Any,
    Callable,
    DefaultDict,
    Dict,
    Generator,
    Iterable,
    List,
    Mapping,
    NoReturn,
    Optional,
    Protocol,
    Sequence,
    Set,
    Tuple,
    Type,
    TypeVar,
    Union,
)
from typing_extensions import Self, TypeGuard

import torch
import torch._guards
import torch.fx
import torch.utils._pytree as pytree
from torch._dispatch.python import enable_python_dispatcher
from torch._dynamo.utils import counters
from torch._prims_common import is_integer_dtype
from torch.fx.experimental.proxy_tensor import make_fx, maybe_disable_fake_tensor_mode
from torch.fx.experimental.symbolic_shapes import guard_size_oblivious
from torch.fx.immutable_collections import immutable_dict, immutable_list

from .._functorch import config as functorch_config
from .._functorch.aot_autograd import aot_function, make_boxed_func
from .._functorch.partitioners import default_partition
from .._subclasses import FakeTensorMode
from ..fx import Transformer
from . import config
from .decomposition import select_decomp_table
from .lowering import fallback_node_due_to_unsupported_type

log = logging.getLogger(__name__)
aten = torch.ops.aten
prims = torch.ops.prims

Constant = Any
NodeOrConstant = Union[Constant, torch.fx.Node]


class SearchFn(Protocol):
    __name__: str

    def __call__(self, *args: Any, **kwargs: Any) -> Any:
        ...


class ReplaceFn(Protocol):
    def __call__(self, *args: Any, **kwargs: Any) -> Any:
        ...


class TraceFn(Protocol):
    def __call__(
        self, fn: Union[SearchFn, ReplaceFn], *args: Any, **kwargs: Any
    ) -> torch.fx.GraphModule:
        ...


T = TypeVar("T")

# What's a better name for this?
FnsType = Union[torch.fx.node.Target, str]


class Multiple:
    def __init__(self) -> None:
        # Ensure we're really a singleton.
        assert "MULTIPLE" not in globals() or self is MULTIPLE


# Sentinel indicating multiple quantities can be matched
MULTIPLE = Multiple()


class Match:
    """
    Represents a successfully matched pattern.
    """

    pattern: PatternExpr
    args: List[Any]
    kwargs: Dict[str, Any]
    nodes: List[torch.fx.Node]
    targets: Dict[_TargetExpr, torch.fx.node.Target]
    ctx: MatchContext
    replacement_graph: Optional[torch.fx.Graph]

    def __init__(
        self,
        ctx: MatchContext,
        pattern: PatternExpr,
        args: Optional[Sequence[Any]] = None,
        kwargs: Optional[Dict[str, Any]] = None,
    ) -> None:
        super().__init__()
        self.pattern = pattern
        # The input nodes that must be passed in to the result
        self.args = list(args or [])
        self.kwargs = kwargs or {}
        # The nodes matched in this expression
        self.nodes = []
        # Mapping CallFunction to the node.target
        self.targets = {}
        self.ctx = ctx
        self.replacement_graph = None

    @property
    def graph(self) -> torch.fx.Graph:
        return self.ctx.graph

    def extend(self, other: Match) -> None:
        if self.kwargs:
            for key in set(self.kwargs.keys()) & set(other.kwargs.keys()):
                if self.kwargs[key] != other.kwargs[key]:
                    raise FailedMatch("kwarg mismatch: {}", key)
        self.args.extend(other.args)
        self.nodes.extend(other.nodes)
        self.kwargs.update(other.kwargs)
        self.targets.update(other.targets)

    def bundle(self) -> Match:
        # Wrap args in an extra list
        self.args = [tuple(self.args)] if self.args else []
        return self

    def __repr__(self) -> str:
        return f"Match(..., {self.args}, {self.kwargs})"

    def erase_nodes(self, graph: torch.fx.Graph) -> None:
        for n in reversed(self.nodes):
            if not n._erased:
                graph.erase_node(n)

    def output_nodes(self) -> List[Optional[torch.fx.Node]]:
        return [
            (self.ctx.pattern_to_node[p] if p is not None else None)
            for p in self.ctx.outputs
        ]

    def output_node(self) -> torch.fx.Node:
        return next(p for p in self.output_nodes() if p)

    def replace_with_graph(
        self, replacement_graph: torch.fx.Graph, args: Sequence[Any]
    ) -> None:
        ReplacementPatternEntry.replace_with_graph(
            self, self.ctx.graph, replacement_graph, args
        )

<<<<<<< HEAD
    def replace_by_example(
        self,
        replacement_fn: ReplaceFn,
        args: Sequence[Any],
        trace_fn: Optional[TraceFn] = None,
        run_dce: bool = True,
    ) -> None:
        if trace_fn is None:
            trace_fn = functools.partial(fwd_only, run_dce=run_dce)
        replacement = trace_fn(
            replacement_fn, torch.fx.map_arg(args, lambda arg: arg.meta["val"])
        )
        ReplacementPatternEntry.replace_with_graph(
            self,
            self.ctx.graph,
            replacement,
            args,
        )
=======
    def replace_by_example(self, replacement_fn, args, trace_fn=None, run_dce=True):
        assert self.ctx

        from torch._inductor.virtualized import V

        context = V.fake_mode if V.fake_mode is not None else contextlib.nullcontext

        with context:
            if trace_fn is None:
                trace_fn = functools.partial(fwd_only, run_dce=run_dce)
            replacement = trace_fn(
                replacement_fn, torch.fx.map_arg(args, lambda arg: arg.meta["val"])
            )
            ReplacementPatternEntry.replace_with_graph(
                self,
                self.ctx.graph,
                replacement,
                args,
            )
>>>>>>> d6963e76


class FailedMatch(RuntimeError):
    format_string: str

    def __init__(self, format_string: str, *args: Any, **kwargs: Any) -> None:
        self.format_string = format_string
        # We want to construct error messages lazily instead of eagerly, as
        # constructing them eagerly can significantly worsen compile times.
        if len(format_string) > 200:
            raise RuntimeError(
                f"Format string too long - use lazy construction of strings instead. Format string is\n {format_string}"
            )
        self.args = args
        self.kwargs = kwargs

    def __str__(self) -> str:
        return self.format_string.format(*self.args, **self.kwargs)

    def __bool__(self) -> bool:
        return False


MatchResult = Union[Match, FailedMatch]


def is_match(m: MatchResult) -> TypeGuard[Match]:
    """
    TypeGuards cannot act on `self`. Thus this function exists to let mypy
    recognize FailedMatch.__bool__ as a TypeGuard.
    """
    return bool(m)


class MatchContext:
    """
    State needed while running PatternExpr._match().
    """

    outputs: List[Optional[PatternExpr]]
    pattern_to_node: Dict[PatternExpr, Optional[torch.fx.Node]]
    graph: torch.fx.Graph
    exclusive_node_set: List[NodeOrConstant]

    def __init__(
        self,
        outputs: List[Optional[PatternExpr]],
        pattern_to_node: Optional[Dict[PatternExpr, torch.fx.Node]] = None,
        *,
        graph: torch.fx.Graph,
    ) -> None:
        self.outputs = outputs
        self.pattern_to_node = {} if pattern_to_node is None else dict(pattern_to_node)
        self.graph = graph
        self.exclusive_node_set = []

    def match(self, pattern: PatternExpr, node: NodeOrConstant) -> MatchResult:
        """wrapper to check reused nodes in patterns"""
        if pattern in self.pattern_to_node:
            if self.pattern_to_node[pattern] == node:
                return Match(self, pattern)  # already checked this node
            else:
                return FailedMatch("repeated pattern differs")
        m = pattern._match(node, self)
        assert pattern not in self.pattern_to_node
        self.pattern_to_node[pattern] = node if m else None
        return m

    def filter_multi_user_patterns(self) -> Dict[PatternExpr, torch.fx.Node]:
        return {
            pattern: node
            for pattern, node in self.pattern_to_node.items()
            if pattern.has_multiple_users() and node is not None
        }


class PatternExpr(ABC):
    """
    Base class for types of patterns
    """

    @abstractmethod
    def _match(self, node: torch.fx.Node, ctx: MatchContext) -> MatchResult:
        ...

    def match(self, node: torch.fx.Node) -> MatchResult:
        try:
            return MatchContext([self], graph=node.graph).match(self, node)
        except FailedMatch as e:
            return e

    def has_multiple_users(self) -> bool:
        return False

    def __repr__(self) -> str:
        return self.__class__.__name__ + "()"

    def find_anchor_nodes(
        self, ctx: MatchContext, searched: Set[torch.fx.Node]
    ) -> Generator[Optional[torch.fx.Node], None, None]:
        if self in ctx.pattern_to_node:
            yield ctx.pattern_to_node[self]

    def pattern_eq(self, other: Any) -> bool:
        """
        Compare two `PatternExpr`s and return true if they are the
        same. Note this is NOT matching a pattern - it is comparing the pattern
        structures (for debugging).
        """
        return isinstance(other, self.__class__)


class Arg(PatternExpr):
    """
    Capture an arg which will become an input to the handler.  Args are
    passed in depth first order.
    """

    def _match(self, node: NodeOrConstant, ctx: MatchContext) -> MatchResult:
        return Match(ctx, self, args=[node])  # matches anything


class Ignored(PatternExpr):
    """
    Match an arg, but don't pass it to handler
    """

    def _match(self, node: NodeOrConstant, ctx: MatchContext) -> MatchResult:
        return Match(ctx, self)  # matches anything

    def __repr__(self) -> str:
        return "*"

    def pretty_print(self, pp: PatternPrettyPrinter) -> str:
        return "Ignored()"


class KeywordArg(PatternExpr):
    """
    Capture a kwarg which will become an input to the handler.
    """

    def __init__(self, name: str) -> None:
        super().__init__()
        self.name = name

    def __repr__(self) -> str:
        return f"KeywordArg({self.name!r})"

    def _match(self, node: NodeOrConstant, ctx: MatchContext) -> MatchResult:
        return Match(ctx, self, kwargs={self.name: node})  # matches anything

    def pattern_eq(self, other: Any) -> bool:
        other = typing.cast(Self, other)  # super makes sure this is true
        return super().pattern_eq(other) and self.name == other.name


class ExclusiveKeywordArg(PatternExpr):
    """
    Capture a kwarg which will become an input to the handler.
    """

    name: str

    def __init__(self, name: str) -> None:
        super().__init__()
        self.name = name

    def __repr__(self) -> str:
        return f"ExclusiveKeywordArg({self.name!r})"

    def _match(self, node: NodeOrConstant, ctx: MatchContext) -> MatchResult:
        if node in ctx.exclusive_node_set:
            return FailedMatch("exclusive arg appears twice")

        ctx.exclusive_node_set.append(node)
        return Match(ctx, self, kwargs={self.name: node})  # matches anything

    def pattern_eq(self, other: Any) -> bool:
        other = typing.cast(Self, other)  # super makes sure this is true
        return super().pattern_eq(other) and self.name == other.name


class _TargetExpr(PatternExpr):
    """
    Base class for filtering match by node.target
    """

    fns: List[FnsType]
    fns_set: Set[FnsType]

    def __init__(
        self, fns: Union[FnsType, Sequence[FnsType]], users: Union[Multiple, int] = 1
    ) -> None:
        super().__init__()
        fns = [fns] if callable(fns) or isinstance(fns, str) else list(fns)
        for fn in fns:
            if isinstance(fn, torch._ops.OpOverloadPacket):
                fns.extend(getattr(fn, overload) for overload in fn.overloads())

        self.fns = fns
        self.fns_set = set(fns)
        self.users = users

    @property
    @abstractmethod
    def op(self) -> str:
        ...

    def fns_repr(self) -> str:
        first_repr = self.fns[0]
        if not isinstance(first_repr, str):
            first_repr = first_repr.__name__

        if len(self.fns) > 1:
            return f"[{first_repr}, ...]"
        elif self.fns[0] is getattr(torch, first_repr, None):
            return f"torch.{first_repr}"
        elif isinstance(self.fns[0], torch._ops.OpOverload):
            return str(self.fns[0])
        else:
            return first_repr

    def __repr__(self) -> str:
        if self.users is MULTIPLE:
            comma_users = ", MULTIPLE"
        elif self.users != 1:
            comma_users = f", {self.users})"
        else:
            comma_users = ""
        return f"{self.__class__.__name__}({self.fns_repr()}{comma_users})"

    def has_multiple_users(self) -> bool:
        return isinstance(self.users, Multiple) or self.users > 1

    def find_anchor_nodes(
        self, ctx: MatchContext, searched: Set[torch.fx.Node]
    ) -> Generator[Optional[torch.fx.Node], None, None]:
        raise NotImplementedError

    def _match_fns(self, node: torch.fx.Node) -> bool:
        return (
            isinstance(node, torch.fx.Node)
            and node.op == self.op
            and extract_target(node) in self.fns_set
        )

    def _match_users(self, node: torch.fx.Node, ctx: MatchContext) -> bool:
        return (
            self in ctx.outputs
            or self.users is MULTIPLE
            or len(node.users) == self.users
        )

    def pattern_eq(self, other: Any) -> bool:
        other = typing.cast(Self, other)  # super makes sure this is true
        return (
            super().pattern_eq(other)
            and self.op == other.op
            and self.fns == other.fns
            and self.users == other.users
        )


_SimpleSpec = Tuple[Any, ...]


class _TargetArgsExpr(_TargetExpr):
    """
    Base class for filtering match by node.{target,args,kwargs}
    """

    def __init__(
        self,
        fns: Union[torch.fx.node.Target, str, Sequence[Any]],
        *args: Any,
        _users: Union[int, Multiple] = 1,
        **kwargs: Any,
    ) -> None:
        super().__init__(fns, _users)
        self.args = tuple(args)
        self.kwargs = dict(kwargs)
        if any(
            isinstance(x, (dict, list, tuple))
            for x in itertools.chain(args, kwargs.values())
        ):
            self.flatten = self.pytree_flatten
        else:
            self.flatten = self.simple_flatten
        self.flat_args_kwargs = self.flatten(self.args, self.kwargs)

    @staticmethod
    def simple_flatten(
        args: Sequence[Any], kwargs: Mapping[Any, Any]
    ) -> Tuple[Sequence[Any], Union[_SimpleSpec, pytree.TreeSpec]]:
        values = (*args, *kwargs.values())
        spec = (len(args), *kwargs.keys())
        return values, spec

    @staticmethod
    def pytree_flatten(
        args: Sequence[Any], kwargs: Mapping[Any, Any]
    ) -> Tuple[Sequence[Any], Union[_SimpleSpec, pytree.TreeSpec]]:
        def norm_spec(s: pytree.TreeSpec) -> pytree.TreeSpec:
            if s.type is None:
                return s
            mapping = {immutable_list: list, tuple: list, immutable_dict: dict}
            return pytree.TreeSpec(
                mapping.get(s.type, s.type),
                s.context,
                list(map(norm_spec, s.children_specs)),
            )

        flat, spec = pytree.tree_flatten([args, kwargs])
        spec = norm_spec(spec)
        return flat, spec

    def __repr__(self) -> str:
        args = [
            self.fns_repr(),
            *map(repr, self.args),
            *[f"{k}={v}" for k, v in self.kwargs.items()],
        ]
        if self.users is MULTIPLE:
            args.append("_users=MULTIPLE")
        elif self.users != 1:
            args.append(f"_users={self.users}")
        return f"{self.__class__.__name__}({', '.join(args)})"

    def pretty_print(self, pp: PatternPrettyPrinter) -> str:
        args = [
            self.fns_repr(),
            *(pp.pretty_print(x) for x in self.args),
            *[f"{k}={pp.pretty_print(v)}" for k, v in self.kwargs.items()],
        ]
        if self.users is MULTIPLE:
            args.append("_users=MULTIPLE")
        elif self.users != 1:
            args.append(f"_users={self.users}")

        joiner_str = ", "
        return f"{self.__class__.__name__}({joiner_str.join(args)})"

    def _match(self, node: torch.fx.Node, ctx: MatchContext) -> MatchResult:
        if not self._match_fns(node) or len(node.args) != len(self.args):
            return FailedMatch("function_mismatch: node={}, pattern={}", node, self)

        if not self._match_users(node, ctx):
            return FailedMatch("multiple_users {}", self)

        _args = node.args
        _kwargs = node.kwargs
        if len(_kwargs) < len(self.kwargs):
            from torch.fx.operator_schemas import normalize_function

            normalized_args_and_kwargs = normalize_function(
                node.target, node.args, node.kwargs
            )

            if normalized_args_and_kwargs is None:
                return FailedMatch("function_mismatch: node={}, pattern={}", node, self)
            else:
                _args, _kwargs = normalized_args_and_kwargs
                if len(_args) == len(self.args) and len(_kwargs) >= len(self.kwargs):
                    _kwargs = {i: _kwargs[i] for i in _kwargs if i in self.kwargs}
                else:
                    return FailedMatch(
                        "function_mismatch: node={}, pattern={}", node, self
                    )
        else:
            _kwargs = {i: _kwargs[i] for i in _kwargs if i in self.kwargs}

        node_items, node_spec = self.flatten(_args, _kwargs)
        self_items, self_spec = self.flat_args_kwargs
        if node_spec != self_spec:
            return FailedMatch("args_structure {} {}", node_spec, self_spec)
        assert len(node_items) == len(self_items)

        m = Match(ctx, self)
        for i, pattern, child_node in zip(itertools.count(), self_items, node_items):
            if isinstance(pattern, PatternExpr):
                child_match = ctx.match(pattern, child_node)
                if not is_match(child_match):
                    return child_match
                m.extend(child_match)
            elif isinstance(child_node, torch.fx.Node) or child_node != pattern:
                return FailedMatch(
                    "constant_args: {} {!r}!={pattern!r}", node, child_node
                )
        m.nodes.append(node)
        m.targets[self] = node.target
        return m

    def find_anchor_nodes(
        self, ctx: MatchContext, searched: Set[torch.fx.Node]
    ) -> Generator[Optional[torch.fx.Node], None, None]:
        """
        This is used when we are matching a pattern with multiple outputs.
        There is a partial match (stored in ctx) and we want to walk
        this pattern to find a connection to an already-matched node.

        Yields candidate nodes that `self._match` might like.
        """
        if self in ctx.pattern_to_node:
            yield ctx.pattern_to_node[self]
            return

        for pattern in self.flat_args_kwargs[0]:
            if isinstance(pattern, PatternExpr):
                for other_node in pattern.find_anchor_nodes(ctx, searched):
                    if not isinstance(other_node, torch.fx.Node):
                        continue
                    for node in other_node.users:
                        if node not in searched:
                            if self._match_fns(node):
                                yield node
                                searched.add(node)

    def pattern_eq(self, other: Any) -> bool:
        other = typing.cast(Self, other)  # super makes sure this is true
        return (
            super().pattern_eq(other)
            and self.flat_args_kwargs[1] == other.flat_args_kwargs[1]
            and all(
                a.pattern_eq(b) if isinstance(a, PatternExpr) else a == b
                for a, b in zip(self.flat_args_kwargs[0], other.flat_args_kwargs[0])
            )
        )


class CallFunction(_TargetArgsExpr):
    """
    Matches a call_function node in the FX graphs: `fns[i](*args, **kwargs)`
    """

    op = "call_function"


class CallMethod(_TargetArgsExpr):
    """
    Matches a call_method node in the FX graphs: `fns[i].method(*args, **kwargs)`
    """

    op = "call_method"


class CallModule(_TargetArgsExpr):
    """
    Matches a call_module node in the FX graphs: `module(*args, **kwargs)`
    """

    op = "call_module"


class _TargetExprVarArgs(_TargetExpr):
    """
    Matches a call_function node with any arguments which are passed into the pattern
    """

    def _match(self, node: torch.fx.Node, ctx: MatchContext) -> MatchResult:
        if not self._match_fns(node):
            return FailedMatch("function_mismatch")

        if not self._match_users(node, ctx):
            return FailedMatch("multiple_users")

        m = Match(ctx, self)
        m.nodes.append(node)
        m.targets[self] = node.target
        m.args.extend(node.args)
        m.kwargs.update(node.kwargs)
        return m


class CallFunctionVarArgs(_TargetExprVarArgs):
    op = "call_function"


class CallMethodVarArgs(_TargetExprVarArgs):
    op = "call_method"


class CallModuleVarArgs(_TargetExprVarArgs):
    op = "call_module"


class ListOf(PatternExpr):
    """
    Matches a repeated pattern
    """

    def __init__(self, pattern: PatternExpr, partial: bool = False) -> None:
        super().__init__()
        assert isinstance(pattern, PatternExpr)
        self.pattern = pattern
        self.partial = partial

    def __repr__(self) -> str:
        return f"{self.__class__.__name__}({self.pattern})"

    def _match(self, node: List[torch.fx.Node], ctx: MatchContext) -> MatchResult:  # type: ignore[override]
        if not isinstance(node, (list, tuple)) or len(node) == 0:
            return FailedMatch("non_list")
        m = Match(ctx, self)
        # Propagating patterns with multiple users will ensure we don't revisit
        # the same nodes
        pattern_to_node = ctx.filter_multi_user_patterns()
        matched = False
        for i, child_node in enumerate(node):
            child_ctx = MatchContext(
                ctx.outputs, pattern_to_node, graph=child_node.graph
            )
            child_match = child_ctx.match(self.pattern, child_node)
            pattern_to_node = child_ctx.filter_multi_user_patterns()
            if not is_match(child_match):
                if not self.partial:
                    return FailedMatch("list[{}]: {}", i, child_match)
                continue
            matched = True
            m.extend(child_match.bundle())
        if not matched:
            return FailedMatch("list: no_match")
        return m.bundle()

    def pattern_eq(self, other: Any) -> bool:
        other = typing.cast(Self, other)  # super makes sure this is true
        return (
            super().pattern_eq(other)
            and self.pattern.pattern_eq(other.pattern)
            and self.partial == other.partial
        )


class MultiOutputPattern(PatternExpr):
    outputs: List[Optional[PatternExpr]]

    def __init__(self, outputs: Sequence[Optional[PatternExpr]]) -> None:
        super().__init__()
        assert isinstance(outputs[0], _TargetExpr)
        assert all(x is None or isinstance(x, PatternExpr) for x in outputs), outputs
        self.outputs = list(outputs)
        self.op = outputs[0].op

    @property
    def fns(self) -> Union[Callable[..., Any], str, Sequence[Any]]:
        output = typing.cast(_TargetExpr, self.outputs[0])
        return output.fns

    def __repr__(self) -> str:
        return f"{self.__class__.__name__}({self.outputs})"

    def pretty_print(self, pp: PatternPrettyPrinter) -> str:
        args = [pp.pretty_print(x) for x in self.outputs]
        joiner_str = f",\n{'  '}"
        str_out = f"{self.__class__.__name__}([{joiner_str.join(args)}"
        str_out = f"{str_out}\n])"
        return str_out

    def _match(self, node: torch.fx.Node, ctx: MatchContext) -> MatchResult:
        output = typing.cast(_TargetExpr, self.outputs[0])
        m = ctx.match(output, node)
        if not is_match(m):
            return m

        for pattern in self.outputs[1:]:
            if pattern is None:
                continue
            child_match = self._match_from_anchors(pattern, ctx)
            if not is_match(child_match):
                return child_match
            m.extend(child_match)

        return m

    def _match_from_anchors(
        self, pattern: PatternExpr, ctx: MatchContext
    ) -> MatchResult:
        prior = dict(ctx.pattern_to_node)
        m: MatchResult = FailedMatch("no anchor found")
        for node in pattern.find_anchor_nodes(ctx, set()):
            m = ctx.match(pattern, node)
            if is_match(m):
                return m
            # revert any partial matches
            ctx.pattern_to_node = dict(prior)
        return m

    def match(self, node: torch.fx.Node) -> MatchResult:
        try:
            return MatchContext(self.outputs, graph=node.graph).match(self, node)
        except FailedMatch as e:
            return e

    def pattern_eq(self, other: Any) -> bool:
        other = typing.cast(Self, other)  # super makes sure this is true
        return (
            super().pattern_eq(other)
            and len(self.outputs) == len(other.outputs)
            and all(
                a.pattern_eq(b) if isinstance(a, PatternExpr) else a == b
                for a, b in zip(self.outputs, other.outputs)
            )
        )


class RepeatedExpr(PatternExpr):
    """
    Checks for a repeated pattern. Useful for repeated operations after a node such as `split` or `unbind`
    """

    def __init__(self, inner_pattern: _TargetExpr) -> None:
        super().__init__()
        self.inner_pattern = inner_pattern
        self.op = inner_pattern.op

    @property
    def fns(self) -> Sequence[FnsType]:
        return self.inner_pattern.fns

    def _match(self, node: torch.fx.Node, ctx: MatchContext) -> MatchResult:
        m = ctx.match(self.inner_pattern, node)
        if not is_match(m):
            return m
        ctx.pattern_to_node.pop(
            self.inner_pattern,
        )
        # Check all anchor nodes match the pattern
        for anchor_node in self.inner_pattern.find_anchor_nodes(ctx, set()):
            anchor_m = MatchContext([self], graph=node.graph).match(
                self.inner_pattern, anchor_node
            )
            if not is_match(anchor_m):
                return anchor_m
            m.extend(anchor_m)
        return m

    def pattern_eq(self, other: Any) -> bool:
        other = typing.cast(Self, other)  # super makes sure this is true
        return super().pattern_eq(other) and self.inner_pattern.pattern_eq(
            other.inner_pattern
        )


class PatternPrettyPrinter:
    """
    Serializes Patterns to executable python.
    XXX: currently only used and tested for fuse attention patterns. May not cover
    all patterns.
    """

    def __init__(self) -> None:
        self.namespace = torch.fx.graph._Namespace()
        self.memoized_objs_names: Dict[PatternExpr, str] = {}
        self.memoized_objs_pp: Dict[PatternExpr, str] = {}

    @staticmethod
    def run(obj: PatternExpr, output_name: str = "output") -> str:
        """
        Serializes obj to python code with obj written out to `output_name`
        """

        pp = PatternPrettyPrinter()
        assert hasattr(obj, "pretty_print")
        out_str = obj.pretty_print(pp=pp)

        output = []
        for key in pp.memoized_objs_names:
            output.append(f"{pp.memoized_objs_names[key]} = {pp.memoized_objs_pp[key]}")

        output.append(f"{output_name} = {out_str}")

        return "\n".join(output)

    def pretty_print(self, obj: Any) -> str:
        if isinstance(obj, _TargetArgsExpr):
            if memoized_name := self.memoized_objs_names.get(obj):
                return memoized_name
            else:
                return self.memoize(obj)
        if hasattr(obj, "pretty_print"):
            return obj.pretty_print(self)

        return repr(obj)

    def memoize(self, obj: _TargetArgsExpr) -> str:
        obj_str = obj.pretty_print(self)
        obj_name = obj.fns_repr()
        for prefix in ("aten.", "torch.", "prims."):
            obj_name = obj_name.replace(prefix, "")

        tmp_name = self.namespace.create_name(obj_name, None)
        self.memoized_objs_names[obj] = tmp_name
        self.memoized_objs_pp[obj] = obj_str
        return tmp_name


class _PassDictsType(Protocol):
    def __getitem__(self, k: Tuple[str, torch.fx.node.Target]) -> List[PatternEntry]:
        ...


@dataclasses.dataclass
class PatternEntry:
    pattern: PatternExpr
    extra_check: Callable[[Match], bool]

    def apply(self, match: Match, graph: torch.fx.Graph, node: torch.fx.Node) -> None:
        raise NotImplementedError

    def register(
        self,
        pass_dicts: Union[_PassDictsType, Sequence[_PassDictsType]],
        target: Union[torch.fx.node.Target, None] = None,
        prepend: bool = False,
    ) -> None:
        if target is None:
            assert hasattr(self.pattern, "fns")
            for fn in self.pattern.fns:
                self.register(pass_dicts, fn, prepend=prepend)
        elif isinstance(pass_dicts, (dict, PatternMatcherPass)):
            assert hasattr(self.pattern, "op")
            if prepend:
                pass_dicts[(self.pattern.op, target)].insert(0, self)
            else:
                pass_dicts[(self.pattern.op, target)].append(self)
        else:
            pass_dicts = typing.cast(Sequence[_PassDictsType], pass_dicts)
            for x in pass_dicts:
                self.register(x, target, prepend=prepend)


@dataclasses.dataclass
class LoweringPatternEntry(PatternEntry):
    handler: Callable[..., Any]

    def apply(self, match: Match, graph: torch.fx.Graph, node: torch.fx.Node) -> None:
        handler = functools.wraps(self.handler)(functools.partial(self.handler, match))
        with graph.inserting_before(node):
            replacement = graph.call_function(handler, tuple(match.args), match.kwargs)
            replacement.meta.update(node.meta)
            node.replace_all_uses_with(replacement)
        assert match.nodes[-1] is node
        match.erase_nodes(graph)


@dataclasses.dataclass
class GraphPatternEntry(PatternEntry):
    """
    A pattern that runs a function on the FX graph
    """

    handler: Callable[..., Any]

    def apply(self, match: Match, graph: torch.fx.Graph, node: torch.fx.Node) -> None:
        with graph.inserting_before(node):
            self.handler(match, *match.args, **match.kwargs)


@dataclasses.dataclass
class ReplacementPatternEntry(PatternEntry):
    normalize_args: Callable[..., List[Any]]

    @staticmethod
    def replace_with_graph(
        match: Match,
        graph: torch.fx.Graph,
        replacement_graph: Union[torch.fx.Graph, torch.fx.GraphModule],
        args: Sequence[torch.fx.Node],
    ) -> None:
        output_nodes = match.output_nodes()
        first_node = output_nodes[0]

        class Replacer(torch.fx.Interpreter):
            call_method = None  # type: ignore[assignment]
            call_module = None  # type: ignore[assignment]
            get_attr = None  # type: ignore[assignment]

            def run_node(self, node: torch.fx.Node) -> Any:
                if node.op in ("placeholder", "output"):
                    return super().run_node(node)
                if node.op == "call_function":
                    target = node.target
                    args, kwargs = self.fetch_args_kwargs_from_env(node)
                    result = graph.call_function(target, args, kwargs)
                    if "val" in node.meta and "val" not in result.meta:
                        result.meta["val"] = node.meta["val"]
                        if isinstance(node.meta["val"], torch.Tensor):
                            assert "tensor_meta" in node.meta
                            result.meta["tensor_meta"] = node.meta["tensor_meta"]
                    return result
                raise NotImplementedError(f"unhandled {node}")

        output_nodes = match.output_nodes()

        if len(output_nodes) == 1:
            last_node = output_nodes[0]
        else:
            assert output_nodes[0]
            nodes = list(output_nodes[0].graph.nodes)
            indices = [
                (nodes.index(n), n)
                for n in output_nodes
                if isinstance(n, torch.fx.Node)
            ]
            last_node = min(indices, key=operator.itemgetter(0))[1]

        def percolate_tags(
            node: torch.fx.Node, recompute_tag: str, input_stops: Set[torch.fx.Node]
        ) -> None:
            queue = [node]
            visited = set()

            while queue:
                arg = queue.pop()
                if (
                    arg not in visited
                    and arg not in input_stops
                    and hasattr(arg, "meta")
                ):
                    visited.add(arg)
                    arg.meta["recompute"] = recompute_tag
                    queue.extend(arg.all_input_nodes)

        with graph.inserting_before(last_node):
            replacement = Replacer(replacement_graph).run(*args)
            if isinstance(replacement, torch.fx.Node):
                replacement = [replacement]

            def maybe_getitem(node: torch.fx.Node) -> Any:
                if node.op != "call_function":
                    return None
                if node.target != operator.getitem:
                    return None
                assert len(node.args) == 2
                return node.args[1]

            def replace(
                old: Union[torch.fx.Node, None],
                new: Union[torch.fx.Node, Sequence[torch.fx.Node], None],
            ) -> None:
                if old is None:
                    assert new is None
                    return
                assert isinstance(old, torch.fx.Node)
                if new is None:
                    old.replace_all_uses_with(None)
                    graph.erase_node(old)
                    return
                if isinstance(new, torch.fx.Node):
                    if "val" not in new.meta:
                        new.meta.update(old.meta)

                    # Preserve the recompute tags in the replacement graph. We
                    # look at the recompute tags of the original output node to
                    # propagate the tag from the output all the way to the input
                    # args (named as args in the replace_with_graph).
                    # Note that this is best effort. Since patterns are from
                    # many to many, there is no easy way to correctly map the
                    # recomputable tags. It is possible in some scenarios that we
                    # incorrectly tag some nodes as recomputables.
                    if "recompute" in old.meta:
                        percolate_tags(new, old.meta["recompute"], set(args))

                    old.replace_all_uses_with(new)
                    graph.erase_node(old)
                    return

                new = typing.cast(Sequence[torch.fx.Node], new)
                # `new` is not a node: it's a list of nodes.
                #
                # This happens when we want to replace a node that has a single
                # packed return with multiple unpacked returns. We need to do
                # some graph surgery here.
                #
                # Example:
                #   def original_graph(x):
                #      a = op(x)
                #      b = a[0]
                #      c = a[1]
                #      ...
                #
                # Assume that we want to replace op(x) with the graph
                #   def new_op(x):
                #      w = x + 1
                #      z = x + 2
                #      return (w, z)
                #
                # We need to replace `op` with the contents of `new_op`,
                # and then rewrite a[0] to be w and a[1] to be z, as so:
                #   def new_graph(x):
                #     w = x + 1
                #     z = x + 2
                #     b = w
                #     c = z
                #     ...
                old_uses = list(old.users.keys())
                for user in old_uses:
                    idx = maybe_getitem(user)
                    if idx is None:
                        raise AssertionError("can't handle")
                    replace(user, new[idx])
                graph.erase_node(old)

            if len(output_nodes) == len(replacement):
                for old, new in zip(output_nodes, replacement):
                    replace(old, new)
            else:
                assert len(output_nodes) == 1
                replace(output_nodes[0], replacement)

        match.erase_nodes(graph)

    def apply(self, match: Match, graph: torch.fx.Graph, node: torch.fx.Node) -> None:
        assert match.replacement_graph is not None
        self.replace_with_graph(
            match,
            graph,
            match.replacement_graph,
            self.normalize_args(*match.args, **match.kwargs),
        )


def _return_true(match: Match) -> bool:
    return True


def log_trace_failure(search_fn: Callable[..., Any], e: RuntimeError) -> None:
    log.info(
        "Replacement pattern %s failed to apply due to shape mismatch: %s",
        search_fn.__name__,
        e,
    )


def register_replacement(
    search_fn: SearchFn,
    replace_fn: ReplaceFn,
    example_inputs: Iterable[Any],
    trace_fn: TraceFn,
    pass_dicts: Union[_PassDictsType, Sequence[_PassDictsType]],
    extra_check: Callable[[Match], bool] = _return_true,
    scalar_workaround: Union[Dict[str, Union[float, int]], None] = None,
    exclusive_arg_names: Sequence[str] = (),
    search_fn_pattern: Union[PatternExpr, None] = None,
) -> bool:
    """
    Create a replacement rule based on example functions that get traced
    to create patterns.  This supports both training and inference when
    run on a joint forward+backward graph.

    Args:
        search_fn: traced to give original pattern
        replace_fn: traced to give replacement graph
        example_inputs: example inputs for initial trace
        trace_fn: fwd_only or joint_fwd_bwd
        pass_dict: dict of passes to register to
        extra_check: additional check to run on match(using real shapes)
    """
    argnames_static = [*inspect.signature(search_fn).parameters.keys()]

    def check_fn(match: Match) -> bool:
        """
        Often shapes get burned into the pattern, so our initial match ran with
        `ignore_types=(int, ...)`.

        Recheck the match with the correct shapes.
        """
        argnames = list(argnames_static)
        for name in argnames:
            if name not in match.kwargs:
                raise RuntimeError(
                    f"Not all inputs to pattern found in match.kwargs. Perhaps one "
                    f"of the inputs is unused? argnames={argnames}, match.kwargs={match.kwargs}"
                )

        args = list(
            torch.fx.map_arg(
                [match.kwargs[name] for name in argnames], lambda n: n.meta["val"]
            )
        )
        sym_args: List[torch.SymInt] = []
        with torch._dynamo.utils.detect_fake_mode(args):
            for i, grad in enumerate(requires_grad):
                if isinstance(args[i], torch.Tensor):
                    if grad and is_integer_dtype(args[i].dtype):
                        return False

                    args[i] = torch.empty_strided(
                        args[i].size(),
                        args[i].stride(),
                        dtype=args[i].dtype,
                        device=args[i].device,
                        requires_grad=grad,
                    )
                    for v in itertools.chain(args[i].shape, args[i].stride()):
                        if isinstance(v, torch.SymInt) and all(
                            guard_size_oblivious(v != a) for a in sym_args
                        ):
                            sym_args.append(v)

            # If we were given a pre-traced pattern then use that instead of
            # retracing. Note that this means the pattern has to be independent
            # of its args.
            specific_pattern = search_fn_pattern

            if not specific_pattern:
                if sym_args:
                    # AOT Autograd and make fx will dedupe symbolic shape size
                    # accesses of sym ints that appear as inputs
                    # We don't want the sym_size uses to interfere with pattern matching
                    # so we provide them as inputs.
                    # Later, when we actually do the replacement, the symbolic shape
                    # sizes will get re-traced and added to the graph.

                    def search_fn_new(*args_new: Any) -> Any:
                        return search_fn(*args_new[len(args_new) - len(args) :])

                    try:
                        specific_graph = trace_fn(search_fn_new, sym_args + args)
                    except RuntimeError as e:
                        log_trace_failure(search_fn, e)
                        return False

                    # correct argnames in the graph
                    sym_arg_names = []
                    for i, placeholder in zip(
                        range(len(sym_args) + len(args)),
                        specific_graph.graph.nodes,
                    ):
                        if i < len(sym_args):
                            sym_arg_names.append(placeholder.target)
                            continue

                        with specific_graph.graph.inserting_after(placeholder):
                            new_node = specific_graph.graph.placeholder(
                                argnames[i - len(sym_args)]
                            )
                            new_node.target = new_node.name
                            placeholder.replace_all_uses_with(new_node)
                            specific_graph.graph.erase_node(placeholder)

                    argnames = sym_arg_names + argnames
                else:
                    try:
                        specific_graph = trace_fn(search_fn, args)
                    except RuntimeError as e:
                        log_trace_failure(search_fn, e)
                        return False

                specific_pattern = fx_to_pattern(
                    specific_graph,
                    argnames=argnames,
                    exclusive_arg_names=exclusive_arg_names,
                    scalar_workaround=scalar_workaround,
                )

            node = match.output_nodes()[0]
            assert node is not None
            specific_pattern_match = specific_pattern.match(node)

            if is_match(specific_pattern_match) and extra_check(specific_pattern_match):
                # trace the pattern using the shapes from the user program
                match.replacement_graph = trace_fn(replace_fn, args)  # type: ignore[assignment]
                return True
            return False

    def normalize_args(**kwargs: Any) -> List[Any]:
        args = []
        for name in argnames_static:
            args.append(kwargs.pop(name))
        for i in range(1, len(kwargs) + 1):
            if f"tangents_{i}" not in kwargs:
                break
            args.append(kwargs.pop(f"tangents_{i}"))
        assert not kwargs, f"leftover kwargs: {kwargs!r}"
        return args

    if trace_fn is joint_fwd_bwd:
        # If inference mode is enabled during compilation, assume that we don't
        # want to match on any training graph patterns
        if torch.is_inference_mode_enabled():
            return False

    # TODO: Revisit the functionalize_rng_ops for lowmem dropout
    with functorch_config.patch(functionalize_rng_ops=False):
        requires_grad: List[bool] = [
            isinstance(x, torch.Tensor) and x.requires_grad for x in example_inputs
        ]
        if search_fn_pattern is None:
            pattern = gen_pattern(
                search_fn,
                example_inputs,
                trace_fn,
                scalar_workaround,
                exclusive_arg_names,
            )
        else:
            pattern = search_fn_pattern

        pattern_repr = PatternPrettyPrinter.run(pattern)
        assert pattern_repr not in _seen_patterns
        _seen_patterns.add(pattern_repr)
        pattern = ReplacementPatternEntry(
            pattern=pattern,
            extra_check=check_fn,
            normalize_args=normalize_args,
        )
        pattern.register(pass_dicts)
        return pattern.pattern


_serialized_patterns: Set[str] = set()


def _serialize_pattern(
    unique_name: str,
    search_fn: SearchFn,
    example_inputs: Iterable[Any],
    trace_fn: TraceFn,
    scalar_workaround: Union[Dict[str, Union[float, int]], None],
) -> PatternExpr:
    def get_file_template() -> str:
        auto_generated_msg = textwrap.dedent(
            """\
            # This is an auto-generated file. Please do not modify it by hand.
            # To re-generate, run:
            # cd ~/pytorch && python torchgen/fuse/gen_patterns.py
            """
        )

        file_template = textwrap.dedent(
            """\
            # mypy: ignore-errors

            # noqa: F401, E501
            {msg}
            import torch
            import torch._inductor

            aten = torch.ops.aten
            prims = torch.ops.prims

            """
        ).format(msg=auto_generated_msg)

        pattern_matcher_imports = []
        for name in dir(torch._inductor.pattern_matcher):
            attr = getattr(torch._inductor.pattern_matcher, name)
            if isinstance(attr, type) and issubclass(attr, (PatternExpr, _TargetExpr)):
                pattern_matcher_imports.append(name)

        formatted_imports = ",\n   ".join(pattern_matcher_imports)
        formatted_imports = f"from torch._inductor.pattern_matcher import (\n   {formatted_imports},\n)\n"
        return f"{file_template}{formatted_imports}"

    if not SERIALIZED_PATTERN_PATH.is_dir():
        raise RuntimeError(
            f"Could not find serialized patterns directory at {SERIALIZED_PATTERN_PATH}"
        )

    pattern_name = search_fn.__name__

    from torch._functorch import config as functorch_config

    with functorch_config.patch(functionalize_rng_ops=False):
        pattern = gen_pattern(search_fn, example_inputs, trace_fn, scalar_workaround)

    serialized_pattern = PatternPrettyPrinter.run(pattern, output_name=unique_name)
    if pattern_name not in _serialized_patterns:
        write_mode = "w"
        _serialized_patterns.add(pattern_name)
    else:
        write_mode = "a"

    file_template = get_file_template()

    with open(SERIALIZED_PATTERN_PATH / f"{pattern_name}.py", write_mode) as f:
        if write_mode == "w":
            f.write(file_template)
        else:
            f.write("\n\n")
        f.write(serialized_pattern)
        f.write("\n")

    return pattern


SERIALIZED_PATTERN_PATH = Path(__file__).parent / "fx_passes" / "serialized_patterns"

# This is the set of serialized patterns that we've registered.  Used by
# test_serialized_patterns_up_to_date() to ensure the patterns are up
# to date.
_known_precompiled_patterns: List[
    Tuple[
        Any,
        Iterable[Any],
        Callable[[Callable[..., Any], Iterable[Any]], torch.fx.GraphModule],
        Any,
        PatternExpr,
    ]
] = []


def gen_register_replacement(
    unique_name: str,
    search_fn: SearchFn,
    replace_fn: ReplaceFn,
    example_inputs: Iterable[Any],
    trace_fn: TraceFn,
    pass_dicts: Union[_PassDictsType, Sequence[_PassDictsType]],
    extra_check: Callable[[Match], bool] = _return_true,
    scalar_workaround: Union[Dict[str, Union[float, int]], None] = None,
    exclusive_arg_names: Sequence[str] = (),
) -> None:
    # Make sure the example_inputs is materialized.
    example_inputs = tuple(example_inputs)

    if "PYTORCH_GEN_PATTERNS" in os.environ:
        pat = _serialize_pattern(
            unique_name, search_fn, example_inputs, trace_fn, scalar_workaround
        )
    else:
        pattern_name = search_fn.__name__
        m = importlib.import_module(
            f"torch._inductor.fx_passes.serialized_patterns.{pattern_name}"
        )
        if not m or not hasattr(m, unique_name):
            log.warning(
                "Precompiled pattern %r not found. Run torchgen/fuse/gen_patterns.py.",
                unique_name,
            )
        pat = getattr(m, unique_name)

    for arg in pytree.tree_iter(example_inputs):
        if torch._subclasses.fake_tensor.is_fake(arg) and arg.constant is not None:
            # This can be a problem - small fake tensors (e.g. `tensor(2)`) will
            # hold onto their original constant value - and by stashing it here
            # will cause a memory leak if the constant value is on GPU.
            # Since this is just an optimization we can clear it out.
            arg.constant = None

    _known_precompiled_patterns.append(
        (search_fn, example_inputs, trace_fn, scalar_workaround, pat)
    )
    register_replacement(
        search_fn,
        replace_fn,
        example_inputs,
        trace_fn,
        pass_dicts,
        extra_check,
        scalar_workaround,
        exclusive_arg_names,
        search_fn_pattern=pat,
    )


@functorch_config.patch(functionalize_rng_ops=False)
def gen_pattern(
    search_fn: SearchFn,
    example_inputs: Sequence[Any],
    trace_fn: TraceFn,
    scalar_workaround: Union[Dict[str, Union[float, int]], None] = None,
    exclusive_arg_names: Sequence[str] = (),
) -> PatternExpr:
    argnames = [*inspect.signature(search_fn).parameters.keys()]

    if scalar_workaround is None:
        scalar_workaround = {}
    flat_inputs = []
    input_idx = 0  # Positional arguments index

    for argname in argnames:
        if argname in scalar_workaround:
            flat_inputs.append(scalar_workaround[argname])
        else:
            flat_inputs.append(example_inputs[input_idx])
            input_idx += 1

    search_gm = trace_fn(search_fn, flat_inputs)
    return fx_to_pattern(
        search_gm,
        ignore_types=(int, float, list, torch.device, torch.dtype),
        argnames=argnames,
        scalar_workaround=scalar_workaround,
        exclusive_arg_names=exclusive_arg_names,
    )


def register_lowering_pattern(
    pattern: PatternExpr,
    extra_check: Callable[[Match], bool] = _return_true,
    *,
    pass_dict: _PassDictsType,
    prepend: bool = False,
) -> Callable[[Callable[..., Any]], Callable[..., Any]]:
    """
    Register an aten to inductor IR replacement pattern.  The decorated
    function is saved and then called a lowering time allowing direct
    pattern to inductor IR conversion.
    """

    def decorator(handler: Callable[..., Any]) -> Callable[..., Any]:
        assert callable(handler)
        LoweringPatternEntry(
            pattern=pattern, extra_check=extra_check, handler=handler
        ).register(pass_dict, prepend=prepend)
        handler._inductor_lowering_function = True  # type: ignore[attr-defined]
        return handler

    return decorator


def register_graph_pattern(
    pattern: PatternExpr,
    extra_check: Callable[[Match], bool] = _return_true,
    *,
    pass_dict: _PassDictsType,
    prepend: bool = False,
) -> Callable[[Callable[..., Any]], Callable[..., Any]]:
    """
    Register a pattern that runs a function on the FX graph, allowing
    custom transformation code.
    """

    def decorator(handler: Callable[..., Any]) -> Callable[..., Any]:
        assert callable(handler)
        GraphPatternEntry(
            pattern=pattern, extra_check=extra_check, handler=handler
        ).register(pass_dict, prepend=prepend)
        return handler

    return decorator


def is_start_of_fx_graph(graph: torch.fx.Graph, node: torch.fx.Node) -> bool:
    # first node in the graph
    return node is next(iter(graph.nodes))


# match: copy_, relu_, _set_grad_enabled, manual_seed, enter_functional_autocast, etc
_mutation_op_re = re.compile(r"_$|_[.]|(\b|_)(set|enter|exit|seed)(\b|_)")


def is_mutation_op(node: torch.fx.Node) -> bool:
    if node.op == "call_function":
        if _mutation_op_re.search(node.target.__name__):  # type: ignore[union-attr]
            return True
    elif node.op == "call_method":
        if _mutation_op_re.search(node.target):  # type: ignore[union-attr, arg-type]
            return True
    return node.kwargs.get("out") is not None


def get_mutation_region_id(graph: torch.fx.Graph, node: torch.fx.Node) -> int:
    n = node
    while "mutation_region_id" not in n.meta and not is_start_of_fx_graph(graph, n):
        n = n.prev
    mutation_region_id = n.meta.get("mutation_region_id", 0)
    while n is not node:
        n = n.next
        if is_mutation_op(n):
            mutation_region_id += 1
        n.meta["mutation_region_id"] = mutation_region_id
    return mutation_region_id


def should_compute_mutation_region_ids(graph: torch.fx.GraphModule) -> bool:
    return "mutation_region_id" not in next(iter(graph.nodes)).meta


def compute_mutation_region_ids(graph: torch.fx.GraphModule) -> None:
    mutation_region_id = 0
    for nd in graph.nodes:
        if is_mutation_op(nd):
            mutation_region_id += 1
        nd.meta["mutation_region_id"] = mutation_region_id


class PatternMatcherPass:
    def __init__(
        self,
        prevent_match_across_mutations: bool = False,
        pass_name: Optional[str] = None,
    ) -> None:
        super().__init__()
        self.patterns: DefaultDict[
            Tuple[str, torch.fx.node.Target], List[PatternEntry]
        ] = defaultdict(list)
        self.prevent_match_across_mutations = prevent_match_across_mutations
        self.pass_name = pass_name

    def __getitem__(self, item: Tuple[str, torch.fx.node.Target]) -> List[PatternEntry]:
        return self.patterns[item]

    def apply(self, graph: torch.fx.GraphModule) -> int:
        if not self.patterns:
            return 0
        if isinstance(graph, torch.fx.GraphModule):
            graph = graph.graph
        if self.prevent_match_across_mutations:
            if should_compute_mutation_region_ids(graph):
                compute_mutation_region_ids(graph)
            get_mutation_region_id_partial = functools.partial(
                get_mutation_region_id, graph
            )
        count = 0
        nodes = []
        has_call_module = False
        for op, target in self.patterns:
            if op == "call_module":
                has_call_module = True
            else:
                nodes.append(graph.find_nodes(op=op, target=target, sort=False))
        if has_call_module:
            nodes.append(graph.find_nodes(op="call_module", sort=False))
        for node in sorted(itertools.chain.from_iterable(nodes), reverse=True):
            target = extract_target(node)
            if node.op == "call_module":
                if (node.op, target) not in self.patterns:
                    continue

            # conservatively not applying pattern for cpu input,
            # since some of the patterns induce codegen and split nodes.
            # Note: we will only skip cpu compute if disable_cpp_codegen=True
            if fallback_node_due_to_unsupported_type(node, allow_cpu_inputs=False):
                continue

            for entry in self.patterns[(node.op, target)]:
                if node._erased:
                    break
                m = entry.pattern.match(node)
                # pattern match crosses mutation barrier - discard
                if (
                    self.prevent_match_across_mutations
                    and is_match(m)
                    and len(set(map(get_mutation_region_id_partial, m.nodes))) != 1  # type: ignore[possibly-undefined]
                ):
                    continue
                if os.environ.get("TORCHINDUCTOR_PATTERN_MATCH_DEBUG") == node.name:
                    log.warning("%s%s %s %s", node, node.args, m, entry.pattern)
                if is_match(m) and entry.extra_check(m):
                    count += 1
                    entry.apply(m, graph, node)  # type: ignore[arg-type]
                    counters["inductor"]["pattern_matcher_count"] += 1
                    counters["inductor"]["pattern_matcher_nodes"] += len(m.nodes)
        return count

    def clear(self) -> None:
        self.patterns.clear()


def _not_implemented(*args: Any, **kwargs: Any) -> NoReturn:
    raise NotImplementedError


def fx_to_pattern(
    gm: Union[torch.fx.GraphModule, torch.fx.Graph],
    ignore_types: Sequence[Type[Any]] = (),
    argnames: Sequence[str] = (),
    scalar_workaround: Union[Dict[str, Union[float, int]], None] = None,
    exclusive_arg_names: Sequence[str] = (),
) -> PatternExpr:
    """
    Convert an FX graph into a PatternExpr.  This is useful for simple
    patterns that can only match single functions and fixed-length lists.
    """
    # scalar_workaround is a hack to capture dropout_p
    # see https://github.com/pytorch/pytorch/issues/97894
    scalar_workaround = scalar_workaround or {}
    inv_scalar_workaround = {v: k for k, v in scalar_workaround.items()}
    assert len(inv_scalar_workaround) == len(scalar_workaround)

    def process_arg(x: T) -> Union[T, KeywordArg, Ignored]:
        if isinstance(x, (float, int)) and x in inv_scalar_workaround:
            return KeywordArg(inv_scalar_workaround[x])
        if type(x) in ignore_types:
            return Ignored()
        if isinstance(x, list) and all(isinstance(y, Ignored) for y in x) and x:
            return Ignored()
        return x

    argnum = itertools.count()

    class Converter(torch.fx.Interpreter):
        call_method = _not_implemented
        call_module = _not_implemented
        get_attr = _not_implemented

        def placeholder(
            self, target: str, args: Sequence[Any], kwargs: Mapping[str, Any]
        ) -> Union[ExclusiveKeywordArg, KeywordArg]:
            n = next(argnum)
            if n < len(argnames):
                name = argnames[n]
            elif argnames:
                assert target.startswith("tangent")
                name = target
            else:
                target = re.sub(r"_\d+$", "", target)  # de-mangle arg name
                name = target
            if name in exclusive_arg_names:
                return ExclusiveKeywordArg(name)
            else:
                return KeywordArg(name)

        def call_function(
            self, target: str, args: Sequence[Any], kwargs: Mapping[str, Any]
        ) -> PatternExpr:
            args, kwargs = pytree.tree_map(process_arg, (args, kwargs))
            if list in ignore_types:
                # Handle a burned in tensor size which are now [Ignored(), Ignored(), ...]
                args = [process_arg(a) for a in args]
                kwargs = {k: process_arg(a) for k, a in kwargs.items()}
            return CallFunction(target, *args, **kwargs)

        def run_node(self, n: torch.fx.Node) -> Any:
            rv = super().run_node(n)
            if n.op == "output" and isinstance(rv, tuple):
                assert len(rv) == len(n.args[0])  # type: ignore[arg-type]
                for r, arg in zip(rv, n.args[0]):  # type: ignore[arg-type]
                    r.users = len(arg.users)
            else:
                rv.users = len(n.users)
            return rv

    pattern = Converter(gm).run()
    if not isinstance(pattern, PatternExpr):
        return MultiOutputPattern(pytree.tree_leaves(pattern))
    return pattern


@torch.no_grad()
def fwd_only(
    fn: Callable[..., Any], args: Sequence[Any], *, run_dce: bool = True
) -> torch.fx.GraphModule:
    """Build a normalized inference graph, for use with fx_to_pattern"""
    # TODO - look into using aot autograd, asserting no mutating ops here
    with enable_python_dispatcher():
        gm = make_fx(fn, select_decomp_table(), tracing_mode="real")(*args)
    if run_dce:
        gm.graph.eliminate_dead_code()
    gm.recompile()
    return gm


@torch.enable_grad()
def joint_fwd_bwd(fn: Callable[..., Any], args: Sequence[Any]) -> torch.fx.GraphModule:
    """Build a normalized training graph, for use with fx_to_pattern"""
    gm: Optional[torch.fx.GraphModule] = None

    def record_joint_graph(
        joint_graph: torch.fx.GraphModule, inputs: Sequence[Any], **kwargs: Any
    ) -> Tuple[torch.fx.GraphModule, torch.fx.GraphModule]:
        nonlocal gm
        assert not gm
        gm = clone_graph(joint_graph)
        return default_partition(joint_graph, inputs, **kwargs)

    with torch._guards.tracing(None):
        aot_function(
            fn,
            lambda g, i: make_boxed_func(g),
            partition_fn=record_joint_graph,
            decompositions=select_decomp_table(),
            keep_inference_input_mutations=True,
            enable_log=False,
        )(*args)
    assert gm

    from .fx_passes.joint_graph import pointless_view

    matcher_pass = PatternMatcherPass()

    pattern = CallFunction(
        torch.ops.aten.view.default, KeywordArg("arg"), KeywordArg("size")
    )
    GraphPatternEntry(
        pattern=pattern, handler=pointless_view, extra_check=_return_true
    ).register(matcher_pass.patterns)
    matcher_pass.apply(gm.graph)  # type: ignore[arg-type]

    # remove in/out specs
    gm.graph._codegen = torch.fx.graph.CodeGen()
    gm.graph.eliminate_dead_code()
    gm.recompile()
    return gm


def _args(n: torch.fx.Node) -> List[torch.fx.node.Argument]:
    args: List[torch.fx.node.Argument] = list()
    torch.fx.map_arg((n.args, n.kwargs), args.append)
    return args


def stable_topological_sort(graph: torch.fx.Graph) -> None:
    # Nodes are in exactly one of these three collections:

    # - Nodes in `pending` are waiting to be processed (in reverse order):
    pending = list(reversed(graph.nodes))

    # - Nodes in `ready` have been processed and are already in the correct
    #   order.
    ready = set()

    # - `waiting` is a mapping from a dependency to nodes which depend on that
    #   dependency.
    waiting = defaultdict(list)

    # The cursor indicates the last processed node so we can add new nodes
    # after it.
    cursor = None
    while pending:
        node = pending.pop()
        waiting_for = [x for x in _args(node) if x not in ready]
        if waiting_for:
            # We have unprocessed input nodes. Might as well wait for the last
            # arg so an already sorted list will only recheck this node once.
            waiting[waiting_for[-1]].append(node)
        else:
            ready.add(node)
            if cursor and cursor.next is not node:
                cursor.append(node)
            cursor = node
            # Mark the nodes that have been waiting for this node to finish as
            # ready to check again.
            pending.extend(reversed(waiting.pop(node, ())))

    assert not waiting and len(ready) == len(graph.nodes)


def init_once_fakemode(fn: Callable[..., Any]) -> Callable[[], Any]:
    """Wrapper around lazy init functions in fx_passes/"""

    @functools.lru_cache(None)
    @functools.wraps(fn)
    def lazy_init() -> Any:
        counters_ref = counters["inductor"].copy()

        with torch._guards.tracing(
            None
        ), maybe_disable_fake_tensor_mode(), FakeTensorMode():
            result = fn()

        # clear view matches encountered during tracing
        counters["inductor"] = counters_ref

        return result

    return lazy_init


def config_flag(name: str) -> Callable[[Match], Any]:
    """Function for extra_check to put pass behind a flag"""

    def flag_check(match: Match) -> Any:
        return getattr(config, name)

    return flag_check


def clone_graph(input_graph: torch.fx.GraphModule) -> torch.fx.GraphModule:
    class CopyGraph(Transformer):
        def run_node(self, old_node: torch.fx.Node) -> torch.fx.Node:
            new_node = super().run_node(old_node)
            if isinstance(new_node, torch.fx.Proxy):
                new_node.node.meta.update(old_node.meta)
                new_node.node.name = self.new_graph._graph_namespace.create_name(
                    old_node.name, None
                )
            return new_node

    return CopyGraph(input_graph).transform()


_seen_patterns: Set[str] = set()


def get_arg_value(
    node: torch.fx.Node, arg_number: int, kwarg_name: Optional[str] = None
) -> Any:
    return (
        node.args[arg_number]
        if len(node.args) > arg_number
        else node.kwargs.get(kwarg_name)  # type: ignore[arg-type]
    )


def filter_nodes(nodes: Iterable[torch.fx.Node], fn: Any) -> List[torch.fx.Node]:
    fns = [fn]
    if isinstance(fn, torch._ops.OpOverloadPacket):
        fns.extend([getattr(fn, overload) for overload in fn.overloads()])

    return [node for node in nodes if node.target in fns]


def extract_target(node: torch.fx.Node) -> torch.fx.node.Target:
    """For call_function and call_method, we directly use the target function;
    For call_module, the target is string, and we treat the module class
     as a function.
    """
    if node.op == "call_module":
        return getattr(node.graph.owning_module, node.target).__class__  # type: ignore[arg-type]
    return node.target<|MERGE_RESOLUTION|>--- conflicted
+++ resolved
@@ -176,7 +176,6 @@
             self, self.ctx.graph, replacement_graph, args
         )
 
-<<<<<<< HEAD
     def replace_by_example(
         self,
         replacement_fn: ReplaceFn,
@@ -184,21 +183,6 @@
         trace_fn: Optional[TraceFn] = None,
         run_dce: bool = True,
     ) -> None:
-        if trace_fn is None:
-            trace_fn = functools.partial(fwd_only, run_dce=run_dce)
-        replacement = trace_fn(
-            replacement_fn, torch.fx.map_arg(args, lambda arg: arg.meta["val"])
-        )
-        ReplacementPatternEntry.replace_with_graph(
-            self,
-            self.ctx.graph,
-            replacement,
-            args,
-        )
-=======
-    def replace_by_example(self, replacement_fn, args, trace_fn=None, run_dce=True):
-        assert self.ctx
-
         from torch._inductor.virtualized import V
 
         context = V.fake_mode if V.fake_mode is not None else contextlib.nullcontext
@@ -215,7 +199,6 @@
                 replacement,
                 args,
             )
->>>>>>> d6963e76
 
 
 class FailedMatch(RuntimeError):
@@ -761,6 +744,7 @@
 
     @property
     def fns(self) -> Union[Callable[..., Any], str, Sequence[Any]]:
+        # This cast is checked above in __init__()
         output = typing.cast(_TargetExpr, self.outputs[0])
         return output.fns
 
