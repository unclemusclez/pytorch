# mypy: allow-untyped-defs
from __future__ import annotations

import functools
import getpass
import inspect
import operator
import os
import re
import tempfile
import time

import torch


def conditional_product(*args):
    return functools.reduce(operator.mul, [x for x in args if x])


def ceildiv(numer: int, denom: int) -> int:
    return -(numer // -denom)


def is_power_of_2(n: int) -> bool:
    """Returns whether n = 2 ** m for some integer m."""
    return n > 0 and n & n - 1 == 0


def next_power_of_2(n: int) -> int:
    """Return the smallest power of 2 greater than or equal to n"""
    n -= 1
    n |= n >> 1
    n |= n >> 2
    n |= n >> 4
    n |= n >> 8
    n |= n >> 16
    n |= n >> 32
    n += 1
    return n


def get_num_bytes(*args: torch.Tensor, num_in_out_args: int = 0) -> int:
    """
    Return the total number of bytes the arguments of tensor type takes.

    For in/out args, tensor sizes are counted twice: once for reading and
    once for writing.

    The first num_in_out_args arguments are in out tensors.
    """
    return sum(
        arg.numel() * arg.element_size() * (1 + int(i < num_in_out_args))
        for i, arg in enumerate(args)
        if isinstance(arg, torch.Tensor)
    )


def triton_config_to_hashable(cfg):
    """
    Convert triton config to a tuple that can uniquely identify it. We can use
    the return value as a dictionary key.
    """
    items = sorted(cfg.kwargs.items())
    items.append(("num_warps", cfg.num_warps))
    items.append(("num_stages", cfg.num_stages))
    return tuple(items)


def create_bandwidth_info_str(ms, num_gb, gb_per_s, prefix="", suffix="", color=True):
    info_str = f"{prefix}{ms:.3f}ms    \t{num_gb:.3f} GB \t {gb_per_s:7.2f}GB/s{suffix}"
    slow = ms > 0.012 and gb_per_s < 650
    return red_text(info_str) if color and slow else info_str


def get_max_y_grid():
    return 65535


def do_bench(fn, fn_args, fn_kwargs, **kwargs):
    from torch._inductor.utils import is_cpu_device

    args = list(fn_args)
    args.extend(fn_kwargs.values())
    if is_cpu_device(args):
        return do_bench_cpu(lambda: fn(*fn_args, **fn_kwargs), **kwargs)
    else:
        return do_bench_gpu(lambda: fn(*fn_args, **fn_kwargs), **kwargs)


def do_bench_gpu(*args, **kwargs):
    @functools.lru_cache(None)
    def load_triton():
        try:
            # NB: Lazily load triton, as importing triton is slow
            # see https://github.com/openai/triton/issues/1599
            from triton.testing import do_bench as triton_do_bench
        except ImportError as exc:
            raise NotImplementedError("requires Triton") from exc

        # triton PR https://github.com/openai/triton/pull/1513 change the
        # quantile fields name from 'percentiles' to 'quantiles'
        # and change the default value from (0.5, 0.2, 0.8) to None.
        # This may break inductor since a caller expects a tuple may get a item.
        #
        # Add a wrapper to maintain the same behavior for inductor.
        # Maybe we should have own implementation of this function?
        return triton_do_bench, (
            "quantiles"
            if inspect.signature(triton_do_bench).parameters.get("quantiles")
            is not None
            else "percentiles"
        )

    triton_do_bench, quantile_field_name = load_triton()

    if quantile_field_name not in kwargs:
        kwargs[quantile_field_name] = (0.5, 0.2, 0.8)
    return triton_do_bench(*args, **kwargs)[0]


def do_bench_cpu(fn, warmup=5, times=20):
    assert times > 0
    for _ in range(warmup):
        fn()
    durations = []
    for _ in range(times):
        t0 = time.perf_counter()
        fn()
        t1 = time.perf_counter()
        durations.append((t1 - t0) * 1000)
    # return the median time
    sorted_durations = sorted(durations)
    if times % 2 == 0:
        return (sorted_durations[times // 2 - 1] + sorted_durations[times // 2]) / 2
    else:
        return sorted_durations[times // 2]


def cache_dir() -> str:
    cache_dir = os.environ.get("TORCHINDUCTOR_CACHE_DIR")
    if cache_dir is None:
        os.environ["TORCHINDUCTOR_CACHE_DIR"] = cache_dir = default_cache_dir()
    os.makedirs(cache_dir, exist_ok=True)
    return cache_dir


<<<<<<< HEAD
=======
def default_cache_dir():
    sanitized_username = re.sub(r'[\\/:*?"<>|]', "_", getpass.getuser())
    return os.path.join(
        tempfile.gettempdir(),
        "torchinductor_" + sanitized_username,
    )


HAS_COLORAMA = True
>>>>>>> a52c8ace
try:
    import colorama

    HAS_COLORAMA = True
except ModuleNotFoundError:
    HAS_COLORAMA = False
    colorama = None  # type: ignore[assignment]


def _color_text(msg, color):
    if not HAS_COLORAMA:
        return msg

    return getattr(colorama.Fore, color.upper()) + msg + colorama.Fore.RESET


def green_text(msg):
    return _color_text(msg, "green")


def yellow_text(msg):
    return _color_text(msg, "yellow")


def red_text(msg):
    return _color_text(msg, "red")


def blue_text(msg):
    return _color_text(msg, "blue")


def get_first_attr(obj, *attrs):
    """
    Return the first available attribute or throw an exception if none is present.
    """
    for attr in attrs:
        if hasattr(obj, attr):
            return getattr(obj, attr)

    raise AssertionError(f"{obj} does not has any of the attributes: {attrs}")


try:
    dynamo_timed = torch._dynamo.utils.dynamo_timed
except AttributeError:  # Compile workers only have a mock version of torch

    def dynamo_timed(original_function=None, phase_name=None, fwd_only=True):
        if original_function:
            return original_function
        return dynamo_timed<|MERGE_RESOLUTION|>--- conflicted
+++ resolved
@@ -144,8 +144,6 @@
     return cache_dir
 
 
-<<<<<<< HEAD
-=======
 def default_cache_dir():
     sanitized_username = re.sub(r'[\\/:*?"<>|]', "_", getpass.getuser())
     return os.path.join(
@@ -154,8 +152,6 @@
     )
 
 
-HAS_COLORAMA = True
->>>>>>> a52c8ace
 try:
     import colorama
 
