--- conflicted
+++ resolved
@@ -945,8 +945,6 @@
             json.dump(log_data, f, indent=4)
 
 
-<<<<<<< HEAD
-=======
 class DataProcessorChoiceCallerWrapper:
     def __init__(self, wrapped, preprocessor, postprocessor):
         self._wrapped = wrapped
@@ -1027,7 +1025,6 @@
         return f"DataProcessorTemplateWrapper({self._wrapped})"
 
 
->>>>>>> ee6cb6da
 class ErrorFromChoice(RuntimeError):
     def __init__(self, msg, choice: ChoiceCaller, inputs_str):
         msg += f"\nFrom choice {choice}\n{inputs_str}"
