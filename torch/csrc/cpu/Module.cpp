#include <ATen/cpu/Utils.h>
#include <torch/csrc/cpu/Module.h>
#include <torch/csrc/utils/pybind.h>

namespace torch {
namespace cpu {

void initModule(PyObject* module) {
  auto m = py::handle(module).cast<py::module>();

  auto cpu = m.def_submodule("_cpu", "cpu related pybind.");
<<<<<<< HEAD
  cpu.def("_is_cpu_support_vnni", at::cpu::is_cpu_support_vnni);
=======
  cpu.def("_is_cpu_support_avx2", at::cpu::is_cpu_support_avx2);
  cpu.def("_is_cpu_support_avx512", at::cpu::is_cpu_support_avx512);
  cpu.def("_is_cpu_support_avx512_vnni", at::cpu::is_cpu_support_avx512_vnni);
>>>>>>> d3b82306
}

} // namespace cpu
} // namespace torch<|MERGE_RESOLUTION|>--- conflicted
+++ resolved
@@ -2,21 +2,15 @@
 #include <torch/csrc/cpu/Module.h>
 #include <torch/csrc/utils/pybind.h>
 
-namespace torch {
-namespace cpu {
+namespace torch::cpu {
 
 void initModule(PyObject* module) {
   auto m = py::handle(module).cast<py::module>();
 
   auto cpu = m.def_submodule("_cpu", "cpu related pybind.");
-<<<<<<< HEAD
-  cpu.def("_is_cpu_support_vnni", at::cpu::is_cpu_support_vnni);
-=======
   cpu.def("_is_cpu_support_avx2", at::cpu::is_cpu_support_avx2);
   cpu.def("_is_cpu_support_avx512", at::cpu::is_cpu_support_avx512);
   cpu.def("_is_cpu_support_avx512_vnni", at::cpu::is_cpu_support_avx512_vnni);
->>>>>>> d3b82306
 }
 
-} // namespace cpu
-} // namespace torch+} // namespace torch::cpu