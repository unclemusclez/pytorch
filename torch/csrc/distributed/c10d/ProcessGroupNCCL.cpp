
#ifdef USE_C10D_NCCL

#include <exception>
#include <fstream>
#include <map>
#include <mutex>
#include <sstream>
#include <stdexcept>
#include <tuple>
#include <unordered_set>
#include <utility>

#include <ATen/cuda/CUDAContext.h>
#include <ATen/cuda/CUDAGraph.h>
#include <c10/core/DeviceType.h>
#include <c10/cuda/CUDAAllocatorConfig.h>
#include <c10/cuda/CUDAGraphsC10Utils.h>
#include <c10/cuda/CUDAGuard.h>
#include <c10/util/CallOnce.h>
#include <c10/util/Exception.h>
#include <c10/util/Logging.h>
#include <c10/util/Optional.h>
#include <c10/util/irange.h>
#include <torch/csrc/cuda/nccl.h>
#include <torch/csrc/distributed/c10d/NCCLUtils.hpp>
#include <torch/csrc/distributed/c10d/ParamCommsUtils.hpp>
#include <torch/csrc/distributed/c10d/PrefixStore.hpp>
#include <torch/csrc/distributed/c10d/ProcessGroupNCCL.hpp>
#include <torch/csrc/distributed/c10d/TraceUtils.h>
#include <torch/csrc/distributed/c10d/Utils.hpp>
#include <torch/csrc/distributed/c10d/logger.hpp>
#include <torch/torch.h>

namespace c10d {

constexpr const char* const kNCCLAbortedCommStoreKey = "NCCLABORTEDCOMM";

namespace {

#if defined(NCCL_MAJOR) && \
    ((NCCL_MAJOR > 2) || (NCCL_MAJOR == 2) && (NCCL_MINOR >= 10))
#define NCCL_HAS_AVG 1
#endif

// NCCL op mapping
const std::map<ReduceOp::RedOpType, ncclRedOp_t> ncclOp = {
    {ReduceOp::MIN, ncclMin},
    {ReduceOp::MAX, ncclMax},
    {ReduceOp::SUM, ncclSum},
    {ReduceOp::PRODUCT, ncclProd},
#ifdef NCCL_HAS_AVG
    {ReduceOp::AVG, ncclAvg},
#endif
};

// NCCL type typing
std::map<at::ScalarType, ncclDataType_t> ncclDataType = {
    {at::kChar, ncclInt8},
    {at::kByte, ncclUint8},
    {at::kFloat, ncclFloat},
    {at::kDouble, ncclDouble},
    {at::kInt, ncclInt32},
    {at::kLong, ncclInt64},
    {at::kHalf, ncclHalf},
    {at::kBool, ncclUint8},
#if HAS_NCCL_BF16_DATATYPE
    {at::kBFloat16, ncclBfloat16},
#endif
};

// Helper function that gets the data type and issues error if not supported
ncclDataType_t getNcclDataType(at::ScalarType type) {
  auto it = ncclDataType.find(type);
  TORCH_CHECK_WITH(
      TypeError,
      it != ncclDataType.end(),
      "Input tensor data type is not supported for NCCL process group: ",
      type);
  return it->second;
}

bool complexViewAsRealAllowed(const ReduceOp reduceOp) {
  switch (reduceOp) {
    case ReduceOp::SUM:
      return true;
    case ReduceOp::AVG:
      return true;
    case ReduceOp::PREMUL_SUM:
      return true;
    case ReduceOp::UNUSED:
      return true;
    default:
      return false;
  }
  return false;
}

#ifdef ENABLE_NCCL_PREMUL_SUM_SUPPORT
template <typename T, ncclDataType_t dataType>
ncclRedOpRAII unpackPreMulSum(
    const ReduceOp& reduceOp,
    const ncclComm_t& comm) {
  const auto* preMulSupplement =
      reinterpret_cast<NCCLPreMulSumSupplement*>(reduceOp.supplement_.get());
  ncclRedOp_t preMulSum;
  bool has_tensor = preMulSupplement->tensor_factor.defined();
  auto residence = has_tensor ? ncclScalarDevice : ncclScalarHostImmediate;
  const T* ptr_factor = has_tensor
      ? preMulSupplement->tensor_factor.const_data_ptr<T>()
      : nullptr;
  T scalar_factor = T(preMulSupplement->double_factor);
  ncclRedOpCreatePreMulSum(
      &preMulSum,
      // https://docs.nvidia.com/deeplearning/nccl/user-guide/docs/api/ops.html#ncclredopcreatepremulsum
      // tells us that the scalar input is strictly a multiplier.
      /*scalar=*/has_tensor ? const_cast<T*>(ptr_factor) : &scalar_factor,
      dataType,
      residence,
      comm);
  return ncclRedOpRAII(preMulSum, comm);
}
#endif

ncclRedOpRAII getNcclReduceOp(
    const ReduceOp& reduceOp,
    at::Tensor& input,
    const ncclDataType_t& dataType,
    const ncclComm_t& comm) {
  try {
    if (input.scalar_type() == at::kBool) {
      if (reduceOp == ReduceOp::SUM) {
        // For bool tensors, map sum to max, which both represent a bitwise or.
        // This is to prevent overflow issues with sum, since we use uint8 to
        // represent a bool (see ncclDataType mapping).
        return ncclMax;
      }
#ifdef NCCL_HAS_AVG
      if (reduceOp == ReduceOp::AVG) {
        C10_THROW_ERROR(
            TypeError, "Cannot use ReduceOp.AVG with boolean inputs");
      }
#endif
    }
    if (reduceOp == ReduceOp::PREMUL_SUM) {
#ifdef ENABLE_NCCL_PREMUL_SUM_SUPPORT
      switch (dataType) {
        case ncclHalf:
          return unpackPreMulSum<at::Half, ncclHalf>(reduceOp, comm);
        case ncclFloat:
          return unpackPreMulSum<float, ncclFloat>(reduceOp, comm);
        case ncclDouble:
          return unpackPreMulSum<double, ncclDouble>(reduceOp, comm);
        default:
          C10_THROW_ERROR(
              TypeError, "PreMulSum Data type must be half, float, or double");
          ncclRedOp_t unused;
          return unused;
      }
#else
      C10_THROW_ERROR(ValueError, "PreMulSum requires NCCL>=2.11.1");
#endif
    }
    return ncclOp.at(reduceOp);
  } catch (const std::out_of_range&) {
    switch (reduceOp) {
      case ReduceOp::AVG:
        C10_THROW_ERROR(
            ValueError,
            c10::str(
                "AVG requires NCCL 2.10+. The current version is ",
                NCCL_MAJOR,
                ".",
                NCCL_MINOR));
        break;
      case ReduceOp::BAND:
        C10_THROW_ERROR(ValueError, "Cannot use ReduceOp.BAND with NCCL");
        break;
      case ReduceOp::BOR:
        C10_THROW_ERROR(ValueError, "Cannot use ReduceOp.BOR with NCCL");
        break;
      case ReduceOp::BXOR:
        C10_THROW_ERROR(ValueError, "Cannot use ReduceOp.BXOR with NCCL");
        break;
      default:
        C10_THROW_ERROR(ValueError, "Unhandled ReduceOp");
        break;
    }
  }
}

// Get a key string from device
inline std::string getKeyFromDevice(at::Device& device) {
  return std::to_string(device.index());
}

std::string getKeySendRecv(int myRank, int peer) {
  int lowRank = myRank < peer ? myRank : peer;
  int highRank = myRank < peer ? peer : myRank;
  std::string sendRecvPair =
      std::to_string(lowRank) + ":" + std::to_string(highRank);
  return sendRecvPair;
}

// Get device from tensor
inline at::Device getDevice(at::Tensor& tensor) {
  return tensor.device();
}

// [Sync Streams] Helper that lets the input ncclStreams to wait for the current
// stream. NCCL communications run on ncclStreams, but input tensors are
// allocated on different streams (i.e., current streams). Communications on
// ncclStreams cannot start before pending input tensor ops on current streams
// finish. Otherwise, ops on two streams might read/write same tensors
// concurrently.
//
// The synchronization above alone is not enough. We also need to make sure
// input tensors are not freed before their usages on ncclStreams finish. This
// can be achieved by calling c10::cuda::CUDACachingAllocator::recordStream,
// which remembers the usage stream (ncclStream), creates an event on the usage
// stream when GC attempts to free the input tensor, and delays GC until that
// event is done.
void syncStream(
    at::Device& device,
    at::cuda::CUDAEvent& ncclEvent,
    at::cuda::CUDAStream& ncclStream) {
  ncclEvent.record(at::cuda::getCurrentCUDAStream(device.index()));
  ncclEvent.block(ncclStream);
}

// Given a ncclUniqueId, convert it to a string representation that can be put
// in the store.
std::string buildNcclUniqueIdStr(const ncclUniqueId& ncclID) {
  const uint8_t* bytes = reinterpret_cast<const uint8_t*>(&ncclID);
  std::ostringstream oss;
  for (const auto i : c10::irange(NCCL_UNIQUE_ID_BYTES)) {
    oss << std::hex << static_cast<int>(bytes[i]);
  }
  return oss.str();
}

std::string getNcclAbortedCommStoreKey(const std::string ncclIdStr) {
  return std::string(kNCCLAbortedCommStoreKey) + ":" + ncclIdStr;
}

// Returns exception's what() given an exception_ptr instance.
std::string getExceptionMsgFromExceptionPtr(
    const std::exception_ptr& exceptionPtr) {
  TORCH_CHECK(exceptionPtr != nullptr);
  try {
    std::rethrow_exception(exceptionPtr);
  } catch (const std::exception& e) {
    return e.what();
  } catch (...) {
    return "Unknown exception type";
  }
}

inline void errorIfCapturingNonCapturableNCCL(c10::cuda::CaptureStatus status) {
  // parentheses avoid some compiler warnings
  static const uint64_t min_version =
      (((uint64_t)2) << 32) + (((uint64_t)9) << 16) + ((uint64_t)6);
  static const uint64_t cur_version = torch::cuda::nccl::version();
  if (cur_version < min_version) {
    TORCH_CHECK_WITH(
        NotImplementedError,
        status == c10::cuda::CaptureStatus::None,
        "Capturing NCCL collectives is only allowed with NCCL >= 2.9.6");
  }
}

} // namespace

// Map from each communicator to its device index.
// This map is used when register/deregister cache segments from cache
// allocator. See design notes below:
// - Each segment should be registered only to the communicator on the
//   same device.
// - We cannot reuse devNCCLCommMap_ in each ProcessGroup because the key may be
//   ranks rather than device in point-to-point case.
// - This map has also to be maintained as global variable since the register
//   hooks are called outside the scope of any PG, thus we need traverse
//   communicators in all PGs.
static std::unordered_map<std::shared_ptr<NCCLComm>, int> ncclCommDevIdxMap;
static std::mutex ncclCommDevIdxMapMutex;
static bool allocatorHooksAttached = false;

std::atomic<bool> ProcessGroupNCCL::shouldDump_(false);

void cacheAllocatorRegisterHook(
    const c10::cuda::CUDACachingAllocator::TraceEntry& te) {
  // Register after SEGMENT_ALLOC
  if (te.action_ !=
      c10::cuda::CUDACachingAllocator::TraceEntry::Action::SEGMENT_ALLOC) {
    return;
  }

  std::lock_guard<std::mutex> lock(ncclCommDevIdxMapMutex);
  for (auto& it : ncclCommDevIdxMap) {
    auto& ncclComm = it.first;
    auto& devIdx = it.second;
    if (te.device_ == devIdx) {
      ncclComm->registerSegment(reinterpret_cast<void*>(te.addr_), te.size_);
    }
  }
}

void cacheAllocatorDeregisterHook(
    const c10::cuda::CUDACachingAllocator::TraceEntry& te) {
  // deregister before SEGMENT_FREE
  if (te.action_ !=
      c10::cuda::CUDACachingAllocator::TraceEntry::Action::SEGMENT_FREE) {
    return;
  }

  std::lock_guard<std::mutex> lock(ncclCommDevIdxMapMutex);
  for (auto& it : ncclCommDevIdxMap) {
    auto& ncclComm = it.first;
    auto& devIdx = it.second;
    if (te.device_ == devIdx) {
      ncclComm->deregisterSegment(reinterpret_cast<void*>(te.addr_));
    }
  }
}

#if defined(IS_NCCLX) && defined(NCCL_COMM_DUMP)
std::string dump_nccl_trace() {
  std::unordered_map<
      std::string /* ncclUniqueID */,
      std::unordered_map<std::string, std::string> /* dump from this comm */>
      ncclDumpMap;
  // dump_nccl_trace is only called from the default PG (uid_=0), but we want to
  // dump from all comms so we need to iterate over ncclCommDevIdxMap, which
  // is static
  std::vector<std::shared_ptr<NCCLComm>> allNCCLComms;
  // within the critical section, we don't want to dump while holding the lock
  // as dump might hang
  ncclCommDevIdxMapMutex.lock();
  for (auto& [ncclComm, _] : ncclCommDevIdxMap) {
    allNCCLComms.push_back(ncclComm);
  }
  ncclCommDevIdxMapMutex.unlock();
  for (auto& ncclComm : allNCCLComms) {
    std::string ncclUniqueIDStr = buildNcclUniqueIdStr(ncclComm->getNcclId());
    ncclDumpMap[ncclUniqueIDStr] = ncclComm->ncclCommDump();
  }
  return NCCLTraceBuffer::get()->dump(ncclDumpMap);
}
#else
std::string dump_nccl_trace() {
  return NCCLTraceBuffer::get()->dump(c10::nullopt);
}
#endif

std::optional<std::function<void(std::function<void(const std::string&)>)>>&
get_cpp_trace_dumper() {
  static std::optional<
      std::function<void(std::function<void(const std::string&)>)>>
      dumper(c10::nullopt);
  return dumper;
}

gil_checker_t& get_gil_checker() {
  static gil_checker_t gil_checker = nullptr;
  return gil_checker;
}

std::future<bool> launchAsyncGilCheck() {
  std::promise<bool> resultPromise;
  std::future<bool> resultFuture = resultPromise.get_future();
  TORCH_CHECK(get_gil_checker(), "Can't check GIL with null GIL checker");
  std::thread workerThread([promise = std::move(resultPromise)]() mutable {
    try {
      auto& gil_checker = get_gil_checker();
      promise.set_value((*gil_checker)());
    } catch (...) {
      promise.set_exception(std::current_exception());
    }
  });

  // Detach the thread to allow it to run independently
  workerThread.detach();

  return resultFuture;
}

// Return CUDA device with ordinal given by input rank.  If we aren't
// bound to a specific device, there is no strict guarantee that this
// heuristic is the correct assignment of ranks to GPUs that Python
// layers use, but in practice it tends to be.  Fortunately we don't
// rely on this for correctness of any tensor operations, just for
// ancillary uses like barriers.
at::Device ProcessGroupNCCL::guessDeviceForRank() const {
  TORCH_CHECK_WITH(ValueError, rank_ >= 0, "Invalid rank ", rank_);
  if (getBoundDeviceId()) {
    return *getBoundDeviceId();
  } else {
    int16_t deviceIdx = static_cast<int16_t>(rank_ % localDeviceCount_);
    return at::Device(at::DeviceType::CUDA, deviceIdx);
  }
}

const int64_t ProcessGroupNCCL::kWatchdogThreadSleepMillis = 100;
constexpr int64_t kSynchronizeBusyWaitMillis = 10;
thread_local uint64_t ProcessGroupNCCL::ncclActiveGroupCounter_ = 0;

std::ostream& operator<<(
    std::ostream& output,
    const ProcessGroupNCCL::WorkNCCL& workNCCL) {
  std::string workInfo;
  workInfo = c10::str(
      "WorkNCCL(",
      "SeqNum=",
      workNCCL.seq_,
      ", OpType=",
      opTypeToString(workNCCL.opType_),
      ", NumelIn=",
      workNCCL.numelIn_,
      ", NumelOut=",
      workNCCL.numelOut_,
      ", Timeout(ms)=",
      workNCCL.opTimeout_.count(),
      ")");
  return output << workInfo;
}

ProcessGroupNCCL::WorkNCCL::WorkNCCL(
    at::Device& device,
    int rank,
    OpType opType,
    uint64_t seq,
    const char* profilingTitle,
    const std::optional<std::vector<at::Tensor>>& inputs,
    bool desyncDebug,
    bool enableTiming,
    DebugLevel distDebugLevel)
    : Work(rank, opType, profilingTitle, inputs),
      device_(device),
      workStartTime_(std::chrono::steady_clock::now()),
      seq_(seq),
      timingEnabled_(enableTiming),
      distDebugLevel_(distDebugLevel) {
  // Creates the CUDA event wrappers
  // Note: The actual events are lazily created when first recorded to with
  // DEFAULT_FLAGS = cudaEventDisableTiming.
  if (enableTiming) {
    ncclStartEvent_ = std::make_shared<at::cuda::CUDAEvent>(cudaEventDefault);
  }
  ncclEndEvent_ = std::make_shared<at::cuda::CUDAEvent>(
      enableTiming ? cudaEventDefault : cudaEventDisableTiming);
}

ProcessGroupNCCL::WorkNCCL::WorkNCCL(const WorkNCCL& w)
    : Work(w.rank_, w.opType_),
      std::enable_shared_from_this<WorkNCCL>(w),
      device_(w.device_),
      ncclStartEvent_(w.ncclStartEvent_),
      ncclEndEvent_(w.ncclEndEvent_),
      ncclComm_(w.ncclComm_),
      blockingWait_(w.blockingWait_),
      opTimeout_(w.opTimeout_),
      workStartTime_(w.workStartTime_),
      seq_(w.seq_),
      startTraceUpdated_(w.startTraceUpdated_),
      numelIn_(w.numelIn_),
      numelOut_(w.numelOut_),
      store_(w.store_),
      timingEnabled_(w.timingEnabled_),
      trace_id_(w.trace_id_),
      distDebugLevel_(w.distDebugLevel_) {
  exception_ = w.exception_;
}

ProcessGroupNCCL::WorkNCCL::~WorkNCCL() = default;

bool ProcessGroupNCCL::WorkNCCL::isCompleted() {
  if (!ncclComm_->isAborted()) {
    checkAndSetException();
  }
  return exception() || finishedGPUExecutionInternal();
}

bool ProcessGroupNCCL::WorkNCCL::isStarted() {
  if (!ncclComm_->isAborted()) {
    checkAndSetException();
  }
  return exception() || startedGPUExecutionInternal();
}

bool ProcessGroupNCCL::WorkNCCL::isSuccess() const {
  C10_THROW_ERROR(NotImplementedError, "WorkNCCL::isSuccess() is deprecated");
}

void ProcessGroupNCCL::WorkNCCL::checkAndSetException() {
  if (exception()) {
    // We already have an exception.
    return;
  }

  auto exception_ptr = checkForNCCLErrors();
  std::unique_lock<std::mutex> lock(mutex_);
  exception_ = exception_ptr;
  if (exception_) {
    LOG(INFO) << logPrefix()
              << "found async exception when checking for NCCL errors: "
              << getExceptionMsgFromExceptionPtr(exception_);
  }
}

const std::string& ProcessGroupNCCL::WorkNCCL::logPrefix() const {
  static std::string prefix = c10::str("[Rank ", rank_, "] ");
  return prefix;
}

void ProcessGroupNCCL::WorkNCCL::setException(
    std::exception_ptr exception_ptr) {
  std::unique_lock<std::mutex> lock(mutex_);
  exception_ = exception_ptr;
}

// Helper that checks if the NCCL kernels are completed on the GPUs
bool ProcessGroupNCCL::WorkNCCL::finishedGPUExecution() {
  checkAndSetException();
  return finishedGPUExecutionInternal();
}

bool ProcessGroupNCCL::WorkNCCL::startedGPUExecutionInternal() const {
  // if timing is disabled we won't have allocated start events
  if (!timingEnabled_) {
    return false;
  }
  // Checking the work's corresponding CUDA event's status
  if (!ncclStartEvent_->query()) {
    return false;
  }
  return true;
}

bool ProcessGroupNCCL::WorkNCCL::finishedGPUExecutionInternal() const {
  // Checking the work's corresponding CUDA event's status
  if (!ncclEndEvent_->query()) {
    return false;
  }
  return true;
}

bool ProcessGroupNCCL::WorkNCCL::checkTimeout(
    std::optional<std::chrono::milliseconds> timeout) {
  auto currentTimepoint = std::chrono::steady_clock::now();
  auto timeElapsed = std::chrono::duration_cast<std::chrono::milliseconds>(
      currentTimepoint - workStartTime_);
  auto workTimeout = timeout ? *timeout : opTimeout_;

  if (timeElapsed < workTimeout)
    return false;

  // Timed out

  // There is already an error, we don't override it
  if (exception())
    return true;

  std::string exceptionMsg = c10::str(
      logPrefix(),
      "Watchdog caught collective operation timeout: ",
      *this,
      " ran for ",
      timeElapsed.count(),
      " milliseconds before timing out.");

  LOG(ERROR) << exceptionMsg;
  std::exception_ptr exception_ptr =
      std::make_exception_ptr(C10_BUILD_ERROR(DistBackendError, exceptionMsg));
  setException(exception_ptr);
  return true;
}

void ProcessGroupNCCL::WorkNCCL::handleException(
    ErrorHandlingMode errorHandling) {
  if (exception_) {
    auto exceptionMsg = c10::str(
        "Some NCCL operations have failed or timed out. Due to the ",
        "asynchronous nature of CUDA kernels, subsequent GPU operations ",
        "might run on corrupted/incomplete data.");
    LOG(ERROR) << logPrefix() << exceptionMsg;
    C10_LOG_API_USAGE_ONCE("ProcessGroupNCCL.WorkNCCL.handleException");

    if (SHOULD_TEAR_DOWN(errorHandling)) {
      auto tearDownMsg = c10::str(
          "To avoid data inconsistency, we are taking the entire process down.");
      LOG(ERROR) << logPrefix() << tearDownMsg;
      std::rethrow_exception(exception_);
    }
  }
}

void ProcessGroupNCCL::WorkNCCL::synchronize() {
  // Call Synchronize without a timeout. We use this method to avoid adding a
  // timeout argument to the public synchronize API.
  synchronizeInternal(kNoTimeout);
}

void ProcessGroupNCCL::WorkNCCL::synchronizeStream() {
  auto currentStream = at::cuda::getCurrentCUDAStream(device_.index());
  // Block the current stream on the NCCL stream
  ncclEndEvent_->block(currentStream);

  if (avoidRecordStreams_) {
    stashed_for_allocator_safety_->clear();
  }
}

// Waiting on the work's corresponding CUDA events
void ProcessGroupNCCL::WorkNCCL::synchronizeInternal(
    std::chrono::milliseconds timeout) {
  synchronizeStream();

  // In case of blocking, wait for the operation to complete.
  if (blockingWait_) {
    while (!isCompleted()) {
      bool timedOut = checkTimeout(
          timeout == kNoTimeout ? c10::nullopt : c10::make_optional(timeout));
      // Explicitly abort ncclComms here before throwing this timed out
      // exception to users.
      // If throwing timed out excepiton without aborting nccl communicators
      // here, it was observed that CUDA GPU will have 100% utilization and
      // can not run new events successfully.
      if (timedOut) {
        std::string exceptionMsg = c10::str(
            logPrefix(),
            "Work ",
            (*this),
            " timed out in blocking wait (TORCH_NCCL_BLOCKING_WAIT=1).");
        LOG(ERROR) << exceptionMsg;
        break;
      }
      // Yield
      std::this_thread::sleep_for(
          std::chrono::milliseconds(kSynchronizeBusyWaitMillis));
    }
    // exception() includes timeout and error during blocking wait
    if (exception()) {
      // Abort NCCL communicators
      abort();
      // Throw exception (from main thread here)
      handleException(TearDown);
    }
  }

  // Device synchronize only after we've completed timeout checks.
  if (barrierTensor_.defined()) {
    // If we use the work to do barrier, we should block here
    // `dist.barrier()` only requires all CPU processes to enter this
    // function, hence we only need to make sure the dummy all-reduce has
    // completed. So we would only need to sync the **current stream** back to
    // host, and do not need to synchronize the entire device (which may have
    // kernels running on other streams).
    // Using `cudaStreamSynchronize` instead of `cudaDeviceSynchronize` can:
    // - lower chance of hang;
    // - CurrentCUDAStream is usually the context of the next operation in
    // Python, thus blocking current stream would already block the next
    // compute kernel;
    // - achieve better barrier performance.
    auto currentStream = at::cuda::getCurrentCUDAStream(device_.index());
    AT_CUDA_CHECK(cudaStreamSynchronize(currentStream));
  }
}

// Same as calling synchronize().
bool ProcessGroupNCCL::WorkNCCL::wait(std::chrono::milliseconds timeout) {
  RECORD_PARAM_COMMS(
      static_cast<int>(this->seq_), // seq
      std::make_tuple("", ""), // PG name tuple
      rank_, // rank
      "wait", // collective name
      0, // inNelems
      0, // outNelems
      at::kByte, // dType
      std::vector<int64_t>(), // inSplitSizes
      std::vector<int64_t>(), // outSplitSizes
      -1,
      -1,
      static_cast<int>(1)); // number of device?
  synchronizeInternal(timeout);
  // TODO(kwen2501): this should be moved to c10d tests, to qualify a NCCL
  // upgrade. Once a NCCL version is qualified, this code should not be needed
  // at runtime.
#ifdef PGNCCL_ENABLE_HASH
  if (distDebugLevel_ >= DebugLevel::Detail) {
    auto numel = getTensorsNumel(*outputs_);
    auto hashValue = hashTensors(*outputs_);
    PRINT_COLLECTIVE_HASH_SIGNATURE(
        "output", opTypeToString(opType_), numel, hashValue);
  }
#endif
  // Always return true, because abort API is not implemented.
  return true;
}

void ProcessGroupNCCL::WorkNCCL::abort() {
  // Abort all communicators of this work
  ncclComm_->ncclCommAbort();

  ncclCommDevIdxMapMutex.lock();
  ncclCommDevIdxMap.erase(ncclComm_);
  ncclCommDevIdxMapMutex.unlock();
}

static std::atomic<size_t> process_group_id = 0;

constexpr const char* MULTI_DEVICE_ERROR_MSG =
    "Expecting one tensor only but got multiple. You are probably using multiple "
    "devices under one thread. The support for such usage has been deprecated. "
    "For details, please refer to "
    "https://pytorch.org/docs/stable/distributed.html#multi-gpu-collective-functions. "
    "ProcessGroupNCCL continues supporting multi-process and multi-thread modes.";

ProcessGroupNCCL::ProcessGroupNCCL(
    const c10::intrusive_ptr<Store>& store,
    int rank,
    int size,
    c10::intrusive_ptr<Options> options)
    : Backend(rank, size),
      store_(store),
      options_(options),
      ncclCommCounter_(0),
      traceKeyStart_(getTraceStartKey("NCCL", rank)),
      traceKeyEnd_(getTraceEndKey("NCCL", rank)),
      terminateProcessGroup_(false),
      terminateHeartbeatMonitorThread_(false),
      collectiveDebugInfoMode_(false),
      uid_(process_group_id++),
      intraNodeComm_(initIntraNodeComm()) {
  TORCH_CHECK_WITH(
      ValueError,
      at::cuda::getNumGPUs() != 0,
      "ProcessGroupNCCL is only supported with GPUs, no GPUs found!");
  this->setGroupName(options_->group_name);
  this->localDeviceCount_ = at::cuda::getNumGPUs();
  logPrefix_ = createLogPrefix();
  blockingWait_ = getCvarBool(TORCH_NCCL_BLOCKING_WAIT, false);
  asyncErrorHandling_ = static_cast<ErrorHandlingMode>(
      getCvarInt(TORCH_NCCL_ASYNC_ERROR_HANDLING, 3 /*SkipCleanUp*/));
  desyncDebug_ = getCvarBool(TORCH_NCCL_DESYNC_DEBUG, false) ||
      (dist_debug_level_ >= DebugLevel::Detail);
  rethrowCUDAErrors_ = getCvarBool(TORCH_NCCL_RETHROW_CUDA_ERRORS, true);
  // TODO, we should either deprecate TORCH_NCCL_DUMP_ON_TIMEOUT
  // or change its name to reflect that dump happens on exception including
  // both timeout and other errors.
  dumpOnException_ = getCvarBool(TORCH_NCCL_DUMP_ON_TIMEOUT, false) ||
      (dist_debug_level_ >= DebugLevel::Detail);
  heartbeat_ = 1ULL;
  monitorThreadEnabled_.store(getCvarBool(TORCH_NCCL_ENABLE_MONITORING, true));
  heartbeatTimeoutInSec_ =
      getCvarInt(TORCH_NCCL_HEARTBEAT_TIMEOUT_SEC, 60 * 10 /*10 Mins*/);
  waitTimeoutDumpInMilSec_ =
      getCvarInt(TORCH_NCCL_WAIT_TIMEOUT_DUMP_MILSEC, 60 * 1000 /*60 Sec*/);
  coordCheckIntervalMilSec_ = getCvarInt(TORCH_NCCL_COORD_CHECK_MILSEC, 1000);
  ncclTraceBufferSize_ = getCvarInt(TORCH_NCCL_TRACE_BUFFER_SIZE, 0);
  enableCollecticeHashDebug_ = (dist_debug_level_ >= DebugLevel::Detail);
  // store_ usually is wrapped with PrefixStore and the prefix is different
  // across different ProcessGroupNCCL(PG) instances. We need to get the
  // underlying non-PrefixStore for sharing global information shared across
  // different PGs.
  PrefixStore* prefixStore = dynamic_cast<PrefixStore*>(store_.get());
  globalStore_ =
      prefixStore ? prefixStore->getUnderlyingNonPrefixStore() : store_;
#ifdef ENABLE_NCCL_ERROR_CHECKING
  enableTiming_.store(
      getCvarBool(TORCH_NCCL_ENABLE_TIMING, false) || desyncDebug_);
#endif
  avoidRecordStreams_ = getCvarBool(TORCH_NCCL_AVOID_RECORD_STREAMS, false);
#ifdef NCCL_HAS_COMM_REGISTER
  useTensorRegisterAllocatorHook_ =
      getCvarBool(TORCH_NCCL_USE_TENSOR_REGISTER_ALLOCATOR_HOOK, false);
  if (c10::cuda::CUDACachingAllocator::CUDAAllocatorConfig::
          expandable_segments()) {
    useTensorRegisterAllocatorHook_ = false;
    LOG(INFO)
        << logPrefix()
        << "disables TORCH_NCCL_USE_TENSOR_REGISTER_ALLOCATOR_HOOK because it is not compatible with CUDA allocator expandable segments mode.";
  }
#endif

  if (blockingWait_) {
    if (asyncErrorHandling_ != NoHandling || desyncDebug_) {
      LOG(INFO)
          << logPrefix() << "TORCH_NCCL_BLOCKING_WAIT and "
          << "TORCH_NCCL_ASYNC_ERROR_HANDLING|TORCH_NCCL_DESYNC_DEBUG"
          << "should not both be enabled. "
          << "Only TORCH_NCCL_BLOCKING_WAIT is being used in this process.";
      asyncErrorHandling_ = NoHandling;
      desyncDebug_ = false;
    }
  } else {
    if (desyncDebug_ && asyncErrorHandling_ == NoHandling) {
      LOG(INFO)
          << logPrefix()
          << "TORCH_NCCL_DESYNC_DEBUG and TORCH_NCCL_ASYNC_ERROR_HANDLING "
          << "must both be enabled. "
          << "Enabling TORCH_NCCL_ASYNC_ERROR_HANDLING.";
      asyncErrorHandling_ = SkipCleanUp;
    }
  }

#ifdef ENABLE_NCCL_ERROR_CHECKING
  ncclCommWatchdogThread_ =
      std::thread(&ProcessGroupNCCL::ncclCommWatchdog, this);
#endif

  init();
  const std::string OFF = "OFF";
  std::string torch_distributed_debug =
      getCvarString({"TORCH_DISTRIBUTED_DEBUG"}, OFF.c_str());
  LOG(INFO) << logPrefix() << "ProcessGroupNCCL initialization options: "
            << "size: " << size << ", global rank: " << globalRank()
            << ", TIMEOUT(ms): " << options_->timeout.count()
            << ", USE_HIGH_PRIORITY_STREAM: "
            << options_->is_high_priority_stream
            << ", SPLIT_FROM: " << options_->split_from
            << ", SPLIT_COLOR: " << options_->split_color
            << ", PG Name: " << options_->group_name;

  LOG(INFO) << logPrefix() << "ProcessGroupNCCL environments: "
            << "NCCL version: " << getNcclVersion()
            << ", TORCH_NCCL_ASYNC_ERROR_HANDLING: " << asyncErrorHandling_
            << ", TORCH_NCCL_DUMP_ON_TIMEOUT: " << dumpOnException_
            << ", TORCH_NCCL_WAIT_TIMEOUT_DUMP_MILSEC: "
            << waitTimeoutDumpInMilSec_
            << ", TORCH_NCCL_DESYNC_DEBUG: " << desyncDebug_
            << ", TORCH_NCCL_ENABLE_TIMING: " << enableTiming_.load()
            << ", TORCH_NCCL_BLOCKING_WAIT: " << blockingWait_
            << ", TORCH_DISTRIBUTED_DEBUG: " << torch_distributed_debug
#ifdef NCCL_HAS_COMM_REGISTER
            << ", TORCH_NCCL_USE_TENSOR_REGISTER_ALLOCATOR_HOOK: "
            << useTensorRegisterAllocatorHook_
#endif
            << ", TORCH_NCCL_ENABLE_MONITORING: "
            << monitorThreadEnabled_.load()
            << ", TORCH_NCCL_HEARTBEAT_TIMEOUT_SEC: " << heartbeatTimeoutInSec_
            << ", TORCH_NCCL_TRACE_BUFFER_SIZE: " << ncclTraceBufferSize_
            << ", TORCH_NCCL_COORD_CHECK_MILSEC: " << coordCheckIntervalMilSec_
<<<<<<< HEAD
            << ", PG Name: " << options_->group_name;
=======
            << ", TORCH_NCCL_NAN_CHECK: " << enableNanCheck_;
>>>>>>> 0910429d

  if (options_->global_ranks_in_group.empty()) {
    this->globalRankStart = 0;
  } else {
    this->globalRankStart = options_->global_ranks_in_group[0];
  }

  if (options_->global_ranks_in_group.empty()) {
    this->globalRankStride = 1;
  } else if (options_->global_ranks_in_group.size() == 1) {
    this->globalRankStride = 0;
  } else {
    bool ranksAreStrided = true;
    int startRank = options_->global_ranks_in_group[0];
    int stride =
        options_->global_ranks_in_group[1] - options_->global_ranks_in_group[0];
    for (std::vector<uint64_t>::size_type i = 0;
         i < options_->global_ranks_in_group.size();
         i++) {
      if (options_->global_ranks_in_group[i] != startRank + i * stride) {
        ranksAreStrided = false;
        break;
      }
    }

    if (ranksAreStrided) {
      this->globalRankStride = options_->global_ranks_in_group[1] -
          options_->global_ranks_in_group[0];
    } else {
      this->globalRankStride = -1;
    }
  }

  // Attach hooks to cache allocator to trigger the hooks whenever a traced
  // action is called. In the following hooks, we register a newly allocated
  // segment when SEGMENT_ALLOC action occurs, and deregister a segment when
  // SEGMENT_FREE action occurs.
  // We attach hooks only once at the first PG creation.
  // Attaching hooks fails if CUDACachingAllocator is not initialized, so
  // lazyInitCUDA is called (and is a no-op if CUDA is already initialized).
  if (useTensorRegisterAllocatorHook_ && !allocatorHooksAttached) {
    at::globalContext().lazyInitCUDA();
    c10::cuda::CUDACachingAllocator::attachAllocatorTraceTracker(
        &cacheAllocatorRegisterHook);
    c10::cuda::CUDACachingAllocator::attachAllocatorTraceTracker(
        &cacheAllocatorDeregisterHook);
    allocatorHooksAttached = true;
  }
}

void ProcessGroupNCCL::eagerConnectSingleDevice(at::Device device) {
  const auto key = getKeyFromDevice(device);
  LOG(INFO) << logPrefix() << "Eagerly connecting nccl backend with device "
            << device;
  getNCCLComm(key, device, OpType::ALLREDUCE);
}

void ProcessGroupNCCL::performNocolorSplit(at::Device device) {
  // If our backend doesn't support splitting, this is a no-op for
  // ranks not in the new subgroup (and ranks that would be in it will
  // just use a new communicator rather than split).
#ifdef NCCL_HAS_COMM_SPLIT
  const auto key = getKeyFromDevice(device);
  LOG(INFO) << logPrefix() << "Performing nocolor split on backend device "
            << device << ", key " << key << ", i am " << this;
  auto comm = getNCCLComm(key, device, OpType::ALLREDUCE);
  NCCLComm::split(comm.get(), NCCL_SPLIT_NOCOLOR, rank_, options_->config);
#endif
}

c10::intrusive_ptr<intra_node_comm::IntraNodeComm> ProcessGroupNCCL::
    initIntraNodeComm() {
  using IntraNodeComm = intra_node_comm::IntraNodeComm;
  if (!IntraNodeComm::isEnabled()) {
    return nullptr;
  }
  auto prefixStore = c10::make_intrusive<PrefixStore>("IntraNodeComm", store_);
  auto comm = c10::make_intrusive<IntraNodeComm>(prefixStore, rank_, size_);
  if (comm->rendezvous()) {
    return comm;
  } else {
    return nullptr;
  }
}

void ProcessGroupNCCL::setSequenceNumberForGroup() {
} // NCCL just starts sequence numbers at 0.

uint64_t ProcessGroupNCCL::getSequenceNumberForGroup() {
  return seqCollective_;
}

void ProcessGroupNCCL::registerOnCompletionHook(
    std::function<void(std::shared_ptr<WorkInfo>)>&& hook) {
  TORCH_CHECK_WITH(
      DistBackendError,
      onCompletionHook_ == nullptr,
      "ProcessGroupNCCL OnCompletion hook already registered");

  TORCH_CHECK_WITH(
      ValueError,
      enableTiming_.load(),
      "ProcessGroupNCCL OnCompletion hook requires recording start and end "
      "events which require setting TORCH_NCCL_ENABLE_TIMING environment variable. "
      "This is only available for NCCL version >= 2.4.");
  onCompletionHook_ = std::move(hook);
  onCompletionHookThread_ = std::thread(&ProcessGroupNCCL::runHookLoop, this);
}

// must release GIL when calling this method
void ProcessGroupNCCL::waitForPendingWorks() {
  // Reasoning about hook completion:
  // 1. waitForPendingWorks should be called after user code has finished
  // calling
  //    all collectives. This means, when we got here, all of the collectives
  //    are either in workMetaList_ or has been erased from workMetaList_.
  // 2. The watchdog thread grabs both locks to move Work object from the
  //    workMetaList_ to the completedWorkList_, and the hook thread only erases
  //    a Work object after the hook is returned. Therefore, after user code
  //    calls a collective, its Work object is either in workMetaList_ or in
  //    completedWorkList_ before it finishes.
  // 3. We have three threads and two locks.
  //      a. main thread (this function) grabs two locks atomically
  //      b. watchdog thread (watchdogHandler function) always grabs
  //      workMetaListMutex_
  //         first and then grabs completedWorkListMutex_.
  //      c. hook thread (runHookLoop function) only grabs
  //      completedWorkListMutex_. Therefore, locks are always acquired in the
  //      same order and hence no deadlocks.
  while (true) {
    {
      std::lock(workMetaListMutex_, completedWorkListMutex_);
      std::lock_guard<std::mutex> lockWork(workMetaListMutex_, std::adopt_lock);
      std::lock_guard<std::mutex> lockHook(
          completedWorkListMutex_, std::adopt_lock);

      if (workMetaList_.empty() && completedWorkList_.empty()) {
        return;
      }
    }

    std::this_thread::sleep_for(
        std::chrono::milliseconds(kWatchdogThreadSleepMillis));
  }
}

void ProcessGroupNCCL::enableCollectivesTiming() {
  enableTiming_.store(true);
}

void ProcessGroupNCCL::waitForFutureOrTimeout(
    std::future<bool>& fut,
    const std::chrono::milliseconds& timeOutMilSec,
    const std::string& futDescription,
    bool throwException) {
  std::string errorMsg;
  TORCH_CHECK(fut.valid(), "Expected a valid future");
  std::future_status status = fut.wait_for(timeOutMilSec);
  if (status == std::future_status::ready) {
    // Calling .get() will re-raise any exception from the future, and we don't
    // care about the retval
    try {
      bool result = fut.get();
      if (result) {
        LOG(INFO) << logPrefix()
                  << "future is successfully executed for: " << futDescription;
      }
    } catch (const std::exception& e) {
      errorMsg = c10::str(
          logPrefix(),
          "Exception thrown when waitng for future ",
          futDescription,
          ": ",
          e.what());
      LOG(ERROR) << errorMsg;
    } catch (...) {
      errorMsg = c10::str(
          logPrefix(),
          "Unknown exception thrown when waitng for future ",
          futDescription);
      LOG(ERROR) << errorMsg;
    }
  } else {
    errorMsg = c10::str(
        logPrefix(),
        "Future for ",
        futDescription,
        " timed out after ",
        timeOutMilSec.count(),
        " ms");
    LOG(ERROR) << errorMsg;
  }
  if (throwException && !errorMsg.empty()) {
    C10_THROW_ERROR(DistBackendError, errorMsg);
  }
}

void ProcessGroupNCCL::abortCommsFromMap(
    std::unordered_map<std::string, std::shared_ptr<NCCLComm>>& ncclCommsMap,
    std::optional<std::string> abortReason) {
  // The process may control multiple devices, loop through the communicators on
  // each device
  for (auto& it : ncclCommsMap) {
    auto& devName = it.first;
    auto& ncclComm = it.second;

    LOG(INFO) << logPrefix() << "ProcessGroupNCCL destroying ncclComm_ "
              << ncclComm->ncclComm_ << " on CUDA device: " << devName;
    ncclComm->ncclCommAbort(abortReason);
    // Note that we don't remove the aborted communicators from the
    // cache. The reason is that if we do remove the communicator
    // from the cache, it is possible that a new collective operation
    // calls `ncclCommInitRank` to create a new communicator whereas
    // other ranks might have failed/timed out and didn't enter
    // `ncclCommInitRank`. As a result, when there is a failure on
    // a communicator the application receives an exception and its
    // their responsibility to destroy the process group and recreate
    // it to recover from errors.

    c10::StreamId streamId = -1;
    if (ncclStreams_.find(devName) != ncclStreams_.end()) {
      auto stream = ncclStreams_.at(devName);
      streamId = stream.id();
    }

    LOG(INFO) << logPrefix() << "ProcessGroupNCCL destroyed "
              << " communicator on CUDA device: " << devName
              << " with stream: " << streamId;
  }
}

// Abort all communicators on this rank
bool ProcessGroupNCCL::abort(std::optional<std::string> abortReason) {
  // Remove record from global ncclCommDevIdxMapMutex before aboarting,
  // so that a new cache segment would not register to already aborded
  // communicators. Note that ncclCommDevIdxMap is a global container which may
  // contain other PG's communicators, thus we need to only erase communicators
  // for the current PG.
  ncclCommDevIdxMapMutex.lock();
  for (auto& it : devNCCLCommMap_) {
    auto& ncclComm = it.second;
    ncclCommDevIdxMap.erase(ncclComm);
  }
  ncclCommDevIdxMapMutex.unlock();

  std::lock_guard<std::mutex> lock(mutex_);
  abortCommsFromMap(devNCCLCommMap_, abortReason);
  abortCommsFromMap(inInitializationCommMap_, abortReason);
  return true;
}

void ProcessGroupNCCL::shutdown(std::optional<std::string> reason) {
  // Don't join threads here since the purpose of this method is to abort all
  // communicators and signal the threads to exit. Joining on the threads could
  // potentially block and hence avoid it in this method.
  terminateProcessGroup_.store(true);
  workMetaListCV_.notify_one();

  // lauch abort asynchrounously and wait for it to complete or timeout
  LOG(INFO) << logPrefix()
            << "Launching ProcessGroupNCCL abort asynchrounously.";
  std::future<bool> fut = std::async(
      std::launch::async, [this, &reason]() { return this->abort(reason); });

  waitForFutureOrTimeout(fut, options_->timeout, "ProcessGroup abort", true);
  LOG(INFO) << logPrefix() << "ProcessGroupNCCL aborts successfully.";

  // We need to wait for abort to finish before we can safely shut down
  // heartbeat monitoring thread.
  terminateHeartbeatMonitorThread_.store(true);
  monitorWakeUpCV_.notify_one();
}

ProcessGroupNCCL::~ProcessGroupNCCL() {
  LOG(INFO) << logPrefix() << "ProcessGroupNCCL destructor entered.";

  if (!terminateProcessGroup_.load()) {
    if (rank_ % localDeviceCount_ == 0) {
      TORCH_WARN_ONCE(
          "WARNING: process group has NOT been destroyed before we destruct ProcessGroupNCCL. ",
          "On normal program exit, the application should call destroy_process_group to ",
          "ensure that any pending NCCL operations have finished in this process. "
          "In rare cases this process can exit before this point and block the progress of "
          "another member of the process group. This constraint has always been present, "
          " but this warning has only been added since PyTorch 2.4");
    }
    // If user haven't explicitly destroy/shutdown process group, destructor
    // needs to do so
    shutdown();
  }

  // Wait for all threads to finish before returning
#ifdef ENABLE_NCCL_ERROR_CHECKING
  if (ncclCommWatchdogThread_.joinable()) {
    ncclCommWatchdogThread_.join();
    LOG(INFO) << logPrefix() << "ProcessGroupNCCL watchdog thread joined.";
  }
  if (ncclHeartbeatMonitorThread_.joinable()) {
    ncclHeartbeatMonitorThread_.join();
    LOG(INFO) << logPrefix()
              << "ProcessGroupNCCL heart beat monitor thread joined.";
  }
#endif
  if (onCompletionHookThread_.joinable()) {
    onCompletionHookThread_.join();
    LOG(INFO) << logPrefix()
              << "ProcessGroupNCCL onCompletionHookThread thread joined.";
  }
}

bool ProcessGroupNCCL::dumpDebuggingInfo() {
  // Serialize all calls to this function to avoid corrupting data, but allow
  // multiple calls in one runtime. User is responsible for preserving the
  // output file from an earlier call before a later call overwrites it.
  static std::mutex writeDebugInfoMutex;
  std::lock_guard<std::mutex> lock(writeDebugInfoMutex);
  LOG(ERROR) << logPrefix() << "ProcessGroupNCCL preparing to dump debug info.";
  if (ncclTraceBufferSize_ > 0) {
    // We dump nccl trace into local disk by default and users can register
    // their customized writer by inheriting `DebugInfoWriter` via
    // `registerDebugInfoWriter`.
    auto ncclTrace = dump_nccl_trace();
    DebugInfoWriter& writer = DebugInfoWriter::getWriter(globalRank());
    LOG(INFO) << logPrefix() << "ProcessGroupNCCL dumping nccl trace to "
              << writer.getWriterTarget();
    writer.write(ncclTrace);
    return true;
  }
  return false;
}

void ProcessGroupNCCL::terminateProcess(std::string errMsg) {
  // Logging with `FATAL`, after errMsg printed, it calls `std::abort()`
  // to terminate the program execution.
  LOG(FATAL) << logPrefix() << errMsg;
}

int computeDeltaMS(
    std::chrono::time_point<std::chrono::steady_clock> start,
    std::chrono::time_point<std::chrono::steady_clock> end) {
  return std::chrono::duration_cast<std::chrono::milliseconds>(end - start)
      .count();
}

void ProcessGroupNCCL::heartbeatMonitor() {
  uint64_t heartBeatCounter = 0ULL;
  std::string errorMsg;
  std::string exitMsg;
  bool checkDumpSignal = (dumpOnException_ && uid_ == 0);
  int monitorPollInterval = checkDumpSignal ? coordCheckIntervalMilSec_
                                            : heartbeatTimeoutInSec_ * 1000;
  auto lastTimePollStore = std::chrono::steady_clock::now();
  auto lastTimeHeartBeatCheck = std::chrono::steady_clock::now();
  std::optional<DumpPipe> dumpPipe = c10::nullopt;
  if (uid_ == 0) {
    // DumpPipe is one per-trainer process, and its convenient to name them
    // after 'global' ranks in the system, So we assume processgroup (uid)==0 is
    // the global PG and has globally unique rank ids across trainers.
    dumpPipe.emplace(rank_);
  }
  while (true) {
    // This won't have any lock since this lock is only used here.
    // Please be aware that mutex `monitorMutex_` should not be used
    // somewhere else to avoid the deadlock.
    std::unique_lock<std::mutex> lock(monitorMutex_);
    if (monitorWakeUpCV_.wait_for(
            lock, std::chrono::milliseconds(monitorPollInterval), [&] {
              return terminateHeartbeatMonitorThread_.load();
            })) {
      // For the normal complete or user interception, monitorWakeUpCV_
      // will get notified, we early return and exit heartbeatMonitor.
      return;
    }
    auto currentTime = std::chrono::steady_clock::now();

    // We put extra functionality in the thread for the default PG (aka, uid_=0)
    // because the signal is same across different PGs. We only need to run
    // once per process to avoid duplicate things performed in too many separate
    // threads. For example, we check a global flag on the TCPStore periodically
    // to see if any PG on any rank observed a timeout and signaled peers to
    // dump debugging info, and we avoid hammering the TCPStore from all PGs on
    // the same rank.
    if (checkDumpSignal) {
      // There are two scenarios where monitor thread will dump on timeout:
      // 1. The local rank is the first to observe a timeout.shouldDump_ will be
      // set to true.
      // 2. other ranks detected the timeout and signal the local rank to dump
      // In addtion, monitor threads will dump if watchdog threads has no
      // heartbeat or dumpPipe is not empty.
      if (shouldDump_.load()) {
        errorMsg = c10::str(
            logPrefix(),
            "Received a dump signal from this local rank and will ",
            "start to dump the debug info. ",
            "Last enqueued NCCL work: ",
            lastEnqueuedSeq_,
            ", last completed NCCL work: ",
            lastCompletedSeq_,
            ".");
        exitMsg = c10::str(
            "ProcessGroupNCCL's watchdog detected an exception from the local rank. ",
            "This is most likely caused by incorrect usages of collectives, e.g., wrong ",
            "sizes used across ranks, the order of collectives is not same for all ranks ",
            "or the scheduled collective, for some reason, didn't run. Additionally, ",
            "this can be caused by GIL deadlock or other reasons such as network errors or ",
            "bugs in the communications library (e.g. NCCL), etc. We tried our best to ",
            "dump the debug info into the storage to help you debug the issue.");
        break;
      }
      // We poll store to see if some ranks have flagged a timeout when
      // we haven't polled for `heartbeat_timeout` seconds and there haven't
      // any work added or removed for `watchdog_timeout` seconds.
      if (computeDeltaMS(lastWorkListUpdateTime_, currentTime) >=
              kWatchdogThreadSleepMillis &&
          computeDeltaMS(lastTimePollStore, currentTime) >=
              coordCheckIntervalMilSec_) {
        lastTimePollStore = currentTime;
        // Wrap globalStore_->check() in a try-catch block to avoid crashing if
        // the store is not available.
        bool checkExceptionDump = false;
        try {
          checkExceptionDump =
              globalStore_->check({std::string(EXCEPTION_DUMP)});
        } catch (const std::exception& e) {
          LOG(ERROR)
              << logPrefix()
              << "Failed to get exception dump flag from the global store."
              << e.what();
          break;
        }

        if (checkExceptionDump) {
          int timeOutRank = -1;
          if (!shouldDump_.load()) {
            LOG(ERROR)
                << logPrefix()
                << "First PG on this rank detecting the dump signal through tcpstore.";
          }
          shouldDump_.store(true);
          try {
            auto vec = globalStore_->get(std::string(EXCEPTION_DUMP));
            TORCH_CHECK_WITH(
                DistBackendError,
                vec.size() == sizeof(int),
                "Invalid size for the timeout rank ID");
            std::memcpy(&timeOutRank, vec.data(), vec.size());
          } catch (const std::exception& e) {
            LOG(ERROR) << logPrefix()
                       << "Failed to get timeout rank ID from the global store."
                       << e.what();
          }
          errorMsg = c10::str(
              logPrefix(),
              "Received a global dump signal from rank ",
              timeOutRank,
              ", and will start to dump the debug info. ",
              "Last enqueued NCCL work: ",
              lastEnqueuedSeq_,
              ", last completed NCCL work: ",
              lastCompletedSeq_,
              ".");
          exitMsg = c10::str(
              "ProcessGroupNCCL's watchdog detected a dump signal from rank ",
              timeOutRank,
              " and notified the current rank. ",
              "This is most likely caused by incorrect usages of collectives, e.g., wrong ",
              "sizes used across ranks, the order of collectives is not same for all ranks ",
              "or the scheduled collective, for some reason, didn't run. Additionally, ",
              "this can be caused by GIL deadlock or other reasons such as network errors or ",
              "bugs in the communications library (e.g. NCCL), etc. We tried our best to ",
              "dump the debug info into the storage to help you debug the issue.");
          break;
        }
      }
    }

    if (computeDeltaMS(lastTimeHeartBeatCheck, currentTime) >=
        heartbeatTimeoutInSec_ * 1000) {
      // Check the heart beat of watchdog thread.
      lastTimeHeartBeatCheck = currentTime;
      auto heartbeat = heartbeat_.load();
      if (heartbeat != heartBeatCounter) {
        heartBeatCounter = heartbeat;
      } else {
        if (!shouldDump_.load()) {
          LOG(ERROR)
              << logPrefix()
              << "First PG on this rank that detected no heartbeat of its watchdog.";
        }
        shouldDump_.store(true);
        // No heartbeat increase detected and timeout.
        errorMsg = c10::str(
            logPrefix(),
            "Heartbeat monitor timed out! Process will be terminated after dumping debug info.",
            " workMetaList_.size()=",
            workMetaList_.size());
        exitMsg = c10::str(
            "ProcessGroupNCCL's watchdog got stuck for ",
            heartbeatTimeoutInSec_,
            " seconds without making progress in monitoring enqueued collectives. ",
            "This typically indicates a NCCL/CUDA API hang blocking the watchdog, ",
            "and could be triggered by another thread holding the GIL inside a ",
            "CUDA api, or other deadlock-prone behaviors.",
            "If you suspect the watchdog is not actually stuck and a longer timeout would help, ",
            "you can either increase the timeout (TORCH_NCCL_HEARTBEAT_TIMEOUT_SEC) to a larger value "
            "or disable the heartbeat monitor (TORCH_NCCL_ENABLE_MONITORING=0)."
            "If either of aforementioned helps, feel free to file an issue to PyTorch about the short timeout "
            "or false positive abort; otherwise, please attempt to debug the hang. "
            "workMetaList_.size() = ",
            workMetaList_.size(),
            "");
        break;
      }
    }
    // process a request to dump the trace. only PG uid 0 will respond to dump
    // requests, but this is fine since all PG's feed into the same flight
    // recorder and dump. After dump, the training should continue.
    if (dumpPipe.has_value() && dumpPipe->shouldDump()) {
      // best effort dump, not waiting for the dump here
      std::future<bool> fut = std::async(
          std::launch::async, [this]() { return this->dumpDebuggingInfo(); });
    }
  }
  LOG(ERROR) << errorMsg;

  auto& cpp_dumper = get_cpp_trace_dumper();
  if (cpp_dumper.has_value()) {
    LOG(INFO) << "Dumping c++ stacktraces:";
    cpp_dumper.value()([](const std::string& line) { LOG(INFO) << line; });
  }

  if (checkDumpSignal && shouldDump_.load()) {
    // Store debug info to storage if no other thread does it. (By default to
    // local disk)
    std::future<bool> asyncDebugDump = std::async(
        std::launch::async, [this]() { return this->dumpDebuggingInfo(); });

    // wait for the dump until timeout
    waitForFutureOrTimeout(
        asyncDebugDump,
        std::chrono::milliseconds(waitTimeoutDumpInMilSec_),
        "Flight recorder dump in heartbeatMonitor");
  }

  if (get_gil_checker() != nullptr) {
    auto fut = launchAsyncGilCheck();
    auto kGilCheckTimeout = std::chrono::milliseconds(300);
    auto futStatus = fut.wait_for(kGilCheckTimeout);
    if (futStatus != std::future_status::ready) {
      TORCH_CHECK(
          futStatus != std::future_status::deferred,
          "Expected the future to have been launched eagerly.");
      LOG(ERROR)
          << "Could not acquire GIL within 300 ms on exit, possible GIL induced hang";
    }
    LOG(INFO) << "Could acquire GIL on exit";
  } else {
    LOG(INFO)
        << "GIL checker was not registered, perhaps this is a no-python build?";
  }

  // There are two possible cases for the watchdog thread exit:
  // Case one: desync report runs quickly, and it follows the step:
  // collective timeout -> desync -> exception handling -> destructors
  // -> set terminateHeartbeatMonitorThread_ -> notify monitorWakeUpCV_.
  // So the code either early returns above or will skip the sleep below.
  // Case two: desync might be slow or get stuck. Or we get stuck in
  // destructors, we will sleep for some time before calling std::abort() to
  // kill the whole process.
  if ((terminateProcessGroup_.load() || collectiveDebugInfoMode_.load() ||
       shouldDump_.load()) &&
      !terminateHeartbeatMonitorThread_.load()) {
    // Leave another two mins for desync report generation or process group
    // destroy.
    std::this_thread::sleep_for(std::chrono::seconds(heartbeatTimeoutInSec_));
  }

  // At this point, we either already sleep for another `heartbeatTimeoutInSec_`
  // or the thread has finished. Because we don't want to block the monitor
  // thread, so We mark the thread detach and the dump of debug info becomes
  // "best effort". If the process exit normally, marking it detach also makes
  // sense because we don't really care about dumping the debug info.

  // We already log completion inside the thread, so it may not be necessary to
  // check the return value here.  We mainly use a future so we can exit early
  // if done.

  if (!terminateHeartbeatMonitorThread_.load()) {
    // Create a error message reported from MonitorThread, so
    // we throw exception and make the whole process to be killed.
    // TODO(fduwjj): After having a hang debug wiki, we need to update the wiki
    // url here.
    const auto finalExitMsg = c10::str(logPrefix(), exitMsg);
    if (monitorThreadEnabled_.load()) {
      terminateProcess(finalExitMsg);
    } else {
      LOG(ERROR)
          << "PGNCCL Monitor Thread is disabled, but would have killed this job:\n"
          << finalExitMsg;
    }
  }
}

void ProcessGroupNCCL::ncclCommWatchdog() {
  try {
    VLOG(2) << logPrefix() << "Process group watchdog thread started!";
    ncclHeartbeatMonitorThread_ =
        std::thread(&ProcessGroupNCCL::heartbeatMonitor, this);
    watchdogHandler();
    VLOG(2) << logPrefix()
            << "Process group watchdog thread terminated normally";
  } catch (std::exception& e) {
    if (std::string(e.what()).find("driver shutting down") !=
        std::string::npos) {
      LOG(INFO)
          << logPrefix()
          << "main process destroyed cuda before watchdog loop exited, terminating watchdog."
          << " (Watchdog caught exception: " << e.what();

    } else {
      // Append error message reported from watchdogHandler
      const auto exitMsg = c10::str(
          logPrefix(),
          "Process group watchdog thread terminated with exception: ",
          e.what());
      LOG(ERROR) << exitMsg;
      if (C10_LIKELY(rethrowCUDAErrors_) ||
          !(std::string(e.what()).find("CUDA Error"))) {
        // TODO(whc) clean up the rethrow - why is it stored in a class var and
        // rethrown?
        watchDogException_ =
            std::make_exception_ptr(C10_BUILD_ERROR(DistBackendError, exitMsg));
        std::rethrow_exception(watchDogException_);
      }
    }
  } catch (...) {
    const auto exitMsg = c10::str(
        logPrefix(),
        "Process group watchdog thread terminated with exception: unknown");
    LOG(ERROR) << exitMsg;
    watchDogException_ =
        std::make_exception_ptr(C10_BUILD_ERROR(DistBackendError, exitMsg));
    std::rethrow_exception(watchDogException_);
  }
}

void ProcessGroupNCCL::logWorkStart(WorkNCCL& work) {
  if (work.startTraceUpdated_)
    return;

  if (terminateProcessGroup_.load() || storeError_)
    return;

  work.startTraceUpdated_ = true;
  storeError_ = !c10d::traceUpdate(
      store_, traceKeyStart_, work.seq_, opTypeToString(work.opType_));
}

void ProcessGroupNCCL::logWorkEnd(WorkNCCL& work) {
  if (terminateProcessGroup_.load() || storeError_)
    return;

  // In case the start of the work hasn't been logged
  if (!work.startTraceUpdated_) {
    logWorkStart(work);
  }

  storeError_ = !c10d::traceUpdate(
      store_, traceKeyEnd_, work.seq_, opTypeToString(work.opType_));
}

std::string ProcessGroupNCCL::getNCCLWatchdogDebugInfo() {
  return retrieveDesyncReport(store_, "NCCL", rank_, size_);
}

std::string ProcessGroupNCCL::createLogPrefix() const {
  if (!pg_desc_.empty() && pg_desc_ != "undefined") {
    return c10::str("[PG ", pg_name_, " (", pg_desc_, ") Rank ", rank_, "] ");
  }
  return c10::str("[PG ", pg_name_, " Rank ", rank_, "] ");
}

const std::string& ProcessGroupNCCL::logPrefix() const {
  return logPrefix_;
}

const int& ProcessGroupNCCL::globalRank() const {
  static int globalRank = rank_;
  return globalRank;
}

const std::vector<uint64_t>& ProcessGroupNCCL::groupRanks() const {
  if (options_->global_ranks_in_group.empty() && uid_ == 0) {
    static std::vector<uint64_t> globalRanks(size_);
    std::iota(globalRanks.begin(), globalRanks.end(), 0);
    return globalRanks;
  }
  return options_->global_ranks_in_group;
}

void ProcessGroupNCCL::watchdogHandler() {
  bool done = false;
  lastWorkListUpdateTime_ = std::chrono::steady_clock::now();
  auto lastStatusUpdateTime = std::chrono::steady_clock::now();
  std::list<ProcessGroupNCCL::WorkNCCL> completedWorkList;

  while (!done || !terminateProcessGroup_.load()) {
    std::unique_lock<std::mutex> lock(workMetaListMutex_);
    // We busy-poll the work vector every kWatchdogThreadSleepMillis
    // milliseconds as long as the atomic is True.
    workMetaListCV_.wait_for(
        lock,
        std::chrono::milliseconds(kWatchdogThreadSleepMillis),
        [&]() -> bool { return terminateProcessGroup_.load(); });
    // Bump up heart beat by one.
    heartbeat_++;

// Some versions of GLOG support less-spammy version of LOG_EVERY_MS
// in which case we don't want to spam the logs.
#ifdef LOG_EVERY_MS
    // Log the progress of this PG periodically
    C10_LOG_EVERY_MS(INFO, kWorkStatusUpdatePeriodMs) << c10::str(
        logPrefix(),
        "NCCL Work update periodically: ",
        "last enqueued NCCL work: ",
        lastEnqueuedSeq_,
        ", last completed NCCL work: ",
        lastCompletedSeq_,
        ".");
#endif
    auto logger = ::c10d::C10dLogger::getLogger();
    if (logger &&
        computeDeltaMS(
            lastStatusUpdateTime, std::chrono::steady_clock::now()) >=
            kWorkStatusUpdatePeriodMs) {
      ::c10d::C10dLoggingData data;
      // logging integers
      data.integers["pg_id"] = uid_;
      data.integers["rank"] = rank_;
      data.integers["global_rank"] = globalRank();
      data.integers["last_enqueued_work"] = lastEnqueuedSeq_;
      data.integers["last_started_work"] = lastStartedSeq_;
      data.integers["last_completed_work"] = lastCompletedSeq_;
      // logging strings
      data.strings["last_enqueued_work_name"] = lastEnqueuedWorkName_;
      data.strings["last_started_work_name"] = lastStartedWorkName_;
      data.strings["last_completed_work_name"] = lastCompletedWorkName_;
      logger->log(data);
      lastStatusUpdateTime = std::chrono::steady_clock::now();
    }

    for (auto it = workMetaList_.begin(); it != workMetaList_.end();
         /* no increment */) {
      auto& work = *it;
      // When terminateProcessGroup_ is true, communicators have already been
      // aborted, So cannot check exception based on them. But watchdog needs to
      // finish the check for the works that have already been enqueued to
      // workMetaList_
      if (!terminateProcessGroup_.load()) {
        work.checkAndSetException();
      }
      bool timedOut = work.checkTimeout();

      // If work hits an exception (either an error or timeout)
      if (work.exception()) {
        // log as soon as exception is detected
        LOG(ERROR) << c10::str(
            logPrefix(),
            "Exception (either an error or timeout) detected by watchdog at work: ",
            work.seq_,
            ", last enqueued NCCL work: ",
            lastEnqueuedSeq_,
            ", last completed NCCL work: ",
            lastCompletedSeq_,
            ".");
        // try to dump flight records if exception happens.
        // Flight recorder behavior should be independent of desync Debug
        if (dumpOnException_) {
          try {
            auto rank = globalRank();
            auto vec = std::vector<uint8_t>(
                reinterpret_cast<uint8_t*>(&rank),
                reinterpret_cast<uint8_t*>(&rank) + sizeof(rank));
            globalStore_->set(std::string(EXCEPTION_DUMP), vec);
            if (!shouldDump_.load()) {
              LOG(ERROR) << logPrefix()
                         << "First watchdog to set the dump signal.";
            }
            // signal the monitor thread to start dumping
            shouldDump_.store(true);
            // This sleep is used to give time for dumping before throwing
            // exception
            std::this_thread::sleep_for(
                std::chrono::seconds(heartbeatTimeoutInSec_));
          } catch (const std::exception& e) {
            LOG(ERROR) << logPrefix()
                       << "Failed to set dump signal in tcpstore. "
                       << "Error: " << e.what();
          }
        }

        if (SHOULD_CLEAN_UP(asyncErrorHandling_)) {
          // Abort work and corresponding communicators
          work.abort();
          // PG level abort, which would abort all other communicators on this
          // rank
          abort();
        }

        // Report desync state in case of timeout
        if (timedOut) {
          LOG(ERROR) << c10::str(
              logPrefix(),
              "Timeout at NCCL work: ",
              work.seq_,
              ", last enqueued NCCL work: ",
              lastEnqueuedSeq_,
              ", last completed NCCL work: ",
              lastCompletedSeq_,
              ".");
          if (desyncDebug_) {
            try {
              collectiveDebugInfoMode_.store(true);
              auto desyncMsg = getNCCLWatchdogDebugInfo();
              LOG(ERROR) << logPrefix() << desyncMsg;
            } catch (const std::exception& e) {
              LOG(ERROR)
                  << logPrefix()
                  << "Failed to retrieve TORCH_NCCL_DESYNC_DEBUG report. "
                  << " Please file an issue. Error: " << e.what();
            } catch (...) {
              LOG(ERROR)
                  << logPrefix()
                  << "Failed to rerieve TORCH_NCCL_DESYNC_DEBUG report with unknown error."
                  << " Please file an issue.";
            }
          }
        }
        // Throw exception
        work.handleException(asyncErrorHandling_);
      }

      // Work status logging for desync debug
      if (desyncDebug_) {
        if (work.isStarted()) {
          logWorkStart(work);
        }
        if (work.isCompleted()) {
          logWorkEnd(work);
        }
      }

      // a work could be started but not completed, so we should not update
      // lastStartedSeq_ and lastStartedOpName_ if the work state is checked
      // multiple times after the start
      if (lastStartedSeq_ < static_cast<int64_t>(work.seq_) &&
          work.isStarted()) {
        lastStartedSeq_ = work.seq_;
        lastStartedWorkName_ = opTypeToString(work.opType_);
      }

      // Clean up completed work
      if (work.isCompleted()) {
        lastCompletedSeq_ = work.seq_;
        lastCompletedWorkName_ = opTypeToString(work.opType_);
        NCCLTraceBuffer::get()->retire_id(work.trace_id_, true);
        if (onCompletionHook_) {
          // Move Work object to completedWorkList_ to be consumed by the hook
          // thread
          {
            const std::lock_guard<std::mutex> lock(completedWorkListMutex_);
            completedWorkList_.splice(
                completedWorkList_.end(), workMetaList_, it++);
          }
          completedWorkListCV_.notify_one();
        } else {
          it = workMetaList_.erase(it);
          lastWorkListUpdateTime_ = std::chrono::steady_clock::now();
        }
        at::cuda::CUDAGraph::dec_pending_event_queries();
      } else {
        // Increment the iterator if the current WorkNCCL object is not
        // completed.
        ++it;
      }
      // Increment heartbeat after each work processed,
      // in case processing is slowed down (but not hung) by cuda api contention
      heartbeat_++;
    }
    done = workMetaList_.empty();
  }
}

void ProcessGroupNCCL::runHookLoop() {
  bool done = false;
  while (!done || !terminateProcessGroup_.load()) {
    std::unique_lock<std::mutex> lock(completedWorkListMutex_);
    // We busy-poll the work vector every kWatchdogThreadSleepMillis
    // milliseconds as long as the atomic is True.
    completedWorkListCV_.wait_for(
        lock,
        std::chrono::milliseconds(kWatchdogThreadSleepMillis),
        [&]() -> bool {
          return !completedWorkList_.empty() || terminateProcessGroup_.load();
        });

    try {
      for (auto it = completedWorkList_.begin(); it != completedWorkList_.end();
           /* no increment */) {
        const WorkNCCL& work = *it;
        // Hook might grab GIL, unlock first to prevent deadlock
        lock.unlock();

        auto timeStarted =
            std::chrono::system_clock::now() +
            std::chrono::duration_cast<std::chrono::system_clock::duration>(
                work.workStartTime_ - std::chrono::steady_clock::now());
        onCompletionHook_(std::make_shared<WorkInfo>(
            work.retrieveOpType(), // OpType
            work.getSequencenumber(), // seq
            timeStarted, // timeStarted
            std::chrono::system_clock::now(), // timeFinished
            std::chrono::duration<float, std::milli>(
                work.getDuration()) // activeDuration
            ));

        lock.lock();
        it = completedWorkList_.erase(it);
      }
    } catch (std::exception& e) {
      if (std::string(e.what()).find("driver shutting down") !=
          std::string::npos) {
        LOG(INFO)
            << logPrefix()
            << "main process destroyed cuda before runHookLoop exited, terminating runHookLoop."
            << " (runHookLoop caught exception: " << e.what();

      } else {
        // PythonOnCompletionHook has already extracted Python exception message
        // and wrapped it with a cpp one. So we no longer need to acquire GIL
        // here.
        const auto errorStr = c10::str(
            "Caught exception on rank ",
            rank_,
            " while running onCompletion hook for ProcessGroupNCCL: ",
            e.what(),
            ". Aborting all communicators.");

        // No need to call abort() on WorkNCCL here as that collective has
        // already finished successfully at this point. We just need to abort
        // the process Abort all NCCL Communicators on this ProcessGroupNCCL
        // instance.
        abort(errorStr);
      }
    }

    // Lock is still acquired at this point
    done = completedWorkList_.empty();
  }
}

std::exception_ptr ProcessGroupNCCL::WorkNCCL::checkForNCCLErrors() {
  return checkForNCCLErrorsInternal(ncclComm_);
}

std::exception_ptr ProcessGroupNCCL::checkForNCCLErrors(
    std::shared_ptr<NCCLComm>& ncclComm) {
  return checkForNCCLErrorsInternal(ncclComm);
}

std::exception_ptr ProcessGroupNCCL::checkForNCCLErrorsInternal(
    std::shared_ptr<NCCLComm>& ncclComm) {
  // Prioritize commFailureReason over checkForNcclError() result if
  // commFailureReason is set.
  auto commFailureReason = ncclComm->getNcclCommFailureReason();
  if (commFailureReason != c10::nullopt) {
    return std::make_exception_ptr(C10_BUILD_ERROR(
        DistBackendError,
        c10::str(
            "NCCL communicator encountered error set by ProcessGroupNCCL: ",
            *commFailureReason)));
  }
  ncclResult_t ncclAsyncErr = ncclComm->checkForNcclError();
  // When nonblocking mode is enabled by TORCH_NCCL_USE_COMM_NONBLOCKING,
  // ncclInProgress could be returned when there are pending NCCL calls.
  // In this case, no exception should be thrown
#ifdef NCCL_HAS_COMM_NONBLOCKING
  // ncclInProgress is defined only if NCCL_HAS_COMM_NONBLOCKING is defined
  if (ncclAsyncErr != ncclSuccess && ncclAsyncErr != ncclInProgress) {
#else
  if (ncclAsyncErr != ncclSuccess) {
#endif
    return std::make_exception_ptr(C10_BUILD_ERROR(
        DistBackendError,
        "NCCL error: " + ncclGetErrorWithVersion(ncclAsyncErr) + "\n" +
            getNcclErrorDetailStr(ncclAsyncErr)));
  }

  return nullptr;
}

void ProcessGroupNCCL::broadcastUniqueNCCLID(
    ncclUniqueId* ncclID,
    bool isSingleP2POp,
    const std::string& p2pKey,
    int p2pRank) {
  // For collective operations:
  // For every NCCL communicator that we create we need to broadcast
  // a unique ID from rank 0 to all other ranks. This broadcast is
  // done by rank 0 setting a key in the store and all other ranks
  // retrieving the contents of that key. A single process group
  // may create multiple NCCL communicators, so we use a sequence
  // number to differentiate between them.
  // For single point-to-point operations:
  // The sequence number will only be increased on 2 out of all the
  // processes in a Process Group. So all following collective
  // operations will see different sequence numbers which will cause
  // runtime errors. To avoid that, use the src:target pair instead
  // of sequence number for p2p communications.

  std::string storeKey;
  if (!isSingleP2POp) {
    storeKey = std::to_string(ncclCommCounter_++);
  } else {
    storeKey = p2pKey;
  }
  if (rank_ == 0 || (isSingleP2POp && p2pRank == 0)) {
    auto vec = std::vector<uint8_t>(
        reinterpret_cast<uint8_t*>(ncclID),
        reinterpret_cast<uint8_t*>(ncclID) + NCCL_UNIQUE_ID_BYTES);
    store_->set(storeKey, vec);
  } else {
    try {
      auto vec = store_->get(storeKey);
      TORCH_CHECK_WITH(
          DistBackendError,
          vec.size() == NCCL_UNIQUE_ID_BYTES,
          "Invalid size for ncclUniqueId");
      std::memcpy(ncclID, vec.data(), vec.size());
    } catch (const std::exception& e) {
      std::string exceptionMsg = c10::str(
          "[",
          rank_,
          "] is setting up NCCL communicator and "
          "retrieving ncclUniqueId from [0] via c10d key-value store by key '",
          storeKey,
          "', but store->get('",
          storeKey,
          "') got error: ");
      C10_THROW_ERROR(
          DistBackendError,
          exceptionMsg + e.what() +
              ". This may indicate a possible application crash on rank 0 or a network set up issue.");
    } catch (...) {
      C10_THROW_ERROR(
          DistBackendError,
          c10::str(
              "Unknown exception while [",
              rank_,
              "] is setting up NCCL communicator and "
              "retrieving ncclUniqueId from [0] via c10d key-value store by key '",
              storeKey,
              "'",
              ". This may indicate a possible application crash on rank 0 or a network set up issue."));
    }
  }
}

void ProcessGroupNCCL::destroyNCCLComms(const std::string& devNCCLCommMapKey) {
  std::lock_guard<std::mutex> lock(mutex_);
  if (devNCCLCommMap_.find(devNCCLCommMapKey) == devNCCLCommMap_.end()) {
    TORCH_INTERNAL_ASSERT(
        false,
        "Expected to find key ",
        devNCCLCommMapKey,
        " in NCCL communicator map.");
  }
  std::shared_ptr<NCCLComm>& ncclComm = devNCCLCommMap_[devNCCLCommMapKey];
  // ncclCommDestroy(comm->getNcclComm()) results in segfault when PG is being
  // destroyed, so using ncclCommAbort here.
  ncclComm->ncclCommAbort();
  // Remove communicators from the cache.
  devNCCLCommMap_.erase(devNCCLCommMapKey);
  // Clear used device indices.
  usedDeviceIdxs_.clear();

  ncclCommDevIdxMapMutex.lock();
  ncclCommDevIdxMap.erase(ncclComm);
  ncclCommDevIdxMapMutex.unlock();
}

std::shared_ptr<NCCLComm> ProcessGroupNCCL::getNCCLComm(
    const std::string& deviceKey,
    at::Device& device,
    OpType opType,
    int p2pRank,
    bool isSendRecvSelf) {
  // Sanity check
  if (deviceKey.empty()) {
    C10_THROW_ERROR(
        DistBackendError,
        "Not able to create/get the NCCL Communicator since "
        "the GPU devices are not known");
  }
  if (bound_device_id_) {
    if (*bound_device_id_ != device) {
      LOG(ERROR) << logPrefix() << "Tensor found on device " << device
                 << " but backend constrained to " << *bound_device_id_;
      C10_THROW_ERROR(
          DistBackendError,
          "Attempt to perform collective on tensor not on device passed to init_process_group");
    }
  }

  usedDeviceIdxs_.insert(device.index());

  {
    std::lock_guard<std::mutex> lock(mutex_);
    if (devNCCLCommMap_.find(deviceKey) != devNCCLCommMap_.end()) {
      // Reuse the cached communicator if there is one.
      return devNCCLCommMap_[deviceKey];
    }
  }

  // NCCL communicator not cached, create a new entry
  std::shared_ptr<NCCLComm> ncclComm;

  // Create the unique NCCL ID and broadcast it
  ncclUniqueId ncclID;

  // reset log prefix to include group_desc
  logPrefix_ = createLogPrefix();

#ifdef NCCL_COMM_DESCRIPTION
  // Pass process group name and description to NCCL communicator
  std::string commDesc = pg_desc_ + ':' + pg_name_;
  options_->config.commDesc = strdup(commDesc.c_str());
#endif

  // For batch_isend_irecv, ncclGroupStart() would be called upfront
  bool batchP2P = ncclActiveGroupCounter_ > 0;
  bool singleP2POp = isP2POp(opType, batchP2P);
  // For point-to-point communication, lower rank of the two will get unique id.
  if (rank_ == 0 || (singleP2POp && p2pRank == 0)) {
    C10D_NCCL_CHECK(ncclGetUniqueId(&ncclID), c10::nullopt);
  }

  // For point-to-point communication on the same process, don't need broadcast.
  if (!isSendRecvSelf) {
    // Broadcast so that each process can have a unique NCCL ID
    auto timeStarted = std::chrono::steady_clock::now();
    broadcastUniqueNCCLID(&ncclID, singleP2POp, deviceKey, p2pRank);
    auto timerDeltaMs =
        std::chrono::duration_cast<std::chrono::duration<double>>(
            std::chrono::steady_clock::now() - timeStarted)
            .count() *
        1000;
    LOG(INFO) << logPrefix()
              << "ProcessGroupNCCL broadcast unique ID through store took "
              << timerDeltaMs << " ms";
  }

  at::cuda::OptionalCUDAGuard gpuGuard;

  // [Group Start/End Note] This is used to ensure that nccl communicator will
  // be created before communication primitives are called. Let's look at this
  // example: Using the batch_isend_irecv to send a tensor to a target process.
  // On the sender side, the corresponding underlying NCCL calls will look like
  //   ncclGroupStart() // This is in batch_isend_irecv
  //   ncclCommInitRank() // Inside NCCLComm::create
  //   ncclSend()
  //   ncclGroupEnd() // This is in batch_isend_irecv
  // With this pattern, the nccl communicator will be created in the last
  // ncclGroupEnd which means when ncclSend is processed, the passed
  // communicator argument is NULL which will lead to runtime error. So we need
  // to "close" all active nccl groups to ensure nccl communicator is actually
  // created before encountering any communication calls. This is why we need
  // the following for loop.
  for (const auto i : c10::irange(ncclActiveGroupCounter_)) {
    (void)i;
    // comms have not been initiated yet, so can only check in blocking-way
    C10D_NCCL_CHECK(ncclGroupEnd(), c10::nullopt);
  }

  // GPU world size and GPU rank
  int numRanks, rank;

  if (!singleP2POp) {
    // Collective, all-to-all, or batch P2P
    numRanks = getSize();
    rank = getRank();
  } else if (isSendRecvSelf) {
    // Same process send and recv.
    numRanks = 1;
    rank = 0;
  } else {
    // For single point-to-point operation, there are only 2 processes
    // involved so the GPU rank is either 0 or 1.
    numRanks = 2;
    rank = p2pRank;
  }
  // Get the device index
  auto deviceIndex = device.index();
  gpuGuard.set_index(deviceIndex);
#ifdef NCCL_HAS_COMM_SPLIT
  if (options_->split_from) {
    TORCH_CHECK(
        options_->split_color != 0,
        "Must specify a non-zero color when splitting");
    // Find a valid, healthy communicator to split from if possible.
    std::lock_guard<std::mutex> lock(options_->split_from->mutex_);
    auto& other_comms = options_->split_from->devNCCLCommMap_;
    auto dit = other_comms.find(deviceKey);
    if (dit != other_comms.end()) {
      auto& parentComm = dit->second;
      if (parentComm != nullptr && !parentComm->isAborted()) {
        ncclComm = NCCLComm::split(
            parentComm.get(), options_->split_color, rank, options_->config);
      }
    }
  }
#endif

  // To simplify conditioonal nesting, just create the ncclComms[i]
  // entry if it hasn't been yet rather than untangling the
  // conditions that might have resulted in a split above.
  if (!ncclComm) {
#ifdef NCCL_HAS_COMM_NONBLOCKING
    ncclComm = NCCLComm::create(numRanks, rank, ncclID, options_->config);
#else
    ncclComm = NCCLComm::create(numRanks, rank, ncclID);
#endif
  }

  // Creates the NCCL streams
  bool force_high = getCvarBool(TORCH_NCCL_HIGH_PRIORITY, false);
  auto streamVal = at::cuda::getStreamFromPool(
      options_->is_high_priority_stream || force_high);

  {
    std::lock_guard<std::mutex> lock(mutex_);
    inInitializationCommMap_.emplace(deviceKey, ncclComm);
  }

  NCCLTraceBuffer::get()->record_pg_ranks(
      std::make_tuple(pg_name_, pg_desc_), groupRanks());

  RECORD_PARAM_COMMS(
      0, // seq
      std::make_tuple(pg_name_, pg_desc_), // PG name tuple
      rank, // rank
      "init", // collective name
      0, // inNelems
      0, // outNelems
      at::kByte, // dType
      std::vector<int64_t>(), // inSplitSizes
      std::vector<int64_t>(), // outSplitSizes
      globalRankStart, // globalRankStart
      globalRankStride, // globalRankStride
      size_); // worldSize

  LOG(INFO) << logPrefix() << "ProcessGroupNCCL created ncclComm_ "
            << ncclComm->ncclComm_ << " on CUDA device: " << deviceIndex;

  // At this point NCCL should have been initialized, hence we can accurately
  // get the env value even if NCCL sets it by reading from nccl.conf file
  LOG(INFO) << logPrefix()
            << "NCCL_DEBUG: " << getCvarString({"NCCL_DEBUG"}, "N/A");

  // See [Group Start/End Note]
  for (const auto i : c10::irange(ncclActiveGroupCounter_)) {
    (void)i;
    C10D_NCCL_CHECK(ncclGroupStart(), c10::nullopt);
  }

  ncclStreams_.emplace(deviceKey, std::move(streamVal));

  // Note: these events are created with the (default) cudaEventDisableTiming
  // flag This flag provides the best performance when used with
  // cudaStreamWaitEvent() and cudaEventQuery(). Since we here don't measure the
  // performance using cudaEvent, this should be set.
  // TODO(kwen2501): is ncclEvents_ used anywhere else?
  ncclEvents_.emplace(deviceKey, at::cuda::CUDAEvent(cudaEventDisableTiming));

  // Record the communicators based on ncclUniqueId.
  ncclIdToCommMap_.emplace(buildNcclUniqueIdStr(ncclID), ncclComm);

  // Move the NCCL resource to cache
  auto it = inInitializationCommMap_.find(deviceKey);
  // A previous thread could've already removed devicesKey from
  // inInitializationCommMap_ and added it to devNCCLCommMap_
  if (it != inInitializationCommMap_.end()) {
    devNCCLCommMap_.emplace(deviceKey, std::move(it->second));
    inInitializationCommMap_.erase(deviceKey);

    // Now ncclComms are fully initialized.
    // Register all active CUDA memory segments in cache allocator to
    // the new NCCL communicators
    if (useTensorRegisterAllocatorHook_) {
      auto snapshot = c10::cuda::CUDACachingAllocator::snapshot();
      // Register the segment to a new NCCL communicator if on the same device
      for (const auto& segmentInfo : snapshot.segments) {
        TORCH_INTERNAL_ASSERT(
            segmentInfo.device == device.index(),
            "Mismatch between CUDA memory segment device and current device");
        ncclComm->registerSegment(
            reinterpret_cast<void*>(segmentInfo.address),
            segmentInfo.total_size);
      }
    }
    // Record the mapping between ncclComm and device index so that later
    // register hook can register a newly allocated segment to communicators
    // on the same device.
    // NOTE: we need remove the communicator from this map when it is
    // destroyed, otherwise may register onto an invalid communicator.
    ncclCommDevIdxMapMutex.lock();
    ncclCommDevIdxMap.emplace(ncclComm, device.index());
    ncclCommDevIdxMapMutex.unlock();
  }

  it = devNCCLCommMap_.find(deviceKey);
  TORCH_INTERNAL_ASSERT(
      it != devNCCLCommMap_.end(), "Communicators not populated in cache!");

  return it->second;
}

uint64_t ProcessGroupNCCL::getCommSplitCounter() const {
  uint64_t ret = 0;
  for (const auto& i : ncclIdToCommMap_) {
    auto& ncclComm = i.second;
    ret += ncclComm->getCommSplitCounter();
  }
  return ret;
}

namespace {

// Check validity of tensor
void check_gpu_single_tensor(
    const at::Tensor& tensor,
    const bool p2p = false // whether operation is a P2P operation
) {
  if (!tensor.is_cuda() || tensor.is_sparse()) {
    C10_THROW_ERROR(ValueError, "Tensors must be CUDA and dense");
  }
  // Skip the following requirements for P2P operations
  if (!tensor.is_contiguous(tensor.suggest_memory_format())) {
    if (p2p) {
      TORCH_WARN_ONCE(
          "Detected non-contiguous tensor in P2P operations. It is user "
          "responsibility to guarantee that source and destination tensors have "
          "the same contiguity format.");
    } else {
      C10_THROW_ERROR(ValueError, "Tensors must be contiguous");
    }
  }
}

// Checks that all `tensors' have the same type and shape and reside on the same
// GPU.
// TODO: test_c10d_nccl.py should consider adding tests for the error conditions
// here, ie, that deliberately pass invalid tensors and check the right
// exception is thrown. The "Expected list of tensors on the same device"
// condition may be a challenge because the test would need to pass tensors on
// different devices in the same process.
int64_t check_gpu_tensors_same_device(const std::vector<at::Tensor>& tensors) {
  if (tensors.size() == 0) {
    C10_THROW_ERROR(ValueError, "Tensor list must be nonempty");
  }

  const auto& first = tensors.front();

  int64_t total_numel = 0;
  for (const auto& t : tensors) {
    if (!t.is_cuda() || t.is_sparse()) {
      C10_THROW_ERROR(ValueError, "Tensors must be CUDA and dense");
    }
    if (t.scalar_type() != first.scalar_type()) {
      C10_THROW_ERROR(TypeError, "Tensors must have identical type");
    }
    if (!t.is_non_overlapping_and_dense()) {
      C10_THROW_ERROR(ValueError, "Tensors must be non-overlapping and dense");
    }
    // If we're in this function, the user called a _coalesced collective
    // on a set of tensors with potentially different sizes and strides.
    // Therefore, we don't check for matching sizes and strides,
    // but we do double-check tensors are on the same device.
    TORCH_CHECK_WITH(
        ValueError,
        t.get_device() == tensors[0].get_device(),
        "Expected list of tensors on the same device");
    total_numel += t.numel();
  }

  return total_numel;
}

bool check_same_size(const std::vector<at::Tensor>& input_tensors) {
  for (const auto& input_tensor : input_tensors) {
    if (!input_tensors[0].is_same_size(input_tensor)) {
      return false;
    }
  }
  return true;
}

} // namespace

c10::intrusive_ptr<ProcessGroupNCCL::WorkNCCL> ProcessGroupNCCL::initWork(
    at::Device& device,
    int rank,
    OpType opType,
    const char* profilingTitle,
    const std::vector<at::Tensor>& inputs,
    const std::vector<at::Tensor>& outputs, // TODO(kwen2501): necessary?
    bool record) {
  auto r = c10::make_intrusive<ProcessGroupNCCL::WorkNCCL>(
      device,
      rank,
      opType,
      seqCollective_,
      profilingTitle,
      profilingTitle != nullptr ? std::optional<std::vector<at::Tensor>>(inputs)
                                : c10::nullopt,
      desyncDebug_,
      enableTiming_.load(),
      dist_debug_level_);
  if (record) {
    bool isP2P = isP2POp(opType);
    // Ideally record every work that we enqueue, rather than every work we
    // create.
    // - at the time of this PR we do not currently enqueue every created work
    // - but it is unsafe to steal refs to start/end cuda events from Works that
    //   may go out of scope before flight recorder has retired them,
    //   so we must ensure that any work that is initialized via initWork will
    //   be enqueued
    // - initially, moved record() into workEnqueue(), but found that makes it
    //   hard to get access to profilingTitle,
    //   inputs, and outputs for metadata recording, and we don't want to attach
    //   these objects to the Work becuase it has implications for keeping those
    //   tensors alive longer and adds overhead when copying Work objects
    //   between threads
    r->trace_id_ = NCCLTraceBuffer::get()->record(
        uid_,
        std::make_tuple(pg_name_, pg_desc_),
        seqCollective_,
        seqP2P_,
        op_id_,
        profilingTitle ? profilingTitle : "",
        inputs,
        outputs,
        r->ncclStartEvent_.get(),
        r->ncclEndEvent_.get(),
        isP2P);
  }
  return r;
}

// TODO(kwen2501): deprecate
std::vector<at::Tensor> ProcessGroupNCCL::WorkNCCL::result() {
  return *outputs_;
}

c10::intrusive_ptr<c10::ivalue::Future> ProcessGroupNCCL::WorkNCCL::
    getFuture() {
  return future_;
}

float ProcessGroupNCCL::WorkNCCL::getDuration() const {
  TORCH_CHECK(timingEnabled_, "getDuration only works if timing was enabled");
  TORCH_CHECK(
      ncclStartEvent_,
      "getDuration only works if ncclStartEvents_ is populated, true if timing enabled");
  TORCH_CHECK(
      ncclEndEvent_,
      "getDuration only works if ncclEndEvents_ is populated, which should always be true");
  return ncclStartEvent_->elapsed_time(*ncclEndEvent_);
}

uint64_t ProcessGroupNCCL::WorkNCCL::getSequencenumber() const {
  return seq_;
}

void ProcessGroupNCCL::workEnqueue(
    c10::intrusive_ptr<ProcessGroupNCCL::WorkNCCL> work) {
  if (!terminateProcessGroup_.load()) {
    std::lock_guard<std::mutex> lock(workMetaListMutex_);
    // Avoid view tensors to be processed in cleanup thread.
    // View tensors' destruction invokes autograd_meta, which
    // needs to be destructed in user thread. Otherwise will
    // get deadlock. Here we enqueue work without outputs_.
    workMetaList_.emplace_back(*work);
    lastEnqueuedSeq_ = work->seq_;
    lastEnqueuedWorkName_ = opTypeToString(work->opType_);
    lastWorkListUpdateTime_ = std::chrono::steady_clock::now();
  }
}

ProcessGroupNCCL::Options::Options(bool is_high_priority_stream)
    : Backend::Options(NCCL_BACKEND_NAME, kProcessGroupNCCLDefaultTimeout),
      is_high_priority_stream(is_high_priority_stream) {}

static constexpr int CoalActive = 0x01, CoalColl = 0x02, CoalP2P = 0x04;

void ProcessGroupNCCL::startCoalescing() {
  // Other collective ops bump seq_ before creating a work. Thus, if coalesced
  // ops bump seq_ only after initing a work they will collide with (reuse) the
  // seq_ of the last non-coalesced collective.  Previously, seq_ was bumped
  // inside endCoalescing, but before initWork. Since we now record individual
  // ops from a coalesce group into the flight recorder, we want to have the
  // same seq_ for those ops and its 'endCoalescing' op. Hence we bump during
  // start, which has one minor downside- we burn a seq_ if someone ever does a
  // 'start' and 'end' coalescing region without doing an operation inbetween.

  // Don't bump op_id_ here, because startCoalescing isn't a logical operation.
  // Bump it for each logical op inside the coalescing group.
  if (coalescing_state_ & CoalP2P) {
    seqP2P_++;
  } else {
    seqCollective_++;
  }

  coalescedDevice_.set_index(-1);
  coalescedComm_ = nullptr;
  coalescing_state_ |= CoalActive;
  groupStart();
}

// `optype` is for specifying a composite optype, such as ALLGATHER and
// REDUCE_SCATTER
c10::intrusive_ptr<Work> ProcessGroupNCCL::endCoalescing(OpType optype) {
  if (coalescedComm_ == nullptr) {
    // There is no actual work being coalesced, return here
    groupEnd();
    coalescing_state_ = 0;
    return nullptr;
  }
  TORCH_CHECK(
      coalescedDevice_.index() >= 0,
      "Somthing went wrong. Did you call end_coalescing before start_coalescing?");

  // `coalescedComm_` should have same set of comms across collectives
  auto comm = coalescedComm_;
  // `coalescedDevice_` should have same set of devices across collectives
  auto device = coalescedDevice_;

  // `getKeyFromDevice` is how we get keys for both collectives and batch P2P
  const auto key = getKeyFromDevice(device);
  auto ncclStream = ncclStreams_.at(key);

  // Create Work object
  c10::cuda::CaptureStatus capture_status =
      c10::cuda::currentStreamCaptureStatusMayInitCtx();
  bool enqueue =
      (coalescing_state_) && capture_status == c10::cuda::CaptureStatus::None;
  auto work =
      initWork(device, rank_, optype, "nccl:coalesced", {}, {}, enqueue);
  work->ncclComm_ = comm;
  work->blockingWait_ = blockingWait_;
  work->avoidRecordStreams_ = avoidRecordStreams_;
  work->opTimeout_ = options_->timeout;
  work->store_ = store_;

  // Record start before ncclGroupEnd
  if (work->timingEnabled_) {
    work->ncclStartEvent_->record(ncclStream);
  }

  if (nccl_use_nonblocking()) {
    groupEndNonblocking(comm);
  } else {
    groupEnd();
  }

  // Record end after ncclGroupEnd
  // TODO(eqy): is this still necessary if avoidRecordStreams_ is set?
  work->ncclEndEvent_->record(ncclStream);

  if (avoidRecordStreams_) {
    // other functions expect an initialized ptr if avoidRecordStreams_ is set
    work->stashed_for_allocator_safety_ =
        std::make_shared<std::vector<at::Tensor>>();
  }

  // Notify graphs before we check the capture status preemptively
  at::cuda::CUDAGraph::inc_pending_event_queries();

  if (enqueue) {
    workEnqueue(work);
  } else {
    at::cuda::CUDAGraph::dec_pending_event_queries();
  }

  coalescing_state_ = 0;
  coalescedComm_ = nullptr;
  return work;
}

c10::intrusive_ptr<Work> ProcessGroupNCCL::endCoalescing() {
  // Default OpType to COALESCED if not specified
  return endCoalescing(OpType::COALESCED);
}

template <typename Fn, typename PreProcess, typename PostProcess>
c10::intrusive_ptr<Work> ProcessGroupNCCL::collective(
    at::Tensor& input,
    at::Tensor& output,
    Fn fn,
    PreProcess pre,
    PostProcess post,
    OpType opType,
    const char* profilingTitle,
    bool avoidRecordStreams) {
  // Environment setting by the user may add onto collective call's option
  avoidRecordStreams |= avoidRecordStreams_;
  c10::cuda::CaptureStatus capture_status =
      c10::cuda::currentStreamCaptureStatusMayInitCtx();
  errorIfCapturingNonCapturableNCCL(capture_status);

  // Bump collective counter
  seqCollective_++;
  op_id_++;

  auto device = getDevice(input);
  const auto key = getKeyFromDevice(device);
  auto ncclComm = getNCCLComm(key, device, opType);

  if (coalescing_state_ & CoalActive) {
    coalescing_state_ |= CoalColl;
    if (coalescedDevice_.index() < 0) {
      coalescedDevice_ = device;
    } else {
      TORCH_CHECK(
          coalescedDevice_.index() == device.index(), MULTI_DEVICE_ERROR_MSG);
    }
    if (coalescedComm_ == nullptr) {
      coalescedComm_ = ncclComm;
    } else {
      TORCH_CHECK(coalescedComm_ == ncclComm, MULTI_DEVICE_ERROR_MSG);
    }
  }

  // Used many times below, so we stash the unordered_map lookup
  auto ncclStream = ncclStreams_.at(key);

  // First let NCCL streams wait for input tensors allocation streams
  syncStream(device, ncclEvents_[key], ncclStream);

  std::vector<at::Tensor> inputs{input};
  std::vector<at::Tensor> outputs{output};

  bool enqueue =
      !coalescing_state_ && capture_status == c10::cuda::CaptureStatus::None;
  auto work =
      initWork(device, rank_, opType, profilingTitle, inputs, outputs, enqueue);

  // Store references to outputs to be used by WorkNCCL::result and operator<<.
  work->outputs_ =
      std::make_shared<std::vector<at::Tensor>>(std::move(outputs));

  if (avoidRecordStreams) {
    work->stashed_for_allocator_safety_ =
        std::make_shared<std::vector<at::Tensor>>();
    work->stashed_for_allocator_safety_->push_back(input);
  }

  at::cuda::OptionalCUDAGuard gpuGuard;

  // Start event should only be recorded before the ncclGroupStart()
  if (work->timingEnabled_) {
    work->ncclStartEvent_->record(ncclStream);
  }

  pre(ncclStream, work);

  ncclComm_t comm = ncclComm->getNcclComm();

  // Both `inputs' and `outputs' are created on a worker stream and used in
  // different ncclStreams.  Hence, both must record the ncclStream to
  // prevent being freed before the collective finishes.
  //
  // We only record `inputs' here, and leave recording `outputs' to `fn' for
  // operations where `inputs' and `outputs' are not the same.
  //
  // See [Sync Streams].
  if (!avoidRecordStreams) {
    if (!input.is_sparse()) {
      c10::cuda::CUDACachingAllocator::recordStream(
          input.storage().data_ptr(), ncclStream);
    } else {
      // for sparse input case record streams on both index and value
      // tensors
      c10::cuda::CUDACachingAllocator::recordStream(
          input.values().storage().data_ptr(), ncclStream);
      c10::cuda::CUDACachingAllocator::recordStream(
          input.indices().storage().data_ptr(), ncclStream);
    }
  }
#ifndef NCCL_HAS_COMM_NONBLOCKING
  C10D_NCCL_CHECK(
      fn(input, output, comm, ncclStream),
      ncclComm->getNcclCommFailureReason());
#else
  C10D_NCCL_CHECK_TIMEOUT(
      fn(input, output, comm, ncclStream),
      comm,
      ncclComm->getNcclCommFailureReason());
#endif

  post(ncclStream, work);

  // End event should only be recorded after the ncclGroupEnd()
  if (!coalescing_state_) {
    work->ncclEndEvent_->record(ncclStream);
  }
  work->ncclComm_ = ncclComm;

  {
    c10::cuda::CUDAMultiStreamGuard streamGuard(ncclStream);
    std::vector<at::Device> devices{device};
    work->future_ = c10::make_intrusive<at::ivalue::Future>(
        c10::ListType::create(c10::TensorType::get()), devices);

    // Add a callback that runs profiling end callbacks. wrapCallback() in CUDA
    // future blocks the stream this callback runs on the corresponding
    // ncclEndEvents_ ensuring appropriate synchronization.
    if (work->recordFunctionEndCallback_) {
      work->future_->addCallback(
          [work](at::ivalue::Future& /* unused */) {
            work->recordFunctionEndCallback_();
          },
          // uses_future = false allows us to skip synchronization in
          // ivalue::Future, but is only valid as long as the lambda doesn't use
          // the "Future" argument.
          /*uses_future=*/false);
    }
    work->future_->markCompleted(at::IValue(*work->outputs_));
  }

  // Set appropriate work parameters.
  work->blockingWait_ = blockingWait_;
  work->avoidRecordStreams_ = avoidRecordStreams;
  work->opTimeout_ = options_->timeout;
  work->store_ = store_;
  // Record size info for debug. We only record the size on the first device as
  // multi-device per process is deprecated
  work->numelIn_ = input.numel();
  work->numelOut_ = output.numel();

  // Notify graphs before we check the capture status preemptively
  at::cuda::CUDAGraph::inc_pending_event_queries();
  if (enqueue) {
    workEnqueue(work);
  } else {
    at::cuda::CUDAGraph::dec_pending_event_queries();
  }

  return work;
}

template <typename Fn>
c10::intrusive_ptr<Work> ProcessGroupNCCL::collectiveCoalesced(
    std::vector<at::Tensor>& inputs,
    std::vector<at::Tensor>& outputs,
    Fn fn,
    OpType opType,
    const char* profilingTitle,
    bool avoidRecordStreams) {
  // Environment setting by the user may add onto collective call's option
  avoidRecordStreams |= avoidRecordStreams_;
  c10::cuda::CaptureStatus capture_status =
      c10::cuda::currentStreamCaptureStatusMayInitCtx();
  errorIfCapturingNonCapturableNCCL(capture_status);

  // Bump collective counter
  seqCollective_++;

  // For coalescingManager collectives, there is no individual c++ call per
  // collective so there is no flight record and we increment seq*_ and op_id_
  // together. Compare this to startCoalesing/endCoalescing flow where we
  // increment seq_ once per group and increment op_id_ once per indvidual
  // operation within the group
  op_id_++;

  // Currently, the API permits one scenario where inputs.size() and
  // outputs.size() are > 0.
  // 1. If the call was a _coalesced call, all inputs must be on the same
  // device.
  //    The group of nccl calls applies the collective separately to each input,
  //    but the group as a whole should be efficient, and might even execute as
  //    a single fused kernel.
  auto device = getDevice(inputs[0]);
  const auto key = getKeyFromDevice(device);
  auto ncclComm = getNCCLComm(key, device, opType);

  if (coalescing_state_ & CoalActive) {
    coalescing_state_ |= CoalColl;
    if (coalescedDevice_.index() < 0) {
      coalescedDevice_ = device;
    } else {
      TORCH_CHECK(
          coalescedDevice_.index() == device.index(), MULTI_DEVICE_ERROR_MSG);
    }
    if (coalescedComm_ == nullptr) {
      coalescedComm_ = ncclComm;
    } else {
      TORCH_CHECK(coalescedComm_ == ncclComm, MULTI_DEVICE_ERROR_MSG);
    }
  }

  // Used many times below, so we stash the unordered_map lookup
  auto ncclStream = ncclStreams_.at(key);

  // First let NCCL streams wait for input tensors allocation streams
  syncStream(device, ncclEvents_[key], ncclStream);

  auto work = initWork(
      device, rank_, opType, profilingTitle, inputs, outputs, /*record=*/true);

  // Store references to outputs to be used by WorkNCCL::result and operator<<.
  work->outputs_ = std::make_shared<std::vector<at::Tensor>>(outputs);

  if (avoidRecordStreams) {
    work->stashed_for_allocator_safety_ =
        std::make_shared<std::vector<at::Tensor>>(inputs);
  }

  at::cuda::OptionalCUDAGuard gpuGuard;

  // Start event should only be recorded before the ncclGroupStart() (which
  // happens inside AutoNcclGroup guard below)
  if (work->timingEnabled_) {
    work->ncclStartEvent_->record(ncclStream);
  }

  ncclComm_t comm = ncclComm->getNcclComm();

// TODO(kwen2501): this should be moved to c10d tests, to qualify a NCCL
// upgrade. Once a NCCL version is qualified, this code should not be needed at
// runtime.
#ifdef PGNCCL_ENABLE_HASH
  if (enableCollecticeHashDebug_.load()) {
    auto numel = getTensorsNumel(inputs);
    auto hashValue = hashTensors(inputs);
    PRINT_COLLECTIVE_HASH_SIGNATURE(
        "input", opTypeToString(opType), numel, hashValue);
  }
#endif

  {
    torch::cuda::nccl::AutoNcclGroup nccl_group_guard(
        comm, nccl_use_nonblocking());
    for (const auto i : c10::irange(inputs.size())) {
      // Both `inputs' and `outputs' are created on a worker stream and used in
      // different ncclStreams.  Hence, both must record the ncclStream to
      // prevent being freed before the collective finishes.
      //
      // We only record `inputs' here, and leave recording `outputs' to `fn' for
      // operations where `inputs' and `outputs' are not the same.
      //
      // See [Sync Streams].
      if (!avoidRecordStreams) {
        if (!inputs[i].is_sparse()) {
          c10::cuda::CUDACachingAllocator::recordStream(
              inputs[i].storage().data_ptr(), ncclStream);
        } else {
          // for sparse input case record streams on both index and value
          // tensors
          c10::cuda::CUDACachingAllocator::recordStream(
              inputs[i].values().storage().data_ptr(), ncclStream);
          c10::cuda::CUDACachingAllocator::recordStream(
              inputs[i].indices().storage().data_ptr(), ncclStream);
        }
      }
#ifndef NCCL_HAS_COMM_NONBLOCKING
      C10D_NCCL_CHECK(
          fn(inputs[i], outputs[i], comm, ncclStream),
          ncclComm->getNcclCommFailureReason());
#else
      C10D_NCCL_CHECK_TIMEOUT(
          fn(inputs[i], outputs[i], comm, ncclStream),
          comm,
          ncclComm->getNcclCommFailureReason());
#endif
    }
  }

  work->ncclEndEvent_->record(ncclStream);
  work->ncclComm_ = ncclComm;

  {
    c10::cuda::CUDAMultiStreamGuard streamGuard(ncclStream);
    std::vector<at::Device> devices{device};
    work->future_ = c10::make_intrusive<at::ivalue::Future>(
        c10::ListType::create(c10::TensorType::get()), devices);

    // Add a callback that runs profiling end callbacks. wrapCallback() in CUDA
    // future blocks the stream this callback runs on the corresponding
    // ncclEndEvents_ ensuring appropriate synchronization.
    if (work->recordFunctionEndCallback_) {
      work->future_->addCallback(
          [work](at::ivalue::Future& /* unused */) {
            work->recordFunctionEndCallback_();
          },
          // uses_future = false allows us to skip synchronization in
          // ivalue::Future, but is only valid as long as the lambda doesn't use
          // the "Future" argument.
          /*uses_future=*/false);
    }
    work->future_->markCompleted(at::IValue(*work->outputs_));
  }

  // Set appropriate work parameters.
  work->blockingWait_ = blockingWait_;
  work->avoidRecordStreams_ = avoidRecordStreams;
  work->opTimeout_ = options_->timeout;
  work->store_ = store_;
  // Record size info for debug. We only record the size on the first device as
  // multi-device per process is deprecated
  work->numelIn_ = inputs[0].numel();
  work->numelOut_ = outputs[0].numel();

  /* Note [cuda graph capture and workEnqueue]

  Normal behavior of the C10D watchdog is to query cuda events on work objects
  periodically, but when cuda graph recording is active these event queries
  would crash or mess up the recording.

  To ensure we do not enqueue a work object to the watchdog when cuda graph
  capture is active, we use a one-way sync. We increment a flag pre-emptively,
  indicating our intent to enqueue a work object. Then we check capture_status
  to see if (a) capturing is already in progress (we cannot enqueue in this
  case), (b) capturing hasn't started yet, so we can trust that no capture will
  start (since a pre-condition of starting a capture is to check the event query
  count is 0).

  If we are not able to enqueue the work due to capture-in-progress, we finally
  decrement the counter.

  For this reason we cannot easily move the increment inside workEnqueue unless
  we also change the semantic of workEnqueue to 'maybeWorkEnqueue'.

  TODO:
   - Is our design for flight recorder safe in this context?  are we recording
  any FR events during cudagraph capture? if so, they won't be safe to poll for
  completion status.
  */
  at::cuda::CUDAGraph::inc_pending_event_queries();
  if (capture_status == c10::cuda::CaptureStatus::None) {
    workEnqueue(work);
  } else {
    at::cuda::CUDAGraph::dec_pending_event_queries();
  }
  // TODO(whc) if the work isn't enqueued, I don't feel great about returning
  // it, since interactions with it by usercode won't behave normally - they
  // won't observe work completion, for instance.  Will this lead to silent
  // problems during capture?
  return work;
}

template <typename Fn, typename PreProcess, typename PostProcess>
c10::intrusive_ptr<Work> ProcessGroupNCCL::pointToPoint(
    at::Tensor& tensor,
    Fn fn,
    int peer,
    OpType opType,
    PreProcess pre,
    PostProcess post,
    const char* profilingTitle) {
  // avoidRecordStreams_ note:
  // send, recv, and irecv should be ok with avoidRecordStreams,
  // However, for isend, I don't think the API requires the user
  // to wait() on the returned handle, so ProcessGroupNCCL can't know
  // when it's safe to release the input back to the allocator,
  // and the present call has no way to know it's not an isend.
  // Therefore, we warn and fall back to the typical recordStream logic:
  if (avoidRecordStreams_) {
    TORCH_WARN_ONCE(
        "TORCH_NCCL_AVOID_RECORD_STREAMS=1 has no effect for point-to-point "
        "collectives.");
  }

  auto device = getDevice(tensor);
  std::string key;
  int p2pRank = 0, p2pTargetRank = 0;
  bool isSendRecvSelf = false;
  // For batch_isend_irecv, ncclGroupStart() would be called upfront
  bool batchP2P = ncclActiveGroupCounter_ > 0;
  if (batchP2P) {
    // For batch P2P, we need to treat it like a collective when selecting
    // communicator, because other ranks can call into this batch other than my
    // rank and my peer
    key = getKeyFromDevice(device);
    p2pRank = rank_;
    p2pTargetRank = peer;
  } else {
    // For single P2P, preserve the old two-rank behavior (to avoid perf diff)
    key = getKeySendRecv(rank_, peer);
    p2pRank = rank_ <= peer ? 0 : 1;
    isSendRecvSelf = rank_ == peer;
    p2pTargetRank = isSendRecvSelf ? 0 : 1 - p2pRank;

    if (!coalescing_state_) {
      // Bump P2P sequence number. Don't do so if it's a batch P2P, it will be
      // bumped in `startCoalescing`.
      seqP2P_++;
    }
  }

  // Bump the logical operation counter regardless of whether this op is
  // coalesced or individual
  op_id_++;

  auto ncclComm = getNCCLComm(key, device, opType, p2pRank, isSendRecvSelf);

  if (coalescing_state_ & CoalActive) {
    coalescing_state_ |= CoalP2P;
    if (coalescedDevice_.index() < 0) {
      coalescedDevice_ = device;
    } else {
      TORCH_CHECK(
          coalescedDevice_.index() == device.index(), MULTI_DEVICE_ERROR_MSG);
    }
    if (coalescedComm_ == nullptr) {
      coalescedComm_ = ncclComm;
    } else {
      TORCH_CHECK(coalescedComm_ == ncclComm, MULTI_DEVICE_ERROR_MSG);
    }
  }

  // Used many times below, so we stash the unordered_map lookup
  auto ncclStream = ncclStreams_.at(key);
  // First let NCCL streams wait for input tensors allocation streams
  syncStream(device, ncclEvents_[key], ncclStream);

  // Work itself will create the CUDA events on all GPUs of tensors
  c10::intrusive_ptr<ProcessGroupNCCL::WorkNCCL> work;
  if (coalescing_state_) {
    // When coalescing, we record events per op that lack timing/state
    // information becuase there is no 'work' associated with them, and then
    // later in endCoalescing we record a 'coalesced' Work which has
    // timing/state updates via watchdog thread, but lacks op metadata such as
    // input/output sizes and profilingTitle per-op in the group.
    auto trace_id = NCCLTraceBuffer::get()->record(
        uid_,
        std::make_tuple(pg_name_, pg_desc_),
        seqCollective_,
        seqP2P_,
        op_id_,
        profilingTitle,
        {tensor},
        {tensor},
        nullptr,
        nullptr,
        /*isP2P=*/true);
    // TODO(whc) if we want to make the per-p2p-op flightrecorder entries get
    // their timings/states updated by proxy when the Work obj representing the
    // coalesce group gets its update, we could accumulate these trace_ids
    // together and ask FlightRecorder to take the update from one Work and
    // apply it to multiple entries
    (void)trace_id;
  } else {
    // Store references to outputs to be used by WorkNCCL::result and
    // operator<<. Note that these outputs are only valid for recv(), as send()
    // does not modify the inputs but we still create these outputs for use
    // cases such as profiling.

    work = initWork(
        device, rank_, opType, profilingTitle, {tensor}, {}, /*record=*/false);
    // This bypasses something in Work() that crashes if {tensor} is given as
    // output, not sure what
    work->outputs_ = std::make_shared<std::vector<at::Tensor>>();
    work->outputs_->push_back(tensor);
    // TODO(whc) because we don't pass output {tensor} to initWork, we tell
    // initWork to not record, and then we manually call record passing all the
    // information it wants.
    work->trace_id_ = NCCLTraceBuffer::get()->record(
        uid_,
        std::make_tuple(pg_name_, pg_desc_),
        seqCollective_,
        seqP2P_,
        op_id_,
        profilingTitle,
        {tensor},
        {tensor},
        work->ncclStartEvent_.get(),
        work->ncclEndEvent_.get(),
        /*isP2P=*/true);
  }

  // is gpuGuard needed for the if block below, or can i swap them
  at::cuda::OptionalCUDAGuard gpuGuard;

  if (!coalescing_state_) {
    // Start event should only be recorded before the ncclGroupStart()
    if (work->timingEnabled_) {
      work->ncclStartEvent_->record(ncclStream);
    }

    pre(ncclStream, work);
  }

  // Both send tensor and recv tensor are created on a worker stream and used
  // in different ncclStreams.  Hence, both must record the ncclStream to
  // prevent being freed before the collective finishes.
  //
  // See [Sync Streams].
  c10::cuda::CUDACachingAllocator::recordStream(
      tensor.storage().data_ptr(), ncclStream);

  // This part seems common to both p2p and coalesced-p2p usage?
  ncclComm_t comm_ = ncclComm->getNcclComm();

#ifndef NCCL_HAS_COMM_NONBLOCKING
  C10D_NCCL_CHECK(
      fn(tensor, comm_, ncclStream, p2pTargetRank),
      ncclComm->getNcclCommFailureReason());
#else
  C10D_NCCL_CHECK_TIMEOUT(
      fn(tensor, comm_, ncclStream, p2pTargetRank),
      ncclComm->getNcclComm(),
      ncclComm->getNcclCommFailureReason());
#endif

  if (!coalescing_state_) {
    post(ncclStream);

    // End event should only be recorded after the ncclGroupEnd()
    work->ncclEndEvent_->record(ncclStream);
    work->ncclComm_ = ncclComm;
    work->blockingWait_ = blockingWait_;
    work->opTimeout_ = options_->timeout;
    work->store_ = store_;
    // Record size info for debug. We only record the size on the first device
    // as multi-device per process is deprecated
    work->numelIn_ = work->numelOut_ = tensor.numel();

    // Future only needs to be created and marked completed with outputs for
    // recv(), but still create future for use cases such as profiling even for
    // send().
    {
      c10::cuda::CUDAMultiStreamGuard streamGuard(ncclStream);
      std::vector<at::Device> devices{device};
      work->future_ = c10::make_intrusive<at::ivalue::Future>(
          c10::ListType::create(c10::TensorType::get()), devices);
      work->future_->markCompleted(at::IValue(*work->outputs_));
    }

    // Add a callback that runs profiling end callbacks. wrapCallback() in CUDA
    // future blocks the stream this callback runs on the corresponding
    // ncclEndEvents_ ensuring appropriate synchronization.
    if (work->recordFunctionEndCallback_) {
      work->future_->addCallback(
          [work](at::ivalue::Future& /* unused */) {
            work->recordFunctionEndCallback_();
          },
          // uses_future = false allows us to skip synchronization in
          // ivalue::Future, but is only valid as long as the lambda doesn't use
          // the "Future" argument.
          /*uses_future=*/false);
    }
  }

  // Enqueue P2P op so that it can be cancelled by NCCL watchdog
  c10::cuda::CaptureStatus capture_status =
      c10::cuda::currentStreamCaptureStatusMayInitCtx();

  // Notify graphs before we check the capture status preemptively
  at::cuda::CUDAGraph::inc_pending_event_queries();

  if (!coalescing_state_ && capture_status == c10::cuda::CaptureStatus::None) {
    workEnqueue(work);
    return work;
  } else {
    at::cuda::CUDAGraph::dec_pending_event_queries();
    return nullptr;
  }
}

template <typename Fn>
c10::intrusive_ptr<Work> ProcessGroupNCCL::collective(
    at::Tensor& input,
    at::Tensor& output,
    Fn fn,
    OpType opType,
    const char* profilingTitle,
    bool avoidRecordStreams) {
  return collective(
      input,
      output,
      fn,
      [](at::cuda::CUDAStream&,
         c10::intrusive_ptr<ProcessGroupNCCL::WorkNCCL>& work) {},
      [](at::cuda::CUDAStream&,
         c10::intrusive_ptr<ProcessGroupNCCL::WorkNCCL>& work) {},
      opType,
      profilingTitle,
      avoidRecordStreams);
}

template <typename Fn>
c10::intrusive_ptr<Work> ProcessGroupNCCL::pointToPoint(
    at::Tensor& tensor,
    Fn fn,
    int peer,
    OpType opType,
    const char* profilingTitle) {
  return pointToPoint(
      tensor,
      fn,
      peer,
      opType,
      [](at::cuda::CUDAStream&,
         c10::intrusive_ptr<ProcessGroupNCCL::WorkNCCL>& work) {},
      [](at::cuda::CUDAStream&) {},
      profilingTitle);
}

c10::intrusive_ptr<Work> ProcessGroupNCCL::allreduce_sparse(
    std::vector<at::Tensor>& tensors,
    const AllreduceOptions& opts) {
  TORCH_CHECK(tensors.size() == 1, MULTI_DEVICE_ERROR_MSG);
  auto tensor = tensors.back();
#ifdef IS_NCCLX
  tensor = tensor.coalesce();
  at::Tensor outputTensor =
      torch::zeros(tensor.sizes(), tensor.options().layout(torch::kStrided));
  auto work = collective(
      tensor,
      outputTensor,
      [&](at::Tensor& input,
          at::Tensor& output,
          ncclComm_t comm,
          at::cuda::CUDAStream& stream) {
        auto ncclDataType = getNcclDataType(input.scalar_type());
        auto ncclReduceOp =
            getNcclReduceOp(opts.reduceOp, input, ncclDataType, comm);

        size_t num_elements = output.numel();
        auto indices = input.indices();
        auto sizes = input.sizes();
        int colSize = sizes[1];
        auto rows = indices[0];
        size_t blockCount = rows.sizes()[0];
        auto recvIndices = indices[0] * colSize;

        // prevent output and recvIndices from being freed
        c10::cuda::CUDACachingAllocator::recordStream(
            output.storage().data_ptr(), stream);
        c10::cuda::CUDACachingAllocator::recordStream(
            recvIndices.storage().data_ptr(), stream);
        auto result = ncclAllReduceSparseBlock(
            input._values().data_ptr(), // sendbuff
            recvIndices.data_ptr<int64_t>(), // recv_indices
            blockCount, // block_count
            colSize, // block_length
            output.data_ptr(), // recvbuff
            output.numel(), // recv_count
            ncclDataType,
            ncclReduceOp,
            comm,
            stream.stream());
        return result;
      },
      [](at::cuda::CUDAStream& ncclStream,
         c10::intrusive_ptr<ProcessGroupNCCL::WorkNCCL>& work) {},
      [&](at::cuda::CUDAStream& ncclStream,
          c10::intrusive_ptr<ProcessGroupNCCL::WorkNCCL>& work) {
        // Convert output tensors to sparse and back into tensors.
        at::cuda::CUDAStreamGuard guard(ncclStream);
        if (opts.sparseIndices.has_value()) {
          tensor = at::sparse_coo_tensor(
              opts.sparseIndices.value(), outputTensor, tensor.sizes());
        } else {
          tensor = outputTensor.to_sparse();
        }
      },
      OpType::_ALLREDUCE_SPARSE,
      "nccl:all_reduce_sparse");
  return work;
#else
  // If the nccl branch is not "exp" then we just error
  C10_THROW_ERROR(
      Error,
      "NCCL does not support all_reduce with sparse tensors. Please use dense tensors instead.");
#endif
}

c10::intrusive_ptr<Work> ProcessGroupNCCL::allreduce_impl(
    at::Tensor& tensor,
    const AllreduceOptions& opts) {
  return collective(
      tensor,
      tensor,
      [&](at::Tensor& input,
          at::Tensor& output,
          ncclComm_t comm,
          at::cuda::CUDAStream& stream) {
        auto ncclDataType = getNcclDataType(input.scalar_type());
        auto ncclReduceOp =
            getNcclReduceOp(opts.reduceOp, input, ncclDataType, comm);
        return ncclAllReduce(
            input.data_ptr(),
            output.data_ptr(),
            input.numel(),
            ncclDataType,
            ncclReduceOp,
            comm,
            stream.stream());
      },
      OpType::ALLREDUCE,
      "nccl:all_reduce");
}

c10::intrusive_ptr<Work> ProcessGroupNCCL::allreduce(
    std::vector<at::Tensor>& tensors,
    const AllreduceOptions& opts) {
  TORCH_CHECK(tensors.size() == 1, MULTI_DEVICE_ERROR_MSG);
  auto tensor = tensors.back();
  if (tensor.is_complex()) {
    TORCH_CHECK(
        complexViewAsRealAllowed(opts.reduceOp),
        "all_reduce does not support",
        opts.reduceOp,
        "on complex tensors");
    tensor = at::view_as_real(tensor);
  }
  check_gpu_single_tensor(tensor);

  if (intraNodeComm_ != nullptr && opts.reduceOp == ReduceOp::SUM) {
    using namespace intra_node_comm;
    auto algo = intraNodeComm_->selectAllReduceAlgo(tensor);
    if (algo != intra_node_comm::AllReduceAlgo::NONE) {
      intraNodeComm_->allReduce(tensor, algo);
      return c10::make_intrusive<IntraNodeCommWork>();
    }
  }

  // @lint-ignore CLANGTIDY
  RECORD_PARAM_COMMS_DATA(
      static_cast<int>(
          this->getSequenceNumberForGroup() + 1), // seq + 1 to match collective
      std::make_tuple(pg_name_, pg_desc_), // PG name tuple
      tensors, // inputTensors
      tensors, // outputTensors
      rank_, // rank
      "allreduce", // collective name
      tensor.numel(), // inNelems
      tensor.numel(), // outNelems
      tensor.scalar_type(), // dType
      std::vector<int64_t>(), // inSplitSizes
      std::vector<int64_t>(), // outSplitSizes
      globalRankStart, // globalRankStart
      globalRankStride, // globalRankStride
      this->getSize()); // worldSize

  // avoidRecordStreams_ note: collective() will stash tensors.
  return allreduce_impl(tensor, opts);
}

c10::intrusive_ptr<Work> ProcessGroupNCCL::allreduce_coalesced(
    std::vector<at::Tensor>& tensors,
    const AllreduceCoalescedOptions& opts) {
  auto total_numel = check_gpu_tensors_same_device(tensors);

  // @lint-ignore CLANGTIDY
  RECORD_PARAM_COMMS_DATA(
      static_cast<int>(
          this->getSequenceNumberForGroup() + 1), // seq + 1 to match collective
      std::make_tuple(pg_name_, pg_desc_), // PG name tuple
      tensors, // inputTensors
      tensors, // outputTensors
      rank_, // rank
      "allreduce_coalesced", // collective name
      total_numel, // inNelems
      total_numel, // outNelems
      tensors[0].scalar_type(), // dType
      // I'm not sure what in,outSplitSizes mean here.
      std::vector<int64_t>(), // inSplitSizes
      std::vector<int64_t>(), // outSplitSizes
      globalRankStart, // globalRankStart
      globalRankStride, // globalRankStride
      this->getSize()); // worldSize

  // avoidRecordStreams_ note: collective() will stash tensors.
  return collectiveCoalesced(
      tensors,
      tensors,
      [&](at::Tensor& input,
          at::Tensor& output,
          ncclComm_t comm,
          at::cuda::CUDAStream& stream) {
        auto ncclDataType = getNcclDataType(input.scalar_type());
        auto ncclReduceOp =
            getNcclReduceOp(opts.reduceOp, input, ncclDataType, comm);
        return ncclAllReduce(
            input.data_ptr(),
            output.data_ptr(),
            input.numel(),
            ncclDataType,
            ncclReduceOp,
            comm,
            stream.stream());
      },
      OpType::COALESCED,
      "nccl:allreduce_coalesced");
}

c10::intrusive_ptr<Work> ProcessGroupNCCL::broadcast(
    std::vector<at::Tensor>& tensors,
    const BroadcastOptions& opts) {
  TORCH_CHECK(tensors.size() == 1, MULTI_DEVICE_ERROR_MSG);
  auto tensor = tensors.back();
  if (tensor.is_complex()) {
    tensor = at::view_as_real(tensor);
  }
  check_gpu_single_tensor(tensor);

  // @lint-ignore CLANGTIDY
  RECORD_PARAM_COMMS_DATA(
      static_cast<int>(
          this->getSequenceNumberForGroup() + 1), // seq + 1 to match collective
      std::make_tuple(pg_name_, pg_desc_), // PG name tuple
      tensors, // inputTensors
      tensors, // outputTensors
      opts.rootRank, // root rank
      "broadcast", // collective name
      tensor.numel(), // inNelems
      tensor.numel(), // outNelems
      tensor.scalar_type(), // dType
      std::vector<int64_t>(), // inSplitSizes
      std::vector<int64_t>(), // outSplitSizes
      globalRankStart, // globalRankStart
      globalRankStride, // globalRankStride
      this->getSize()); // worldSize

  // avoidRecordStreams_ note: collective() will stash tensors.
  bool avoidRecordStreams = avoidRecordStreams_ || (!opts.asyncOp);

  return collective(
      tensor,
      tensor,
      [&](at::Tensor& input,
          at::Tensor& output,
          ncclComm_t comm,
          at::cuda::CUDAStream& stream) {
        const auto root = opts.rootRank + opts.rootTensor;
        return ncclBcast(
            input.data_ptr(),
            input.numel(),
            getNcclDataType(input.scalar_type()),
            root,
            comm,
            stream.stream());
      },
      OpType::BROADCAST,
      "nccl:broadcast",
      avoidRecordStreams);
}

// _broadcast_oop adds an out-of-place broadcast in PGNCCL
// Custom collectives may be implemented by coalescing broadcast operations
// One use-case is implementing a vector all_gather (all_gather_v)
// where unevenly sized inputs are gathered among participating ranks
// Since all_gather provides an out-of-place API, an all_gather_v
// semantic implemented inside pg_nccl.all_gather also needs to support
// out-of-place, for which an out-of-place broadcast is required to be added
c10::intrusive_ptr<Work> ProcessGroupNCCL::_broadcast_oop(
    at::Tensor& outputTensor,
    at::Tensor& inputTensor,
    const BroadcastOptions& opts) {
  if (outputTensor.numel() != inputTensor.numel()) {
    C10_THROW_ERROR(
        ValueError,
        "Tensor input and output of _broadcast_oop must have the same number of elements ");
  }

  return collective(
      inputTensor,
      outputTensor,
      [&](at::Tensor& input,
          at::Tensor& output,
          ncclComm_t comm,
          at::cuda::CUDAStream& stream) {
        const auto root = opts.rootRank + opts.rootTensor;
        return ncclBroadcast(
            input.data_ptr(),
            output.data_ptr(),
            input.numel(),
            getNcclDataType(input.scalar_type()),
            root,
            comm,
            stream.stream());
      },
      OpType::BROADCAST,
      "nccl:_broadcast_oop");
}

c10::intrusive_ptr<Work> ProcessGroupNCCL::reduce(
    std::vector<at::Tensor>& tensors,
    const ReduceOptions& opts) {
  TORCH_CHECK(tensors.size() == 1, MULTI_DEVICE_ERROR_MSG);
  // @lint-ignore CLANGTIDY
  auto tensor = tensors.back();
  if (tensor.is_complex()) {
    TORCH_CHECK(
        complexViewAsRealAllowed(opts.reduceOp),
        "reduce does not support",
        opts.reduceOp,
        "on complex tensors");
    tensor = at::view_as_real(tensor);
  }
  check_gpu_single_tensor(tensor);
  RECORD_PARAM_COMMS_DATA(
      static_cast<int>(
          this->getSequenceNumberForGroup() + 1), // seq + 1 to match collective
      std::make_tuple(pg_name_, pg_desc_), // PG name tuple
      tensors, // inputTensors
      tensors, // outputTensors
      opts.rootRank, // root rank
      "reduce", // collective name
      tensor.numel(), // inNelems
      tensor.numel(), // outNelems
      tensor.scalar_type(), // dType
      std::vector<int64_t>(), // inSplitSizes
      std::vector<int64_t>(), // outSplitSizes
      globalRankStart, // globalRankStart
      globalRankStride, // globalRankStride
      this->getSize()); // worldSize

  // avoidRecordStreams_ note: collective() will stash tensors.
  return collective(
      tensor,
      tensor,
      [&](at::Tensor& input,
          at::Tensor& output,
          ncclComm_t comm,
          at::cuda::CUDAStream& stream) {
        const auto root = opts.rootRank + opts.rootTensor;
        auto ncclDataType = getNcclDataType(input.scalar_type());
        auto ncclReduceOp =
            getNcclReduceOp(opts.reduceOp, input, ncclDataType, comm);
        return ncclReduce(
            input.data_ptr(),
            output.data_ptr(),
            input.numel(),
            ncclDataType,
            ncclReduceOp,
            root,
            comm,
            stream.stream());
      },
      OpType::REDUCE,
      "nccl:reduce");
}

// _reduce_oop exposes an out-of-place reduce from PGNCCL
// Custom collectives may be implemented by coalescing reduce operations
// One use-case is implementing a vector reduce_scatter (reduce_scatter_v)
// where inputs are reduced and scattered unevenly among participating ranks
// Since reduce_scatter provides an out-of-place API, a reduce_scatter_v
// semantic implemented inside pg_nccl.reduce_scatter also needs to support
// out-of-place, for which an out-of-place reduce is required to be added
c10::intrusive_ptr<Work> ProcessGroupNCCL::_reduce_oop(
    at::Tensor& outputTensor,
    at::Tensor& inputTensor,
    const ReduceOptions& opts) {
  if (outputTensor.numel() != inputTensor.numel()) {
    C10_THROW_ERROR(
        ValueError,
        "Tensor input and output of _reduce_oop must have the same number of elements ");
  }

  return collective(
      inputTensor,
      outputTensor,
      [&](at::Tensor& input,
          at::Tensor& output,
          ncclComm_t comm,
          at::cuda::CUDAStream& stream) {
        const auto root = opts.rootRank + opts.rootTensor;
        const auto ncclDataType = getNcclDataType(input.scalar_type());
        const auto ncclReduceOp =
            getNcclReduceOp(opts.reduceOp, input, ncclDataType, comm);
        return ncclReduce(
            input.data_ptr(),
            output.data_ptr(),
            input.numel(),
            ncclDataType,
            ncclReduceOp,
            (int)root,
            comm,
            stream.stream());
      },
      OpType::REDUCE,
      "nccl:_reduce_oop");
}

c10::intrusive_ptr<Work> ProcessGroupNCCL::allgather(
    std::vector<std::vector<at::Tensor>>& outputTensors,
    std::vector<at::Tensor>& inputTensors,
    const AllgatherOptions& opts) {
  TORCH_CHECK(inputTensors.size() == 1, MULTI_DEVICE_ERROR_MSG);
  // @lint-ignore CLANGTIDY
  auto inputTensor = inputTensors.back();
  check_gpu_single_tensor(inputTensor);
  // @lint-ignore CLANGTIDY
  auto outputTensors_ = outputTensors.back();

  RECORD_PARAM_COMMS_DATA(
      static_cast<int>(
          this->getSequenceNumberForGroup() + 1), // seq + 1 to match collective
      std::make_tuple(pg_name_, pg_desc_), // PG name tuple
      inputTensors, // inputTensors
      outputTensors, // outputTensors
      rank_, // rank
      "all_gather", // collective name
      inputTensor.numel(), // inNelems
      inputTensor.numel() * // outNelems
          this->getSize(),
      inputTensor.scalar_type(), // dType
      std::vector<int64_t>(), // inSplitSizes
      std::vector<int64_t>(), // outSplitSize
      globalRankStart, // globalRankStart
      globalRankStride, // globalRankStride
      this->getSize()); // worldSize

  bool same_size = check_same_size(outputTensors_);
  if (same_size) {
    // Flatten a vector of tensors into a single, stacked tensor.
    at::Tensor outputFlattened = newLikeFlat(outputTensors_);

    return collective(
        inputTensor,
        outputFlattened,
        [&](at::Tensor& input,
            at::Tensor& output,
            ncclComm_t comm,
            at::cuda::CUDAStream& stream) {
          if (!avoidRecordStreams_) {
            c10::cuda::CUDACachingAllocator::recordStream(
                output.storage().data_ptr(), stream);
          }
          return ncclAllGather(
              input.data_ptr(),
              output.data_ptr(),
              input.numel(),
              getNcclDataType(input.scalar_type()),
              comm,
              stream.stream());
        },
        [](at::cuda::CUDAStream& ncclStream,
           c10::intrusive_ptr<ProcessGroupNCCL::WorkNCCL>& work) {
          // avoidRecordStreams_ note: We actually don't need to stash anything
          // here.
          //  - inputTensors is stashed onto work->stashed_for_allocator_safety_
          //    in collective().
          //  - outputFlattened is stashed onto work->outputs_ in collective().
          //  - User-facing outputTensors should be held by the user until after
          //    waiting on work_, or the call makes no sense.
          // So all participating tensors are accounted for, and won't be
          // released back to their allocation streams until after work_ is
          // waited on.
        },
        [&](at::cuda::CUDAStream& ncclStream,
            c10::intrusive_ptr<ProcessGroupNCCL::WorkNCCL>& work) {
          // Copy the flattened output tensors to the outputs.
          at::cuda::CUDAStreamGuard guard(ncclStream);
          for (const auto j : c10::irange(outputTensors_.size())) {
            // See [Sync Streams].
            if (!avoidRecordStreams_) {
              c10::cuda::CUDACachingAllocator::recordStream(
                  outputTensors_[j].storage().data_ptr(), ncclStream);
            }
            outputTensors_[j].copy_(outputFlattened[j], true);
          }
        },
        OpType::ALLGATHER,
        "nccl:all_gather");
  } else {
    const auto num_reduces = outputTensors_.size();
    startCoalescing();
    for (const int i : c10::irange(num_reduces)) {
      auto& output = outputTensors_[i];
      auto& input = (i == rank_) ? inputTensor : output;
      auto broadcastOpts = BroadcastOptions{
          static_cast<int64_t>(i), static_cast<int64_t>(0), opts.timeout};
      _broadcast_oop(output, input, broadcastOpts);
    }
    auto work = endCoalescing(OpType::ALLGATHER);
    return work;
  }
}

c10::intrusive_ptr<Work> ProcessGroupNCCL::allgather_coalesced(
    std::vector<std::vector<at::Tensor>>& /* unused */,
    std::vector<at::Tensor>& /* unused */,
    const AllgatherOptions& /* unused */) {
  C10_THROW_ERROR(
      NotImplementedError,
      "ProcessGroupNCCL does not support allgather_coalesced");
}

c10::intrusive_ptr<Work> ProcessGroupNCCL::allgather_into_tensor_coalesced(
    std::vector<at::Tensor>& outputs,
    std::vector<at::Tensor>& inputs,
    const AllgatherOptions& opts) {
  return collectiveCoalesced(
      inputs,
      outputs,
      [&](at::Tensor& input,
          at::Tensor& output,
          ncclComm_t comm,
          at::cuda::CUDAStream& stream) {
        return ncclAllGather(
            input.data_ptr(),
            output.data_ptr(),
            input.numel(),
            getNcclDataType(input.scalar_type()),
            comm,
            stream.stream());
      },
      OpType::COALESCED,
      "nccl:all_gather_into_tensor_coalesced");
}

c10::intrusive_ptr<Work> ProcessGroupNCCL::reduce_scatter(
    std::vector<at::Tensor>& outputTensors,
    std::vector<std::vector<at::Tensor>>& inputTensors,
    const ReduceScatterOptions& opts) {
  TORCH_CHECK(outputTensors.size() == 1, MULTI_DEVICE_ERROR_MSG);
  // @lint-ignore CLANGTIDY
  auto outputTensor = outputTensors.back();
  check_gpu_single_tensor(outputTensor);
  // @lint-ignore CLANGTIDY
  auto inputTensors_ = inputTensors.back();

  RECORD_PARAM_COMMS_DATA(
      static_cast<int>(
          this->getSequenceNumberForGroup() + 1), // seq + 1 to match collective
      std::make_tuple(pg_name_, pg_desc_), // PG name tuple
      inputTensors, // inputTensors
      outputTensors, // outputTensors
      rank_, // rank
      "reduce_scatter", // collective name
      outputTensor.numel() * this->getSize(), // inNelems
      outputTensor.numel(), // outNelems
      outputTensor.scalar_type(), // dType
      std::vector<int64_t>(), // inSplitSizes
      std::vector<int64_t>(), // outSplitSizes
      globalRankStart, // globalRankStart
      globalRankStride, // globalRankStride
      this->getSize()); // worldSize

  bool same_size = check_same_size(inputTensors_);
  if (same_size) {
    // Flatten a vector of tensors into a single, stacked tensor.
    at::Tensor inputFlattened = newLikeFlat(inputTensors_);

    return collective(
        inputFlattened,
        outputTensor,
        [&](at::Tensor& input,
            at::Tensor& output,
            ncclComm_t comm,
            at::cuda::CUDAStream& stream) {
          if (!avoidRecordStreams_) {
            c10::cuda::CUDACachingAllocator::recordStream(
                output.storage().data_ptr(), stream);
          }
          const auto ncclDataType = getNcclDataType(input.scalar_type());
          const auto ncclReduceOp =
              getNcclReduceOp(opts.reduceOp, input, ncclDataType, comm);
          return ncclReduceScatter(
              input.data_ptr(),
              output.data_ptr(),
              output.numel(),
              ncclDataType,
              ncclReduceOp,
              comm,
              stream.stream());
        },
        [&](at::cuda::CUDAStream& ncclStream,
            c10::intrusive_ptr<ProcessGroupNCCL::WorkNCCL>& work) {
          if (avoidRecordStreams_) {
            // We only need to stash inputTensors.
            //  - inputFlattened is stashed onto
            //  work->stashed_for_allocator_safety_
            //    in collective().
            //  - User-facing outputTensors is stashed onto work->outputs_ in
            //  collective(),
            //    and should also be held by the user until after waiting on
            //    work_.
            auto& v = work->stashed_for_allocator_safety_;
            v->insert(v->end(), inputTensors_.begin(), inputTensors_.end());
          }

          // Copy the input tensors to the flattened inputs.
          at::cuda::CUDAStreamGuard guard(ncclStream);
          for (const auto j : c10::irange(inputTensors_.size())) {
            // See [Sync Streams].
            if (!avoidRecordStreams_) {
              c10::cuda::CUDACachingAllocator::recordStream(
                  inputTensors_[j].storage().data_ptr(), ncclStream);
            }
            inputFlattened[j].copy_(inputTensors_[j], true);
          }
        },
        [&](at::cuda::CUDAStream&,
            c10::intrusive_ptr<ProcessGroupNCCL::WorkNCCL>& work) {},
        OpType::REDUCE_SCATTER,
        "nccl:reduce_scatter");
  } else {
    const auto num_reduces = inputTensors_.size();
    startCoalescing();
    for (const int i : c10::irange(num_reduces)) {
      auto& input = inputTensors_[i];
      auto& output = (i == rank_) ? outputTensor : input;
      auto reduceOpts = ReduceOptions{
          opts.reduceOp,
          static_cast<int64_t>(i),
          static_cast<int64_t>(0),
          opts.timeout};
      _reduce_oop(output, input, reduceOpts);
    }
    auto work = endCoalescing(OpType::REDUCE_SCATTER);
    return work;
  }
}

c10::intrusive_ptr<Work> ProcessGroupNCCL::_reduce_scatter_base(
    at::Tensor& outputTensor,
    at::Tensor& inputTensor,
    const ReduceScatterOptions& opts) {
  if (inputTensor.dtype() != outputTensor.dtype()) {
    C10_THROW_ERROR(
        TypeError, "input tensor must be the same type as the output tensor.");
  }

  if (inputTensor.numel() != outputTensor.numel() * size_) {
    C10_THROW_ERROR(
        ValueError,
        "input tensor must be the same size as output size times world size");
  }

  // @lint-ignore CLANGTIDY
  const auto& tensor = outputTensor;
  RECORD_PARAM_COMMS_DATA(
      static_cast<int>(
          this->getSequenceNumberForGroup() + 1), // seq + 1 to match collective
      std::make_tuple(pg_name_, pg_desc_), // PG name tuple
      inputTensor, // inputTensor
      outputTensor, // outputTensor
      rank_, // rank
      "_reduce_scatter_base", // collective name
      inputTensor.numel(), // inNelems
      tensor.numel(), // outNelems
      tensor.scalar_type(), // dtype
      std::vector<int64_t>(), // inSplitSizes
      std::vector<int64_t>(), // outSplitSizes
      globalRankStart, // globalRankStart
      globalRankStride, // globalRankStride
      this->getSize()); // worldSize

  // avoidRecordStreams_ note: collective() will stash inputs and outputs.
  // Note 2: for asyncOp = false, we don't want to record streams because we
  // know that the NCCL stream will join back to the "current" stream right
  // after this op. So we might just as well keep the stream ownership of the
  // input/output tensors unchanged. The benefit would be that the
  // allocation/free of the tensors would look deterministic to the "current"
  // stream so that the caching allocator can reuse memory pool for this stream
  // in a clever way. This setting is added for libraries like FSDP which uses
  // `reduce_scatter_tensor`.
  bool avoidRecordStreams = avoidRecordStreams_ || (!opts.asyncOp);

  return collective(
      inputTensor,
      outputTensor,
      [&](at::Tensor& input,
          at::Tensor& output,
          ncclComm_t comm,
          at::cuda::CUDAStream& stream) {
        if (!avoidRecordStreams) {
          c10::cuda::CUDACachingAllocator::recordStream(
              output.storage().data_ptr(), stream);
        }
        auto ncclDataType = getNcclDataType(input.scalar_type());
        auto ncclReduceOp =
            getNcclReduceOp(opts.reduceOp, input, ncclDataType, comm);
        return ncclReduceScatter(
            input.data_ptr(),
            output.data_ptr(),
            output.numel(),
            ncclDataType,
            ncclReduceOp,
            comm,
            stream.stream());
      },
      OpType::_REDUCE_SCATTER_BASE,
      "nccl:_reduce_scatter_base",
      avoidRecordStreams);
}

c10::intrusive_ptr<Work> ProcessGroupNCCL::reduce_scatter_tensor_coalesced(
    std::vector<at::Tensor>& outputs,
    std::vector<at::Tensor>& inputs,
    const ReduceScatterOptions& opts) {
  return collectiveCoalesced(
      inputs,
      outputs,
      [&](at::Tensor& input,
          at::Tensor& output,
          ncclComm_t comm,
          at::cuda::CUDAStream& stream) {
        if (!avoidRecordStreams_) {
          c10::cuda::CUDACachingAllocator::recordStream(
              output.storage().data_ptr(), stream);
        }
        auto ncclDataType = getNcclDataType(input.scalar_type());
        auto ncclReduceOp =
            getNcclReduceOp(opts.reduceOp, input, ncclDataType, comm);
        return ncclReduceScatter(
            input.data_ptr(),
            output.data_ptr(),
            output.numel(),
            ncclDataType,
            ncclReduceOp,
            comm,
            stream.stream());
      },
      OpType::COALESCED,
      "nccl:reduce_scatter_tensor_coalesced");
}

c10::intrusive_ptr<Work> ProcessGroupNCCL::barrier(const BarrierOptions& opts) {
  RECORD_PARAM_COMMS(
      static_cast<int>(
          this->getSequenceNumberForGroup() + 1), // seq + 1 to match collective
      std::make_tuple(pg_name_, pg_desc_), // PG name tuple
      rank_, // rank
      "barrier", // collective name
      0, // inNelems
      0, // outNelems
      at::kByte, // dType
      std::vector<int64_t>(), // inSplitSizes
      std::vector<int64_t>(), // outSplitSizes
      globalRankStart, // globalRankStart
      globalRankStride, // globalRankStride
      this->getSize()); // worldSize

  std::vector<at::Device> devices;

  // Use user defined GPU device ids if provided
  if (!opts.device_ids.empty()) {
    for (auto device : opts.device_ids) {
      devices.emplace_back(at::DeviceType::CUDA, device);
    }
  } else if (usedDeviceIdxs_.empty()) {
    // This means there is not yet a NCCL collective being called
    // Here we have to use the best guesses and will use a single GPU to call
    // allreduce to achieve barrier.
    // In case the multiple processes fall into the same node, we use rank to
    // ensure that each process is on a different GPU
    auto numGPUs = at::cuda::getNumGPUs();
    int16_t deviceIdx = static_cast<int16_t>(rank_ % numGPUs);
    LOG(INFO)
        << logPrefix()
        << c10::str(
               " using GPU ",
               deviceIdx,
               " to perform barrier as devices used by this process are currently unknown. ",
               "This can potentially cause a hang if this rank to GPU mapping is incorrect.",
               "Specify device_ids in barrier() to force use of a particular device.");
    devices.emplace_back(guessDeviceForRank());
  } else {
    for (auto usedDeviceIdx : usedDeviceIdxs_) {
      devices.emplace_back(at::DeviceType::CUDA, usedDeviceIdx);
    }
  }

  // Use one device only
  auto device = devices.back();
  at::Tensor barrierTensor =
      at::empty({1}, at::TensorOptions().device(device).dtype(at::kByte));
  // All reduce to achieve the barrier
  auto work = allreduce_impl(barrierTensor);

  // Work will take over barrierTensors
  auto ncclWork = dynamic_cast<ProcessGroupNCCL::WorkNCCL*>(work.get());
  TORCH_CHECK(ncclWork);
  ncclWork->barrierTensor_ = std::move(barrierTensor);
  return work;
}

c10::intrusive_ptr<Work> ProcessGroupNCCL::alltoall_base(
    at::Tensor& outputTensor,
    at::Tensor& inputTensor,
    std::vector<int64_t>& outputSplitSizes,
    std::vector<int64_t>& inputSplitSizes,
    const AllToAllOptions& /* unused */) {
  check_gpu_single_tensor(outputTensor, true);
  check_gpu_single_tensor(inputTensor, true);
  if (outputSplitSizes.size() == 0 && inputSplitSizes.size() == 0) {
    RECORD_PARAM_COMMS_DATA(
        static_cast<int>(
            this->getSequenceNumberForGroup() +
            1), // seq + 1 to match collective
        std::make_tuple(pg_name_, pg_desc_), // PG name tuple
        inputTensor, // inputTensor
        outputTensor, // outputTensor
        rank_, // rank
        "all_to_all", // collective name
        inputTensor.numel(), // inNelems
        outputTensor.numel(), // outNelems
        inputTensor.scalar_type(), // dType
        std::vector<int64_t>(), // inSplitSizes
        std::vector<int64_t>(), // outSplitSizes
        globalRankStart, // globalRankStart
        globalRankStride, // globalRankStride
        this->getSize()); // worldSize

    // avoidRecordStreams_ note: collective() will stash inputTensors and
    // outputTensors.
    return collective(
        inputTensor,
        outputTensor,
        [&](at::Tensor& input,
            at::Tensor& output,
            ncclComm_t comm,
            at::cuda::CUDAStream& stream) {
          // See [Sync Streams].
          if (!avoidRecordStreams_) {
            c10::cuda::CUDACachingAllocator::recordStream(
                output.storage().data_ptr(), stream);
          }
          torch::cuda::nccl::all2all_single_equal_split(
              input, output, this->getSize(), comm, stream);
          return ncclSuccess;
        },
        OpType::ALLTOALL_BASE,
        "nccl:all_to_all");
  } else {
    c10d::checkSplitSizes(inputSplitSizes, inputTensor, size_);
    c10d::checkSplitSizes(outputSplitSizes, outputTensor, size_);

    RECORD_PARAM_COMMS_DATA(
        static_cast<int>(
            this->getSequenceNumberForGroup() +
            1), // seq + 1 to match collective
        std::make_tuple(pg_name_, pg_desc_), // PG name tuple
        inputTensor, // inputTensor
        outputTensor, // outputTensor
        rank_, // rank
        "all_to_allv", // collective name
        inputTensor.numel(), // inNelems
        outputTensor.numel(), // outNelems
        inputTensor.scalar_type(), // dType
        inputSplitSizes, // inSplitSizes
        outputSplitSizes, // outSplitSizes
        globalRankStart, // globalRankStart
        globalRankStride, // globalRankStride
        this->getSize()); // worldSize

    // avoidRecordStreams_ note: collective() will stash inputTensors and
    // outputTensors.
    return collective(
        inputTensor,
        outputTensor,
        [&](at::Tensor& input,
            at::Tensor& output,
            ncclComm_t comm,
            at::cuda::CUDAStream& stream) {
          std::vector<size_t> send_lengths(size_);
          std::vector<size_t> recv_lengths(size_);
          std::vector<size_t> send_offsets(size_);
          std::vector<size_t> recv_offsets(size_);
          c10d::computeLengthsAndOffsets(
              inputSplitSizes, input, &send_lengths, &send_offsets);
          c10d::computeLengthsAndOffsets(
              outputSplitSizes, output, &recv_lengths, &recv_offsets);
          // See [Sync Streams].
          if (!avoidRecordStreams_) {
            c10::cuda::CUDACachingAllocator::recordStream(
                output.storage().data_ptr(), stream);
          }
          torch::cuda::nccl::all2all_single_unequal_split(
              input.data_ptr(),
              send_lengths.data(),
              send_offsets.data(),
              output.data_ptr(),
              recv_lengths.data(),
              recv_offsets.data(),
              input.element_size(),
              input.scalar_type(),
              comm,
              stream);
          return ncclSuccess;
        },
        OpType::ALLTOALL_BASE,
        "nccl:all_to_all");
  }
}

c10::intrusive_ptr<Work> ProcessGroupNCCL::alltoall(
    std::vector<at::Tensor>& outputTensors,
    std::vector<at::Tensor>& inputTensors,
    const AllToAllOptions& /* unused */) {
  std::vector<int64_t> inSplitSizes;
  std::vector<int64_t> outSplitSizes;
  int64_t total_numel = 0;

  auto device = outputTensors[0].device();
  for (const auto r : c10::irange(outputTensors.size())) {
    check_gpu_single_tensor(outputTensors[r], true);
    check_gpu_single_tensor(inputTensors[r], true);
    TORCH_CHECK(
        device == outputTensors[r].device() &&
            device == inputTensors[r].device(),
        "Tensors must be on the same device")
    inSplitSizes.push_back(inputTensors[r].numel());
    outSplitSizes.push_back(outputTensors[r].numel());
    total_numel += inputTensors[r].numel();
  }

  RECORD_PARAM_COMMS_DATA(
      static_cast<int>(
          this->getSequenceNumberForGroup() + 1), // seq + 1 to match collective
      std::make_tuple(pg_name_, pg_desc_), // PG name tuple
      inputTensors, // inputTensors
      outputTensors, // outputTensors
      rank_, // rank
      "all_to_all", // collective name
      total_numel, // inNelems
      total_numel, // outNelems
      inputTensors.front().scalar_type(), // dType
      inSplitSizes, // inSplitSizes
      outSplitSizes, // outSplitSizes
      globalRankStart, // globalRankStart
      globalRankStride, // globalRankStride
      this->getSize()); // worldSize

  return collective(
      inputTensors[0],
      outputTensors[0],
      [&](at::Tensor& /* unused */,
          at::Tensor& /* unused */,
          ncclComm_t comm,
          at::cuda::CUDAStream& stream) {
        torch::cuda::nccl::all2all(outputTensors, inputTensors, comm, stream);
        return ncclSuccess;
      },
      [&](at::cuda::CUDAStream&,
          c10::intrusive_ptr<ProcessGroupNCCL::WorkNCCL>& work) {
        if (avoidRecordStreams_) {
          // inputTensor0 and outputTensor0 are stashed redundantly by
          // collective(), but that's ok.
          auto& v = work->stashed_for_allocator_safety_;
          v->insert(v->end(), inputTensors.begin(), inputTensors.end());
          v->insert(v->end(), outputTensors.begin(), outputTensors.end());
        }
      },
      [](at::cuda::CUDAStream&,
         c10::intrusive_ptr<ProcessGroupNCCL::WorkNCCL>& work) {},
      OpType::ALLTOALL,
      "nccl:all_to_all");
}

c10::intrusive_ptr<Work> ProcessGroupNCCL::send(
    std::vector<at::Tensor>& tensors,
    int dstRank,
    int /* unused */) {
  TORCH_CHECK(tensors.size() == 1, MULTI_DEVICE_ERROR_MSG);
  // @lint-ignore CLANGTIDY
  auto tensor = tensors.back();
  check_gpu_single_tensor(tensor, true);

  RECORD_PARAM_COMMS_DATA(
      static_cast<int>(
          this->getSequenceNumberForGroup() + 1), // seq + 1 to match collective
      std::make_tuple(pg_name_, pg_desc_), // PG name tuple
      tensors, // inputTensors
      tensors, // outputTensors
      dstRank, // dst rank
      "send", // collective name
      tensor.numel(), // inNelems
      tensor.numel(), // outNelems
      tensor.scalar_type(), // dType
      std::vector<int64_t>(), // inSplitSizes
      std::vector<int64_t>(), // outSplitSizes
      globalRankStart, // globalRankStart
      globalRankStride, // globalRankStride
      this->getSize()); // worldSize

  auto ret = pointToPoint(
      tensor,
      [&](at::Tensor& input,
          ncclComm_t comm,
          at::cuda::CUDAStream& stream,
          int dst) {
        torch::cuda::nccl::send(input, comm, stream, dst);
        return ncclSuccess;
      },
      dstRank,
      OpType::SEND,
      c10::str("nccl:send ", rank_, "->", dstRank).c_str());
  return ret;
}

c10::intrusive_ptr<Work> ProcessGroupNCCL::recv(
    std::vector<at::Tensor>& tensors,
    int srcRank,
    int /* unused */) {
  TORCH_CHECK(tensors.size() == 1, MULTI_DEVICE_ERROR_MSG);
  // @lint-ignore CLANGTIDY
  auto tensor = tensors.back();
  check_gpu_single_tensor(tensor, true);

  RECORD_PARAM_COMMS_DATA(
      static_cast<int>(
          this->getSequenceNumberForGroup() + 1), // seq + 1 to match collective
      std::make_tuple(pg_name_, pg_desc_), // PG name tuple
      tensors, // inputTensors
      tensors, // outputTensors
      srcRank, // src rank
      "recv", // collective name
      tensor.numel(), // inNelems
      tensor.numel(), // outNelems
      tensor.scalar_type(), // dType
      std::vector<int64_t>(), // inSplitSizes
      std::vector<int64_t>(), // outSplitSizes
      globalRankStart, // globalRankStart
      globalRankStride, // globalRankStride
      this->getSize()); // worldSize

  auto ret = pointToPoint(
      tensor,
      [&](at::Tensor& output,
          ncclComm_t comm,
          at::cuda::CUDAStream& stream,
          int src) {
        torch::cuda::nccl::recv(output, comm, stream, src);
        return ncclSuccess;
      },
      srcRank,
      OpType::RECV,
      c10::str("nccl:recv ", rank_, "<-", srcRank).c_str());
  return ret;
}

void ProcessGroupNCCL::groupStart() {
  C10D_NCCL_CHECK(ncclGroupStart(), c10::nullopt);
  ++ncclActiveGroupCounter_;
}

void ProcessGroupNCCL::groupEnd() {
  C10D_NCCL_CHECK(ncclGroupEnd(), c10::nullopt);
  --ncclActiveGroupCounter_;
}

void ProcessGroupNCCL::groupEndNonblocking(std::shared_ptr<NCCLComm> comm) {
#ifndef NCCL_HAS_COMM_NONBLOCKING
  C10D_NCCL_CHECK(ncclGroupEnd(), c10::nullopt);
#else
  if (!nccl_use_nonblocking()) {
    C10D_NCCL_CHECK(ncclGroupEnd(), c10::nullopt);
  } else {
    C10D_NCCL_CHECK_TIMEOUT_GROUPEND(ncclGroupEnd(), comm, c10::nullopt);
  }
#endif
  --ncclActiveGroupCounter_;
}

c10::intrusive_ptr<Work> ProcessGroupNCCL::gather(
    std::vector<std::vector<at::Tensor>>& outputTensors,
    std::vector<at::Tensor>& inputTensors,
    const GatherOptions& opts) {
  static auto invalidArgument = [](const std::string& msg) {
    C10_THROW_ERROR(ValueError, "ProcessGroupNCCL::gather: " + msg);
  };

  assertRootRank(invalidArgument, opts.rootRank, size_);

  TORCH_CHECK(inputTensors.size() == 1, MULTI_DEVICE_ERROR_MSG);
  // @lint-ignore CLANGTIDY
  auto inputTensor = inputTensors.back();

  std::vector<at::Tensor> outputs;

  if (getRank() == opts.rootRank) {
    if (outputTensors.size() != 1) {
      std::stringstream ss;
      ss << "requires a single-element output list containing a list with "
         << getSize() << " tensors.";
      invalidArgument(ss.str());
    } else if (outputTensors[0].size() != static_cast<size_t>(getSize())) {
      std::stringstream ss;
      ss << "Incorrect output list size " << outputTensors[0].size()
         << ". Output list size should be " << getSize()
         << ", same as size of the process group.";
      invalidArgument(ss.str());
    }

    const auto& options = inputTensor.options();
    const auto& sizes = inputTensor.sizes();
    assertTypeAndSizesMatch(invalidArgument, outputTensors[0], options, sizes);
    outputs = outputTensors[0];
  } else {
    // if not in the root rank, initialize outputs as empty list
    if (outputTensors.size() != 0) {
      invalidArgument("requires empty output on non-root");
    }
    outputs = {};
    // append a empty tensor to the list, we don't use it but the
    // `collective` template function requires it to invoke its function
    outputs.emplace_back();
  }

  RECORD_PARAM_COMMS_DATA(
      static_cast<int>(
          this->getSequenceNumberForGroup() + 1), // seq + 1 to match collective
      std::make_tuple(pg_name_, pg_desc_), // PG name tuple
      inputTensors, // inputTensors
      outputTensors, // outputTensors
      opts.rootRank, // root rank
      "gather", // collective name
      inputTensor.numel(), // inNelems
      inputTensor.numel() * this->getSize(), // outNelems
      inputTensor.scalar_type(), // dType
      std::vector<int64_t>(), // inSplitSizes
      std::vector<int64_t>(), // outSplitSize
      globalRankStart, // globalRankStart
      globalRankStride, // globalRankStride
      this->getSize()); // worldSize

  // avoidRecordStreams_ note: collective() will stash inputTensors and
  // outputs, which == outputTensors[0] on the root rank where it matters.
  return collective(
      inputTensor,
      outputs[0], // just to fit the collective interface
      [&](at::Tensor& /* unused */,
          at::Tensor& /* unused */,
          ncclComm_t comm,
          at::cuda::CUDAStream& stream) {
        const auto root = opts.rootRank;
        if (getRank() == root) {
          if (!avoidRecordStreams_) {
            for (auto output : outputs) {
              c10::cuda::CUDACachingAllocator::recordStream(
                  output.storage().data_ptr(), stream);
            }
          }
        }
        torch::cuda::nccl::gather(inputTensor, outputs, comm, stream, root);
        return ncclSuccess;
      },
      OpType::GATHER,
      "nccl:gather");
}

c10::intrusive_ptr<Work> ProcessGroupNCCL::scatter(
    std::vector<at::Tensor>& outputTensors,
    std::vector<std::vector<at::Tensor>>& inputTensors,
    const ScatterOptions& opts) {
  static auto invalidArgument = [](const std::string& msg) {
    C10_THROW_ERROR(ValueError, "ProcessGroupNCCL::scatter: " + msg);
  };

  assertRootRank(invalidArgument, opts.rootRank, size_);

  TORCH_CHECK(outputTensors.size() == 1, MULTI_DEVICE_ERROR_MSG);
  auto outputTensor = outputTensors.back();

  std::vector<at::Tensor> inputs;

  if (getRank() == opts.rootRank) {
    if (inputTensors.size() != 1) {
      std::stringstream ss;
      ss << "requires a single-element input list containing a list with "
         << getSize() << " tensors.";
      invalidArgument(ss.str());
    } else if (inputTensors[0].size() != static_cast<size_t>(getSize())) {
      std::stringstream ss;
      ss << "Incorrect input list size " << inputTensors[0].size()
         << ". Input list size should be " << getSize()
         << ", same as size of the process group.";
      invalidArgument(ss.str());
    }

    const auto& options = outputTensor.options();
    const auto& sizes = outputTensor.sizes();
    assertTypeAndSizesMatch(invalidArgument, inputTensors[0], options, sizes);
    inputs = inputTensors[0];
  } else {
    // if not in the root rank, initialize inputTensors as empty place holder
    // with an empty list
    if (inputTensors.size() != 0) {
      invalidArgument("requires empty input on non-root");
    }
    inputs = {};
    // append a empty tensor to the list, we don't use it but the
    // `collective` template function requires it to invoke its function
    inputs.emplace_back();
  }

  RECORD_PARAM_COMMS_DATA(
      static_cast<int>(
          this->getSequenceNumberForGroup() + 1), // seq + 1 to match collective
      std::make_tuple(pg_name_, pg_desc_), // PG name tuple
      inputTensors, // inputTensors
      outputTensors, // outputTensors
      opts.rootRank, // root rank
      "scatter", // collective name
      outputTensor.numel() * this->getSize(), // inNelems
      outputTensor.numel(), // outNelems
      outputTensor.scalar_type(), // dType
      std::vector<int64_t>(), // inSplitSizes
      std::vector<int64_t>(), // outSplitSize
      globalRankStart, // globalRankStart
      globalRankStride, // globalRankStride
      this->getSize()); // worldSize

  // avoidRecordStreams_ note: collective() will stash outputTensors and
  // inputs, which == inputTensors[0] on the root rank where it matters.
  bool avoidRecordStreams = avoidRecordStreams_ || (!opts.asyncOp);

  return collective(
      outputTensor,
      inputs[0], // just to fit the collective interface
      [&](at::Tensor& /* unused */,
          at::Tensor& /* unused */,
          ncclComm_t comm,
          at::cuda::CUDAStream& stream) {
        const auto root = opts.rootRank;
        if (getRank() == root) {
          if (!avoidRecordStreams) {
            for (auto input : inputs) {
              c10::cuda::CUDACachingAllocator::recordStream(
                  input.storage().data_ptr(), stream);
            }
          }
        }
        torch::cuda::nccl::scatter(inputs, outputTensor, comm, stream, root);
        return ncclSuccess;
      },
      OpType::SCATTER,
      "nccl:scatter",
      avoidRecordStreams);
}

c10::intrusive_ptr<Work> ProcessGroupNCCL::recvAnysource(
    std::vector<at::Tensor>& /* unused */,
    int /* unused */) {
  C10_THROW_ERROR(
      NotImplementedError, "ProcessGroupNCCL does not support recvAnysource");
}

c10::intrusive_ptr<Work> ProcessGroupNCCL::_allgather_base(
    at::Tensor& output_tensor,
    at::Tensor& input_tensor,
    const AllgatherOptions& opts) {
  check_gpu_single_tensor(input_tensor);
  check_gpu_single_tensor(output_tensor);

  if (input_tensor.dtype() != output_tensor.dtype()) {
    C10_THROW_ERROR(
        TypeError, "output tensor must have the same type as input tensor");
  }

  if (input_tensor.numel() * size_ != output_tensor.numel()) {
    C10_THROW_ERROR(
        ValueError,
        "output tensor size must be equal to world_size times input tensor size");
  }

  RECORD_PARAM_COMMS_DATA(
      static_cast<int>(
          this->getSequenceNumberForGroup() + 1), // seq + 1 to match collective
      std::make_tuple(pg_name_, pg_desc_), // PG name tuple
      input_tensor, // inputTensors
      output_tensor, // outputTensors
      rank_, // rank
      "_allgather_base", // collective name
      input_tensor.numel(), // inNelems
      output_tensor.numel(), // outNelems
      output_tensor.scalar_type(), // dType
      std::vector<int64_t>(), // inSplitSizes
      std::vector<int64_t>(), // outSplitSize
      globalRankStart, // globalRankStart
      globalRankStride, // globalRankStride
      this->getSize()); // worldSize

  // avoidRecordStreams_ note: collective() will stash inputs and outputs.
  // Note 2: for asyncOp = false, we don't want to record streams because we
  // know that the NCCL stream will join back to the "current" stream right
  // after this op. So we might just as well keep the stream ownership of the
  // input/output tensors unchanged. The benefit would be that the
  // allocation/free of the tensors would look deterministic to the "current"
  // stream so that the caching allocator can reuse memory pool for this stream
  // in a clever way. This setting is added for libraries like FSDP which uses
  // `all_gather_into_tensor`.
  bool avoidRecordStreams = avoidRecordStreams_ || (!opts.asyncOp);

  return collective(
      input_tensor,
      output_tensor,
      [&](at::Tensor& input,
          at::Tensor& output,
          ncclComm_t comm,
          at::cuda::CUDAStream& stream) {
        if (!avoidRecordStreams) {
          c10::cuda::CUDACachingAllocator::recordStream(
              output.storage().data_ptr(), stream);
        }
        return ncclAllGather(
            input.data_ptr(),
            output.data_ptr(),
            input.numel(),
            getNcclDataType(input.scalar_type()),
            comm,
            stream.stream());
      },
      OpType::_ALLGATHER_BASE,
      "nccl:_all_gather_base",
      avoidRecordStreams);
}

} // namespace c10d

#endif // USE_C10D_NCCL<|MERGE_RESOLUTION|>--- conflicted
+++ resolved
@@ -1,4 +1,3 @@
-
 #ifdef USE_C10D_NCCL
 
 #include <exception>
@@ -64,6 +63,10 @@
     {at::kLong, ncclInt64},
     {at::kHalf, ncclHalf},
     {at::kBool, ncclUint8},
+    {at::kFloat8_e5m2, ncclUint8},
+    {at::kFloat8_e4m3fn, ncclUint8},
+    {at::kFloat8_e4m3fnuz, ncclUint8},
+    {at::kFloat8_e5m2fnuz, ncclUint8},
 #if HAS_NCCL_BF16_DATATYPE
     {at::kBFloat16, ncclBfloat16},
 #endif
@@ -749,6 +752,7 @@
   // both timeout and other errors.
   dumpOnException_ = getCvarBool(TORCH_NCCL_DUMP_ON_TIMEOUT, false) ||
       (dist_debug_level_ >= DebugLevel::Detail);
+  enableNanCheck_ = getCvarBool(TORCH_NCCL_NAN_CHECK, false);
   heartbeat_ = 1ULL;
   monitorThreadEnabled_.store(getCvarBool(TORCH_NCCL_ENABLE_MONITORING, true));
   heartbeatTimeoutInSec_ =
@@ -840,11 +844,7 @@
             << ", TORCH_NCCL_HEARTBEAT_TIMEOUT_SEC: " << heartbeatTimeoutInSec_
             << ", TORCH_NCCL_TRACE_BUFFER_SIZE: " << ncclTraceBufferSize_
             << ", TORCH_NCCL_COORD_CHECK_MILSEC: " << coordCheckIntervalMilSec_
-<<<<<<< HEAD
-            << ", PG Name: " << options_->group_name;
-=======
             << ", TORCH_NCCL_NAN_CHECK: " << enableNanCheck_;
->>>>>>> 0910429d
 
   if (options_->global_ranks_in_group.empty()) {
     this->globalRankStart = 0;
@@ -1592,6 +1592,8 @@
       data.strings["last_enqueued_work_name"] = lastEnqueuedWorkName_;
       data.strings["last_started_work_name"] = lastStartedWorkName_;
       data.strings["last_completed_work_name"] = lastCompletedWorkName_;
+      data.strings["pg_name"] = pg_name_;
+      data.strings["pg_desc"] = pg_desc_;
       logger->log(data);
       lastStatusUpdateTime = std::chrono::steady_clock::now();
     }
@@ -2459,6 +2461,9 @@
     OpType opType,
     const char* profilingTitle,
     bool avoidRecordStreams) {
+  if (enableNanCheck_) {
+    checkForNan(input);
+  }
   // Environment setting by the user may add onto collective call's option
   avoidRecordStreams |= avoidRecordStreams_;
   c10::cuda::CaptureStatus capture_status =
@@ -2815,6 +2820,9 @@
     PreProcess pre,
     PostProcess post,
     const char* profilingTitle) {
+  if (enableNanCheck_) {
+    checkForNan(tensor);
+  }
   // avoidRecordStreams_ note:
   // send, recv, and irecv should be ok with avoidRecordStreams,
   // However, for isend, I don't think the API requires the user
@@ -3069,6 +3077,9 @@
     const AllreduceOptions& opts) {
   TORCH_CHECK(tensors.size() == 1, MULTI_DEVICE_ERROR_MSG);
   auto tensor = tensors.back();
+  TORCH_CHECK(
+      !isFloat8Type(tensor.scalar_type()),
+      "Float8 dtypes are not currenlty supported for NCCL reductions");
 #ifdef IS_NCCLX
   tensor = tensor.coalesce();
   at::Tensor outputTensor =
@@ -3183,7 +3194,9 @@
       return c10::make_intrusive<IntraNodeCommWork>();
     }
   }
-
+  TORCH_CHECK(
+      !isFloat8Type(tensor.scalar_type()),
+      "Float8 dtypes are not currenlty supported for NCCL reductions");
   // @lint-ignore CLANGTIDY
   RECORD_PARAM_COMMS_DATA(
       static_cast<int>(
@@ -3210,6 +3223,9 @@
     std::vector<at::Tensor>& tensors,
     const AllreduceCoalescedOptions& opts) {
   auto total_numel = check_gpu_tensors_same_device(tensors);
+  TORCH_CHECK(
+      !isFloat8Type(tensors.back().scalar_type()),
+      "Float8 dtypes are not currenlty supported for NCCL reductions");
 
   // @lint-ignore CLANGTIDY
   RECORD_PARAM_COMMS_DATA(
@@ -3582,6 +3598,9 @@
   check_gpu_single_tensor(outputTensor);
   // @lint-ignore CLANGTIDY
   auto inputTensors_ = inputTensors.back();
+  TORCH_CHECK(
+      !isFloat8Type(outputTensor.scalar_type()),
+      "Float8 dtypes are not currenlty supported for NCCL reductions");
 
   RECORD_PARAM_COMMS_DATA(
       static_cast<int>(
@@ -3693,6 +3712,9 @@
 
   // @lint-ignore CLANGTIDY
   const auto& tensor = outputTensor;
+  TORCH_CHECK(
+      !isFloat8Type(tensor.scalar_type()),
+      "Float8 dtypes are not currenlty supported for NCCL reductions");
   RECORD_PARAM_COMMS_DATA(
       static_cast<int>(
           this->getSequenceNumberForGroup() + 1), // seq + 1 to match collective
@@ -3753,6 +3775,9 @@
     std::vector<at::Tensor>& outputs,
     std::vector<at::Tensor>& inputs,
     const ReduceScatterOptions& opts) {
+  TORCH_CHECK(
+      !isFloat8Type(inputs.back().scalar_type()),
+      "Float8 dtypes are not currenlty supported for NCCL reductions");
   return collectiveCoalesced(
       inputs,
       outputs,
