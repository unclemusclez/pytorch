# mypy: ignore-errors

"""
``torch.fx.experimental.symbolic_shapes`` provides interfaces for interacting with
our symbolic shapes reasoning system that is used heavily in torch.compile.  Although
this is not generally considered public API, when writing framework code in PyTorch
as well as extensions to PyTorch (e.g., in custom operator implementations), you may
need to make use of these APIs to setup dynamic shapes support appropriately.
"""

import builtins
import collections
import functools
import inspect
import itertools
import logging
import math
import operator
import re
import sys
import threading
import traceback
from collections import defaultdict
from contextlib import contextmanager
from dataclasses import dataclass, field
from enum import Enum
import atexit
from typing import (
    Any,
    cast,
    Callable,
    Dict,
    Iterable,
    List,
    Optional,
    Sequence,
    Set,
    Tuple,
    Type,
    Union,
    TYPE_CHECKING
)
from typing_extensions import TypeAlias

import torch
import torch.fx
import torch.fx.traceback as fx_traceback
from torch.fx.experimental import _config as config

from torch.fx.experimental.recording import (
    FakeTensorMeta,
    ShapeEnvEvent,
    record_shapeenv_event,
    replay_shape_env_events,
    shape_env_check_state_equal
)
from torch.fx.experimental.sym_node import SymNode, SymTypes

# NB: The sym_* functions are used via getattr() and must be imported here.
from torch import SymBool, SymFloat, SymInt
from torch._guards import ShapeGuard, Source, TracingContext
from torch.utils._python_dispatch import is_traceable_wrapper_subclass
from torch.utils._sympy.functions import FloorDiv, Mod, IsNonOverlappingAndDenseIndicator
from torch.utils._sympy.solve import try_solve
from torch.utils._sympy.value_ranges import bound_sympy, SymPyValueRangeAnalysis, ValueRanges, ValueRangeError
from torch.utils._sympy.singleton_int import SingletonInt
from torch.utils._traceback import format_frame, CapturedTraceback
from torch._utils_internal import signpost_event
from torch._subclasses.meta_utils import is_sparse_any
import torch.utils._pytree as pytree
from torch.utils._sympy.symbol import SymT, make_symbol, symbol_is_type

from torch._logging import LazyString

if TYPE_CHECKING:
    from torch._dynamo.source import TensorPropertySource

InputList = List
DimList = List

log = logging.getLogger(__name__)

class GuardOnDataDependentSymNode(RuntimeError):
    pass

import sympy
from sympy.printing.str import StrPrinter
from sympy.printing.precedence import precedence, PRECEDENCE

aten = torch._ops.ops.aten  # type: ignore[has-type]

__all__ = [
    "has_symbolic_sizes_strides", "create_contiguous", "ShapeEnv", "is_concrete_int",
    "guard_int", "guard_float", "guard_scalar", "canonicalize_bool_expr",
    "hint_int", "SYMPY_INTERP", "free_symbols", "is_symbol_binding_fx_node",
    "is_concrete_bool", "is_nested_int", "SHAPEENV_EVENT_KEY", "CURRENT_NODE_KEY",
    "has_free_symbols", "sym_eq", "SymbolicContext", "StatelessSymbolicContext",
    "StatefulSymbolicContext", "SubclassSymbolicContext", "statically_known_true",
    "guard_size_oblivious", "check_consistent",
    "compute_unbacked_bindings", "ConvertIntKey",
    "rebind_unbacked", "resolve_unbacked_bindings",
]

# FX node metadata keys for symbolic shape FX graph.
SHAPEENV_EVENT_KEY = "shapeenv_event"
CURRENT_NODE_KEY = "current_node"


def log_lru_cache_stats(wrapped_f):
    log.debug("lru_cache_stats %s: %s", wrapped_f.__name__, wrapped_f.cumulative_cache_info())


# Wrapper on lru_cache that reports statistics at process end
def lru_cache(maxsize):
    def inner(f):
        wrapped_f = functools.lru_cache(maxsize)(f)
        old_cache_clear = wrapped_f.cache_clear
        prev_hits = 0
        prev_misses = 0

        # TODO: There's a ref-cycle here (wrapped_f -> cumulative_cache_info
        # -> wrapped_f) but cannot be solved with weakref as wrapped_f is not
        # weakref'able on some versions of Python

        def cumulative_cache_info():
            cur = wrapped_f.cache_info()
            return functools._CacheInfo(
                prev_hits + cur.hits,
                prev_misses + cur.misses,
                cur.maxsize,
                cur.currsize,
            )

        def new_cache_clear():
            nonlocal prev_hits, prev_misses
            cur = wrapped_f.cache_info()
            prev_hits += cur.hits
            prev_misses += cur.misses
            old_cache_clear()

        wrapped_f.cache_clear = new_cache_clear
        wrapped_f.cumulative_cache_info = cumulative_cache_info
        if log.isEnabledFor(logging.DEBUG):
            atexit.register(log_lru_cache_stats, wrapped_f)
        return wrapped_f

    return inner

# These are modules that contain generic code for interacting with ShapeEnv
# which are unlikely to identify a particular interesting guard statement
@lru_cache(None)
def uninteresting_files() -> Set[str]:
    import torch._inductor.sizevars
    import torch._library.abstract_impl
    import torch._subclasses.meta_utils
    import torch._subclasses.fake_tensor
    mods = [
        sys.modules[__name__],
        torch.fx.experimental.recording,
        torch.fx.experimental.sym_node,
        torch.fx.interpreter,
        torch,
        torch._inductor.sizevars,
        torch._library.abstract_impl,
        torch._subclasses.meta_utils,
        torch._subclasses.fake_tensor,
    ]
    return {inspect.getfile(m) for m in mods}

# We don't bother with the metaclass as all of the dispatching logic happens
# entirely from Python
#
# Didn't bother with ancestors for now, unlikely to have multiple modes for
# symints right now

class ConstraintViolationError(RuntimeError):
    pass

def has_symbolic_sizes_strides(elem) -> bool:
    return elem._has_symbolic_sizes_strides

Int = Union[torch.SymInt, int]

def create_contiguous(shape: Sequence[Int]) -> List[Int]:
    strides: List[Int] = [1]
    for dim in reversed(shape[:-1]):
        strides.append(dim * strides[-1])
    return list(reversed(strides))

def hint_int(a: Union[torch.SymInt, int], fallback: Optional[int] = None) -> int:
    """
    Retrieve the hint for an int (based on the underlying real values as observed
    at runtime).  If no hint is available (e.g., because data dependent shapes),
    if fallback is not None, use that instead (otherwise raise an error).
    """
    if isinstance(a, torch.SymInt):
        return a.node.require_hint(fallback)
    assert type(a) is int, a
    return a

Scalar = Union[torch.SymInt, torch.SymFloat, torch.SymBool, int, float, bool]

def has_hint(a: Scalar) -> bool:
    if isinstance(a, SymTypes):
        return a.node.has_hint()
    return True

def is_concrete_int(a: Union[int, SymInt]) -> bool:
    r""" Utility to check if underlying object
    in SymInt is concrete value. Also returns
    true if integer is passed in.

    Args:
        a (SymInt or int): Object to test if it int
    """
    assert isinstance(a, (SymInt, int))

    if isinstance(a, int):
        return True

    if isinstance(a.node.expr, sympy.core.numbers.Integer):
        return True

    return False

# In obscure Meta only situations, sympy.logic.boolalg doesn't exist at runtime.
# So make sure only type checker evaluates this alias.
# Xref: https://www.internalfb.com/diff/D53324783
SympyBoolean: TypeAlias = "sympy.logic.boolalg.Boolean"

def guard_size_oblivious(expr: Union[torch.SymBool, bool]) -> bool:
    """
    Perform a guard on a symbolic boolean expression in a size oblivious way.
    This is typically used when a non-oblivious test would result in a guard
    on a data dependent value of which we don't know the value of at compile time.
    When a guard is tested this way, we may diverge in behavior from how regular
    PyTorch semantics would treat it.  For more information, see
    https://github.com/pytorch/pytorch/pull/118579
    """
    if isinstance(expr, torch.SymBool):
        return expr.node.guard_size_oblivious("", 0)
    else:
        assert isinstance(expr, bool)
        return expr

def check_consistent(new, old) -> None:
    """
    Test that two "meta" values (typically either Tensor or SymInt) have
    the same values, e.g., after retracing.  If we don't understand the
    quantities in question, we'll just skip the consistency check.
    """
    # TODO: do boolean equality test too, see
    # https://github.com/pytorch/pytorch/issues/124110
    scalar_types = (torch.SymInt, torch.SymFloat, int, float)

    if isinstance(new, torch.Tensor):
        assert isinstance(old, torch.Tensor)
        torch._check(old.dim() == new.dim(), lambda: f"{old.shape} != {new.shape} (old != new)")
        # Do this manually so that each individual test is irrefutable
        # (TODO: should be a helper for this, maybe sym_eq?  That
        # gives us a compound expression and I'm not sure it
        # simplifies right now)
        for i, j in zip(old.shape, new.shape):
            torch._check(i == j, lambda: f"{old.shape} != {new.shape} (old != new)")
    # NB: bool is subclass of int
    elif isinstance(new, scalar_types) and not isinstance(new, bool):
        assert isinstance(old, scalar_types) and not isinstance(old, bool), f"{old} != {new}"
        torch._check(old == new, lambda: f"{old} != {new} (old != new)")

def resolve_unbacked_bindings(shape_env, bindings):
    if bindings is None:
        return None
    return {
        shape_env.unbacked_renamings.get(k, k): v
        for k, v in bindings.items()
    }

def rebind_unbacked(shape_env, n: torch.fx.Node, result):
    """
    Suppose we are retracing a pre-existing FX graph that previously had
    fake tensor propagation (and therefore unbacked SymInts).  When we retrace,
    we re-propagate fake tensors, which results in new unbacked SymInts.
    When this happens, we need to tell the shape environment about the equivalence
    of the old and new unbacked SymInts.  Pass us the old torch.fx.Node (which
    has the old binding information) and the new result (which we can extract the
    new unbacked SymInts out from).
    """
    from torch._dynamo.tensor_version_op import _tensor_version

    # Inputs never need rebinding
    if n.op == "placeholder":
        return

    if bindings := resolve_unbacked_bindings(shape_env, n.meta.get("unbacked_bindings")):
        for raw_u0, path in bindings.items():
            u1 = pytree.key_get(result, path)
            # tensor_version ops get specialized after AOTAutograd, it's OK,
            # we don't actually want to do asserts on them.  This is all a bit
            # questionable though
            if isinstance(u1, int) and n.target is _tensor_version:
                log.info("rebind_unbacked: discard _tensor_version %s %s -> %s", raw_u0, path, u1)
                continue
            raw_u1 = u1.node.expr
            # Simplify SymBool binding
            if (
                isinstance(raw_u1, sympy.Piecewise) and
                len(raw_u1.args) == 2 and
                raw_u1.args[0][0] == 1 and
                isinstance(eq := raw_u1.args[0][1], sympy.Eq) and
                isinstance(new_raw_u1 := eq.lhs, sympy.Symbol) and
                shape_env.var_to_range[new_raw_u1].issubset(ValueRanges(0, 1)) and
                eq.rhs == 1 and
                raw_u1.args[1] == (0, True)
            ):
                # This is what the pattern match above is testing
                repacked = _sympy_cast_symbool_to_symint_guardless(sympy.Eq(new_raw_u1, 1))
                assert repacked == raw_u1, f"{repacked} != {raw_u1}"
                # Cancel the to_int(to_bool(x)). This is sound because x in
                # [0, 1]
                raw_u1 = new_raw_u1
            assert isinstance(raw_u1, sympy.Symbol)
            # The old and new could be the same if you improperly hit the memo
            # while retracing.  Make sure you updated FakeTensorMode.epoch
            assert raw_u0 != raw_u1, f"{raw_u0} possible memo disaster"
            # Reuse the OLD symbol name
            shape_env._rename_unbacked_to(raw_u1, raw_u0)

def canonicalize_bool_expr(expr: SympyBoolean) -> SympyBoolean:
    r""" Canonicalize a boolean expression by transforming it into a lt / le
    inequality and moving all the non-constant terms to the rhs.
    We canonicalize And / Ors / Not via cnf and then canonicalize their subexpr
    recursively
    nb. sympy.Rel.canonical is not good enough https://github.com/sympy/sympy/issues/25924

    Args:
        expr (sympy.Expr): Expression to canonicalize
    """
    # Canonicalise an inequality by transforming it into a lt / le
    # inequality and moving all the non-constant terms to the rhs
    # We canonicalise And / Ors / Not via cnf
    # nb. Relational.canonical in sympy is broken
    # https://github.com/sympy/sympy/issues/25924

    if not isinstance(expr, (sympy.Rel, sympy.And, sympy.Or, sympy.Not, sympy.Eq, sympy.Ne)):
        return expr

    if isinstance(expr, (sympy.And, sympy.Or, sympy.Not)):
        expr = sympy.logic.boolalg.to_cnf(expr)
    return _canonicalize_bool_expr_impl(expr)

def _canonicalize_bool_expr_impl(expr: SympyBoolean) -> SympyBoolean:
    """
    After canonicalization, we are guaranteed to have eliminated Ge/Gt relations
    (rewriting them to Le/Lt, respectively).
    """
    if isinstance(expr, (sympy.And, sympy.Or)):
        return type(expr)(*map(canonicalize_bool_expr, expr.args))

    opposite = {sympy.Gt: sympy.Lt, sympy.Ge: sympy.Le}
    if isinstance(expr, tuple(opposite.keys())):
        lhs = expr.rhs - expr.lhs
        t = opposite[type(expr)]
    else:
        assert isinstance(expr, (sympy.Lt, sympy.Le, sympy.Eq, sympy.Ne))
        lhs = expr.lhs - expr.rhs
        t = type(expr)
    rhs = 0
    if isinstance(lhs, sympy.Add):
        cts = []
        variables = []
        for term in lhs.args:
            if term.is_number:
                cts.append(term)
            else:
                variables.append(term)
        lhs = sympy.Add(*variables)
        rhs = -sympy.Add(*cts)
    return t(lhs, rhs)

def is_concrete_bool(a: Union[bool, SymBool]) -> bool:
    r""" Utility to check if underlying object
    in SymBool is concrete value. Also returns
    true if integer is passed in.
    Args:
        a (SymBool or bool): Object to test if it bool
    """
    assert isinstance(a, (SymBool, bool))

    if isinstance(a, bool):
        return True

    if isinstance(a.node.expr, (sympy.logic.boolalg.BooleanTrue, sympy.logic.boolalg.BooleanFalse)):
        return True

    return False

def is_nested_int(s):
    return isinstance(s, torch.SymInt) and s.node.is_nested_int()

def _iterate_exprs(val: Union[SymInt, torch.Tensor]) -> Iterable[sympy.Basic]:
    if isinstance(val, SymTypes):
        # This allow applies to the jagged layout NestedTensor case as
        # nested ints are not symbolic
        if is_symbolic(val):
            yield val.node.expr
    elif isinstance(val, sympy.Basic):
        yield val
    elif isinstance(val, (int, float, bool)):
        pass
    elif isinstance(val, (tuple, list)):
        for s in val:
            yield from _iterate_exprs(s)
    elif is_sparse_any(val):
        yield from _iterate_exprs(val.size())
    elif isinstance(val, torch.Tensor):
        yield from _iterate_exprs(val.size())
        yield from _iterate_exprs(val.stride())
        yield from _iterate_exprs(val.storage_offset())
    elif val is None:
        pass
    else:
        raise AssertionError(f"cannot extract sympy expressions from {val} {type(val)}")

def free_symbols(val: Union[SymInt, sympy.Expr, torch.Tensor]) -> Set[sympy.Symbol]:
    if val is None:
        return set()
    itr = _iterate_exprs(val)
    # we need at least 1 to call union, so we hand code the identity
    try:
        first_expr = next(itr)
    except StopIteration:
        return set()

    return first_expr.free_symbols.union(*(e.free_symbols for e in itr))

def has_free_symbols(val: Union[SymInt, torch.Tensor]) -> bool:
    """Faster version of bool(free_symbols(val))"""
    return not all(e.is_number for e in _iterate_exprs(val))

# Like free_symbols, but filtered to only report unbacked symbols
def free_unbacked_symbols(x):
    # NB: keep synced with is_unbacked_symint
    return {s for s in free_symbols(x) if symbol_is_type(s, (SymT.UNBACKED_INT, SymT.UNBACKED_FLOAT))}

# WARNING: Don't use this on Dynamo produced graphs, they don't have meta
# setup!
def is_symbol_binding_fx_node(node) -> Optional[sympy.Symbol]:
    if (
        node.op == "placeholder" and
        "val" in node.meta and
        isinstance(node.meta["val"], torch.SymInt) and
        isinstance(node.meta["val"].node.expr, sympy.Symbol)
    ):
        return node.meta["val"].node.expr
    return None

def find_symbol_binding_fx_nodes(graph):
    return {
        node.meta["val"].node.expr: node
        for node in graph.nodes
        if is_symbol_binding_fx_node(node)
    }


# Analogous to ConvertIntSource
@dataclass(frozen=True)
class ConvertIntKey:
    def __str__(self) -> str:
        return ".cast_symbool_to_symint_guardless()"

    def get(self, b: bool) -> int:
        """Get the int value from bool"""
        return cast_symbool_to_symint_guardless(b)


@dataclass(frozen=True)
class CallMethodKey:
    name: str

    def __str__(self) -> str:
        return f".{self.name}()"

    def get(self, o: Any) -> Any:
        """Call the method on object"""
        return getattr(o, self.name)()


@dataclass(frozen=True)
class DivideByKey:
    divisor: int

    def __str__(self) -> str:
        return f".__floordiv__({self.divisor})"

    def get(self, o: int) -> int:
        """Divide object by divisor"""
        return o // self.divisor


def compute_unbacked_bindings(shape_env, example_value, old_example_value=None, peek=False):
    """
    After having run fake tensor propagation and producing example_value
    result, traverse example_value looking for freshly bound unbacked
    symbols and record their paths for later.  It is an error if
    we have allocated an unbacked SymInt but it cannot be found in
    example_value.  (NB: this means if you have a multi-output
    function, you must call this on the tuple of tensor output, you
    cannot wait!)

    The peek parameter lets you check out what the bindings are without
    changing the affected list.  This is primarily useful for ensuring
    unbacked_var_to_val is promptly populated when propagate_real_tensors is on.
    """
    if shape_env is None:
        return
    if shape_env._ignore_fresh_unbacked_symbols_tls():
        return
    fs = shape_env.pending_fresh_unbacked_symbols
    pending = set(fs)
    if pending:
        if not peek:
            log.info("compute_unbacked_bindings %s", fs)
            fs.clear()

        def free_unbacked_symbols_with_path(
            a, path, real=None
        ) -> Dict[sympy.Symbol, pytree.KeyPath]:
            r = {}
            if isinstance(a, (tuple, list)):
                for i in range(len(a)):
                    r.update(
                        free_unbacked_symbols_with_path(
                            a[i], path + (pytree.SequenceKey(i),),
                            real=real[i] if real is not None else None
                        )
                    )
            elif isinstance(a, torch.Tensor):
                r.update(
                    free_unbacked_symbols_with_path(
                        a.size(), path + (CallMethodKey("size"),),
                        real=a.real_tensor.size() if a.real_tensor is not None else None
                    )
                )
                r.update(
                    free_unbacked_symbols_with_path(
                        a.stride(), path + (CallMethodKey("stride"),),
                        real=a.real_tensor.stride() if a.real_tensor is not None else None
                    )
                )
                r.update(
                    free_unbacked_symbols_with_path(
                        a.storage_offset(), path + (CallMethodKey("storage_offset"),),
                        real=a.real_tensor.storage_offset() if a.real_tensor is not None else None
                    )
                )

            # NB: Intentionally access _expr, not expr, do not want
            # simplification!
            elif (
                isinstance(a, (torch.SymInt, torch.SymFloat))
                and isinstance(s := a.node._expr, sympy.Symbol)
                and s in pending
            ):
                r[s] = path
                if real is not None:
                    shape_env.set_unbacked_var_to_val(s, real)
                pending.remove(s)
            # When an unbacked SymInt is perfectly divisible by an integer
            # constant, we replace it with the integer constant to improve
            # reasoning capabilities.  However, in synthetic examples, it is
            # then possible that the factor never is explicitly allocated.
            # Fortunately, we can compute it by division.
            elif (
                isinstance(a, torch.SymInt)
                and isinstance(s := a.node._expr, sympy.Mul)
                and len(s.args) == 2
                and isinstance(lhs := s.args[0], sympy.Integer)
                and isinstance(rhs := s.args[1], sympy.Symbol)
                and rhs in pending
            ):
                # TODO: DivideByKey needs to test divisibility at runtime!
                r[s] = path + (DivideByKey(int(lhs)),)
                if real is not None:
                    shape_env.set_unbacked_var_to_val(s, real // int(lhs))
                pending.remove(rhs)
            # The annoyance here arises from the fact that SymBool is
            # allocated by allocating a SymInt and then testing if it's equal
            # to one.  So you have a complicated binding site logic for this.
            elif (
                isinstance(a, torch.SymBool)
                and isinstance(s := a.node._expr, sympy.Eq)
                # This must match create_unbacked_symbool EXACTLY
                and isinstance(s.lhs, sympy.Symbol)
                and s.rhs == 1
                and s.lhs in pending
            ):
                r[s.lhs] = path + (ConvertIntKey(),)
                if real is not None:
                    shape_env.set_unbacked_var_to_val(s, int(real))
                pending.remove(s.lhs)

            return r

        symbol_to_path = free_unbacked_symbols_with_path(example_value, ())
        assert not pending, (
            f"pending {pending} not in {example_value} " +
            (
                repr((example_value.stride(), example_value.storage_offset()))
                if isinstance(example_value, torch.Tensor)
                else ""
            )
        )
        # Why do we have to do some rebinding here?  If the original FX node
        # wasn't a binding site because you had a memo hit, but post
        # translation you aren't a memo hit anymore, there's now a new binding
        # site... but we know (because it's the same FX node) that the value
        # is actually the same, they're just not obviously equal anymore.
        #
        # The logic here is written carefully, because unlike the
        # bind_unbacked case, we are not guaranteed to have a symbol for
        # old_sym.  If we have a symbol, do regular rename unbacked to; but if
        # we don't, we need to specially eliminate the fresh unbacked symbol
        # (NB: we are /trusting/ that the memoization is correct, and that we
        # don't need to generate a new runtime assert.  This is load bearing,
        # as repropagation can happen after we've frozen runtime asserts.)
        if old_example_value is not None:
            for keypath in symbol_to_path.values():
                old_sym = pytree.key_get(old_example_value, keypath)
                new_sym = pytree.key_get(example_value, keypath)
                if (
                    isinstance(new_sym, SymTypes) and
                    isinstance(new_s := new_sym.node.expr, sympy.Symbol)
                ):
                    if isinstance(old_sym, SymTypes) and (old_s := old_sym.node.expr) != new_s:
                        if isinstance(old_s, sympy.Symbol):
                            shape_env._rename_unbacked_to(new_s, old_s)
                        else:
                            shape_env._eliminate_unbacked(new_s, old_s)
                    elif not isinstance(old_sym, SymTypes):
                        shape_env._eliminate_unbacked(new_s, sympy.sympify(old_sym))

        return symbol_to_path

def definitely_true(a):
    """
    Returns True only if we can tell that a is True, possibly introducing
    a guard in the process.  If a depends on some unbacked SymInt, we may
    return False even though there may exist a possible value of the SymInt
    that would cause the expression to return True.

    When is it appropriate to use definitely_true?  First, if you can use
    a higher level combinator like parallel_or/parallel_and, prefer using
    those instead, they are definitely safe (modulo short-circuiting).
    Second, it can be used if the program would behave equivalently if
    definitely_true always returned False (parallel_or/parallel_and are
    examples of this pattern, modulo short-circuiting).  Finally, it even
    be OK if the program wouldn't behave equivalently, so long as the
    change is semantics preserving.  It can be semantics preserving if
    the program errors in more cases than it did previously (but otherwise
    behaves identically), or if it changes some quantity in a way that
    doesn't matter (e.g., strides often fall in this bucket.)
    """
    if isinstance(a, SymBool):
        if a.node.has_hint():
            return guard_bool(a)
        else:
            return False
    return bool(a)

def definitely_false(a):
    """
    Returns True only if we can tell that a is False, possibly introducing
    a guard in the process.  If a depends on some unbacked SymInt, we may
    return False even though there may exist a possible value of the SymInt
    that would cause the expression a to be False.  See definitely_true
    for more usage guidance.
    """
    if isinstance(a, SymBool):
        if a.node.has_hint():
            return not guard_bool(a)
        else:
            return False
    return not bool(a)

def statically_known_true(x: Union[bool, SymBool]) -> bool:
    """Returns True if x can be simplified to a constant and is true.

    .. note::
        This function doesn't introduce new guards, so the expression may end
        up evaluating to true at runtime even if this function returns False.

    Args:
        x (bool, SymBool): The expression to try statically evaluating

    """
    if isinstance(x, SymBool):
        expr = x.node.expr
        shape_env = x.node.shape_env
        try:
            simplified = shape_env._maybe_evaluate_static(expr)
            if simplified is not None:
                return bool(simplified)
        except Exception:
            log.debug("Could not simplify %s", expr)
        return False
    assert isinstance(x, bool)
    return x


def parallel_or(*args):
    """
    Evaluate the logical OR of several arguments, avoiding guarding on
    unbacked SymInts if another argument is definitely True.
    """
    if any(statically_known_true(a) for a in args):
        return True
    if any(definitely_true(a) for a in args):
        return True
    return any(args)

def parallel_and(*args):
    """
    Evaluate the logical FALSE of several arguments, avoiding guarding on
    unbacked SymInts if another argument is definitely False.
    """
    if any(statically_known_true(torch.sym_not(a)) for a in args):
        return False
    if any(definitely_false(a) for a in args):
        return False
    return all(args)

def sym_eq(x, y):
    """
    Like ==, but when run on list/tuple, it will recursively test equality
    and use sym_and to join the results together, without guarding.
    """
    if (isinstance(x, tuple) and isinstance(y, tuple)) or (isinstance(x, list) and isinstance(y, list)):
        if len(x) != len(y):
            return False
        return functools.reduce(operator.and_, map(sym_eq, x, y), True)
    elif isinstance(x, (int, torch.SymInt)) and isinstance(y, (int, torch.SymInt)):
        return x == y
    else:
        raise AssertionError(f"unexpected sym_eq between {type(x)} {type(y)}")

def guard_scalar(a):
    if isinstance(a, (SymBool, bool)):
        return guard_bool(a)
    elif isinstance(a, (SymInt, int)):
        return guard_int(a)
    elif isinstance(a, (SymFloat, float)):
        return guard_float(a)
    else:
        raise AssertionError(f"unrecognized scalar {a}")


def _constrain_symbol_range(shape_env, s: sympy.Symbol, compiler_min: int, compiler_max: int):
    shape_env.constrain_symbol_range(s, compiler_min, compiler_max)


def _advise_is_size(a):
    """
    Don't use this directly; use torch._check_is_size instead.

    This is a softer version of _constrain_range_for_size (with min=0,
    max=Inf).  Instead of forcibly constraining a variable (and erroring if we
    failed to constrain it), it will simply advise us that a size is
    constrained in some way.  We will always defer a runtime assert for this
    constraint if we cannot prove it at compile-time, but we we only
    *sometimes* learn useful extra information at compile-time with this
    information.  This is in contrast to constrain_range_for_size, where if
    you don't call that on a fresh unbacked symint, chances are we will choke.

    TODO: Make Dynamo handle this appropriately if this is seen in Dynamo-ed
    code.  Right now this is only really used in code with AOTAutograd trace
    through, so it is not a big problem that this isn't supported, but in
    principle all of this code should be Dynamo'able too.

    TODO: I didn't support min/max because I didn't have a use case where this
    actually helped.  In principle we can support it, it just makes the
    implementation below more complicated.
    """

    # This must always succeed, because the sole allowed caller _check_is_size
    # was responsible for expect_true'ing this
    # This assert triggers expensive sym compute, do not do it until its cheap.
    # assert a >= 0

    # NB: it's important not to constrain range for size for *hinted* SymInts,
    # because it is not only unsound, it will immediately trip our asserts
    # that hints have to be consistent with static analysis!  If you somehow
    # have an unbounded SymInt that later constrains to 1, this will be
    # inconsistent with the range
    if (
        isinstance(a, SymInt)
        and isinstance(a.node, SymNode)
        and isinstance(a.node.expr, sympy.Symbol)
        and a.node.shape_env.is_unbacked_symint(a.node.expr)
    ):
        _constrain_range_for_size(a)

def _constrain_range_for_size(a, min: Optional[int] = None, max: Optional[int] = None):
    """
    This function is NOT INTENDED to be used by itself.
    """

    if isinstance(a, (SymFloat, SymBool)):
        raise ValueError("Constraining SymFloat/SymBool is nyi")

    assert isinstance(a, SymInt), "can only constrain range for SymInt"
    assert isinstance(a.node.expr, sympy.Symbol), "constraining non-Symbols NYI"

    a.node.shape_env._constrain_range_for_size(a.node.expr, min, max)


# inclusive both ways
def constrain_range(a, *, min: Optional[int], max: Optional[int] = None):
    """
    Applies a constraint that the passed in SymInt must lie between min-max
    inclusive-inclusive, WITHOUT introducing a guard on the SymInt (meaning
    that it can be used on unbacked SymInts).  If min/max are None, we assume
    that the dimension is unbounded in that direction.  Repeated application
    of constrain_range intersects the ranges.  This is a fairly low level API
    that doesn't have a lot of safety guarantees (TODO: provide higher level
    APIs).

    Currently, we use this API in the following circumstance: when we allocate
    an unbacked SymInt, denoting an integer quantity which is data dependent,
    we ordinarily do not know anything about what values it may take.  This
    means that any sort of guard on it will immediately fail.  However, in
    many cases, we know something about the unbacked SymInt: for example, we
    know that nonzero(x).size(0) must be >= 0.  We use constrain_range to
    narrow the possible range, declaring that negative symbols are impossible.
    This permits to definitely answer True to queries like 'nnz >= 0', even if
    we don't know what the actual (hinted) value of 'nnz' is.  In fact, we
    actually use constrain_range to unsoundly discharge common guards: for an
    unbacked SymInt produced by nonzero, we will also assume that it is not
    equal to 0/1 (even though these are perfectly possible values at runtime),
    because we generally expect graphs that are valid for N=2 to also be valid
    for N=1.
    """
    if min is None:
        min = -sympy.oo
    if max is None:
        max = sympy.oo

    if max < min:
        raise ValueError(
            "Maximum value to constrain_as_size can't be less than the specified min value, "
            "received min={min} and max={max}"
        )

    if isinstance(a, int):
        if not (min <= a <= max):
            raise ValueError(f"Invalid value {a} for range [{min}:{max}]")
        return

    a.node.shape_env._constrain_range(a.node.expr, min, max)

def constrain_unify(a: torch.SymInt, b: torch.SymInt) -> None:
    """
    Given two SymInts, constrain them so that they must be equal.  NB:
    this will not work with SymInts that represent nontrivial expressions
    (yet!)
    """
    if not isinstance(a, SymInt):
        if not isinstance(b, SymInt):
            assert a == b
            return
        else:
            shape_env = b.node.shape_env
    else:
        shape_env = a.node.shape_env

    shape_env._constrain_unify(a, b)

# Assume that a boolean is true for the purposes of subsequent symbolic
# reasoning.  This will keep track of corresponding runtime checks to verify
# that the result is upheld: either as a regular guard, or as a special set
# of asserts which are triggered when an unbacked SymInt is allocated.
#
# DO NOT use this function for these cases:
#
#  - This is inappropriate for "branching" conditions (where both
#    true and false result in valid programs).  We will always assume
#    the condition evaluates true, and so it will never be possible
#    to trace the false condition when you use it.  For true branching
#    on unbacked SymInts, you must use torch.cond; if you incorrectly
#    use expect_true in this case, you will make the false branch
#    unreachable (as we will simply assume that only the true branch
#    is ever exercised).
#
#  - This is inappropriate for situations where you know some other system
#    invariant guarantees that this property holds, since you don't
#    really need to insert a runtime check in that case.  Use something
#    like constrain_range in that case.
#
# This API has a hitch.  To avoid having to reimplement error reporting
# capabilities, this function CAN return False.  The invariant is that
# the surrounding code must raise an error when this function returns
# False.  This is quite low level, so we recommend using other functions
# like check() which enforce this in a more intuitive way.
#
# By the way, this name is a nod to the __builtin_expect macro,
# which is used similarly (but unlike __builtin_expect, you MUST fail
# in the unlikely branch.)  (I think expect is a good name; in recent
# versions of C++, this is replaced with [[likely]], which is weaker
# and not accurate for this function!)
def expect_true(a, skip: int = 0):
    if isinstance(a, SymBool):
        # TODO: check perf implications of this
        frame = inspect.currentframe()
        for _ in range(skip + 1):  # always run this loop at least once
            frame = frame.f_back
        return a.node.expect_true(frame.f_code.co_filename, frame.f_lineno)
    assert type(a) is bool, a
    return a

def guard_bool(a):
    if isinstance(a, SymBool):
        return a.node.guard_bool("", 0)  # NB: uses Python backtrace
    assert type(a) is bool, a
    return a

def guard_int(a):
    if isinstance(a, SymInt):
        return a.node.guard_int("", 0)  # NB: uses Python backtrace
    assert type(a) is int, a
    return a

def guard_float(a):
    if isinstance(a, SymFloat):
        return a.node.guard_float("", 0)  # NB: uses Python backtrace
    assert isinstance(a, float), a
    return a

# Given a GraphModule, return all the FakeTensors for all the placeholders
def fx_placeholder_vals(gm):
    return [n.meta['val'] for n in gm.graph.nodes if n.op == "placeholder"]

def fx_placeholder_targets(gm):
    return [n.target for n in gm.graph.nodes if n.op == "placeholder"]

# Given a GraphModule and arguments to run it with, evaluate that the guards
# for its associated ShapeEnv are satisfied by the passed arguments.  This
# WILL check for duck sizing.
def eval_guards(gm, *args, ignore_static=True):
    return gm.shape_env.evaluate_guards_for_args(fx_placeholder_vals(gm), args, ignore_static=ignore_static)

def bind_symbols(gm, *args):
    return gm.shape_env.bind_symbols(fx_placeholder_vals(gm), args)

def _assert_bound_is_rational(expr: sympy.Expr, bound: ValueRanges):
    """
    We assert that the bounds are either Boolean, or not finite, or can be computed
    in exact prevision via rational arithmetic.
    The only exception to this is the rare case when the user calls `sqrt(s0)`
    sqrt is turned into sympy.Pow so we just match for that (it matches more things, but still)
    """
    assert bound.lower.is_rational or bound.lower.is_Boolean or not bound.lower.is_finite or expr.has(sympy.Pow), (bound, expr)
    assert bound.upper.is_rational or bound.upper.is_Boolean or not bound.upper.is_finite or expr.has(sympy.Pow), (bound, expr)

class DimDynamic(Enum):
    """
    Controls how to perform symbol allocation for a dimension.  It is always
    sound to default this to DYNAMIC, but the policies DUCK and STATIC can
    result in better trace-time and compile-time performance, as they reduce
    the number of allocated symbols and generally make your graph more static.

    NB: If we notice you've applied a constraint to the dimension, we will
    force it to DYNAMIC for simplicity.

    DimDynamic is controlled by a variety of higher level UX features.
    Currently:

    - In eager mode, the default policy is DUCK.
        - The default is changed to STATIC with assume_static_by_default.
        - An individual dim is marked DYNAMIC if you mark_dynamic_dim.
    - In export mode, the default policy is STATIC.
        - An individual dim is marked DYNAMIC if you mention it as dynamic_dim
          in the constraints kwarg.
    """
    # Treat the dimension symbolically
    DYNAMIC = 0
    # Treat the dimension symbolically, but if its hint matches another
    # dynamic dimension, unify the two symbols ("duck sizing")
    DUCK = 1
    # Treat the dimension statically based on its hint
    STATIC = 2


# NB: These constraints affect both clients and backends: given some
# constraint C, the client must pass inputs that satisfy the constraint,
# while a backend must not introduce guards BEYOND this constraint.
# For clarity, we document the implications on both sides for both the client
# and the backend.
#
# NB: These constraints are on a *single* dimension.  In principle, we could
# also have multi-dimension constraints, but our guess is that this is not
# actually useful and so we are not supporting it right now.
#
# NB: Strict constraints are typically only suitable for export, as in eager
# a backend like inductor may validly introduce extra, discretionary guards
# to improve performance of code.  A StrictMinMaxConstraint would be brittle
# under future optimizations performed by inductor; we don't guarantee
# eager code with StrictMinMaxConstraint will keep working in the future!

@dataclass(frozen=True)
class Constraint:
    warn_only: bool

@dataclass(frozen=True)
class StrictMinMaxConstraint(Constraint):
    """
    For clients: the size at this dimension must be within 'vr' (which
    specifies a lower and upper bound, inclusive-inclusive) AND it
    must be non-negative and should not be 0 or 1 (but see NB below).

    For backends: there must not be any guards on this dimension which
    are not implied by the given lower and upper bound.  Regardless of
    the lower bound, the backend can assume the size is non-negative
    and that it is not 0 or 1.

    An unbounded StrictMinMaxConstraint can be thought of as a strict version
    of "RelaxedUnspecConstraint".

    NB: Export will often unsoundly assume that a graph works for 0/1, even
    though at trace time we assumed size is not 0 or 1.  The idea is that
    if we produce a graph that works for a range of values, it will be OK
    for N=0/1 too.
    """
    vr: ValueRanges

    def render(self, source: Source):
        """Format the constrain equation"""
        # TODO: better printing for -oo and oo
        return f"{self.vr.lower} <= {source.name()} <= {self.vr.upper}"

@dataclass(frozen=True)
class RelaxedUnspecConstraint(Constraint):
    """
    For clients: no explicit constraint; constraint is whatever is implicitly
    inferred by guards from tracing.

    For backends: there must exist at least TWO possible values for the
    size at this dimension which satisfy the guards for this dimension.

    In other words, this constraint helps us distinguish between "we don't
    care if this dimension specializes or not" versus "this dimension must be
    unspecialized."  However, this constraint doesn't say very much about what
    specialization is permitted; for example, if we guard on a size being
    even, this would still be acceptable under an unspec constraint.  This
    makes RelaxedUnspecConstraint useful for eager mode, where your backend compiler
    may add constraints to otherwise dynamic dimensions; we can't assert that
    there are NO guards as this is brittle because compilers should be able to
    add extra constraints.  If you want to assert that there are no guards,
    use StrictMinMaxConstraint with an unbounded ValueRanges.
    """
    def render(self, source: Source):
        return f"RelaxedUnspecConstraint({source.name()})"

# NB: None here indicates the client constraint is whatever is implicitly
# inferred by guards from tracing, and that a backend can add whatever guards
# it wants (including fully specializing the value).
DimConstraint = Union[StrictMinMaxConstraint, RelaxedUnspecConstraint, None]

@dataclass(frozen=True)
class EqualityConstraint(Constraint):
    """
    Represent and decide various kinds of equality constraints between input sources.

    A "source pair" is a pair of input sources for dynamic dimensions that
    are specified equal. We represent `source_pairs` in a union-find forest
    so that we can efficiently check whether two such sources are transitively equal.

    A "derived equality" relates an input source to an expression over a root.
    The root can be another input source, corresponding to some dynamic dimension,
    or a phantom symbol that does not directly represent any dynamic dimension. We
    represent `derived_equalities` involving input sources in a transitively-closed map
    so that we can efficiently check whether an input source is transitively equal to
    a given expression over another input source.
    (NOTE: In contrast, it is easy to decide whether an input source is transitively equal
    to a given expression over a phantom symbol; such expressions are already in canonical
    form and so the problem reduces to symbolic expression equality.)
    """
    source_pairs: List[Tuple[Source, Source]]
    derived_equalities: List[Tuple[Source, Union[Source, sympy.Symbol], Callable[[sympy.Expr], sympy.Expr]]]
    phantom_symbols: List[sympy.Symbol]

    def __post_init__(self):
        """Pre-processing to answer queries `is_equal` and `is_derived` below.

        Example: Suppose we are given:
          source_pairs [a = b, b = c]
          derived_equalities [d = c + 1, e = d - 1]
        We first construct a union find with source_pairs:
          _parents = {a: a, b: a, c: a}
        Then we compute canonical symbolic expressions, recursively applying derived_equalities
        until we bottom out:
          _defs = {d: c + 1, e: (c + 1) - 1 aka c}
        """

        # self._parents is a map from input sources to input sources where, conceptually,
        # these are directed edges in a union-find forest
        _parents: Dict[Source, Source] = {}
        object.__setattr__(self, "_parents", _parents)
        # self._defs is a map from input sources to "canonical" symbolic expressions,
        # i.e., unary expressions with symbols that corresponds to regular Dims (i.e.,
        # not derived Dims)
        _defs: Dict[Source, sympy.Expr] = {}
        object.__setattr__(self, "_defs", _defs)

        for source1, source2 in self.source_pairs:
            # preprocess into a union-find forest
            self._union(self._find(source1), self._find(source2))
        for source, root, fn in self.derived_equalities:
            # preprocess into a transitively-closed map
            # NOTE(avik): we reuse the union-find forest for canonicalizing input sources
            if isinstance(root, sympy.Symbol):
                self._defs[self._find(source)] = fn(root)
            else:
                self._defs[self._find(source)] = fn(self._rewrite(root))

    def _find(self, source):
        # chase edges to find the root of this equivalence class
        if source in self._parents:
            return self._find(self._parents[source])
        else:
            return source

    def _union(self, root1, root2):
        # merge two equivalence classes by adding an edge from one root to the other
        if root1 != root2:
            self._parents[root1] = root2

    def _rewrite(self, src):
        # always represent the given source by the root of its equivalence class
        src = self._find(src)
        if src in self._defs:
            # simply look up the definition if it exists
            # NOTE(avik): This works because definitions are always transitively-closed;
            # otherwise we would have to do recursive rewriting.
            return self._defs[src]
        else:
            # otherwise, create a symbol representing the source
            return sympy.Symbol(src.name())

    def is_equal(self, source1, source2):
        return (
            # check whether source1 and source2 have the same root
            self._find(source1) == self._find(source2) or
            # check whether source1 is derived equal to source2
            self.is_derived(source1, source2, lambda x: x)
        )

    def is_derived(self, src, symbol_src, fn):
        # check whether both src and symbol_src have the same definition
        return self._rewrite(src) == fn(self._rewrite(symbol_src))


def _assert_symbol_context(symbolic_context):
    assert isinstance(symbolic_context, SymbolicContext), "Invalid symbolic_context object"
    assert type(symbolic_context) is not SymbolicContext, "Illegal usage of symbolic_context ABC"


@dataclass(frozen=True)
class SymbolicContext:
    """
    Data structure specifying how we should create symbols in
    ``create_symbolic_sizes_strides_storage_offset``; e.g., should
    they be static or dynamic.

    This is an abstract base class because we are probably going to add
    another version of this that says "use exactly these SymInts, don't
    allocate fresh symbols."
    """
    pass


@dataclass(frozen=True)
class StatelessSymbolicContext(SymbolicContext):
    """
    Create symbols in ``create_symbolic_sizes_strides_storage_offset`` via
    a symbolic_context determination as given by ``DimDynamic`` and ``DimConstraint``.
    This will cause fresh symbols to be allocated
    """
    dynamic_sizes: DimList[DimDynamic]
    constraint_sizes: DimList[DimConstraint] = None
    # If the tensor is a view, this should be populated for the base. It contains
    # information on how to allocate symbols when recursively fakeifying the base
    # during view fake-ification.
    view_base_context: Optional[SymbolicContext] = None
    # TODO: add storage offset and stride symbolic_context

    def __post_init__(self):
        if self.constraint_sizes is None:
            object.__setattr__(self, 'constraint_sizes', [None] * len(self.dynamic_sizes))


# note [Tensor Fakification and Symbol Caching]
#
# As of the time of this note, dynamo creates a fresh fake tensor mode for backends.
# The reason we do this is because there are certain classes of operations, namely,
# metadata mutations, that change tensor size, stride, etc. This means that the fake tensor
# state at the end of a dynamo trace is different than the fake tensor state at the beginning
# of a trace. Backends like aot_autograd need a fresh fake tensor to correctly track metadata mutation,
# view relationships, etc.
#
# As we create a new fake mode, we also lose the memoization that comes with it. Rather than
# transfer the memoization cache, we instead transfer the shape env. However, with this
# comes nuance - as dynamo is selective in how it makes symbolic shapes. Due to strategies in
# automatic dynamic and constraints, the policy for which dims are dynamic is nuanced and varies across
# recompilations.
#
# In order to preserve the symbolic decisions made during dynamo tensor fakification, we pass
# a StatefulSymbolicContext at creation time. This object is tracked, per tensor, on the TracingContext.
# The lifecycle of this object should match the lifecycle of the original dynamo tracked tensor, and it is
# safe to reuse this object as many times as necessary to create a fake tensor. Fake tensors
# created with new fake modes should produce the same exact symbols as the original, providing the same shape_env
# is used.
# TODO(voz): Shape env validation
@dataclass(frozen=True)
class StatefulSymbolicContext(StatelessSymbolicContext):
    """
    Create symbols in ``create_symbolic_sizes_strides_storage_offset`` via
    a symbolic_context determination as given by a cache of Source:Symbol. A cache hit
    will reuse a stored symbol, and a cache miss will write to this cache.

    This behaves like StatelessSymbolicContext, except the cache supersedes the
    other values - dynamic_sizes and constraint_sizes will not be read if we cache
    hit.

    It is the cache owners responsibility to maintain the lifecycle of the cache
    w/r/t different shape_envs, clearing, etc.
    """
    tensor_source: Source = None
    # Why is this keyd on int first?
    # That integer is actually the id of the shape_env. This cache short-circuits symbol
    # creation, and we must store it per shape env. Now, while tracing invariants are a single
    # shape env per tracing context, and every new frame gets a new shape_env. So where would we have
    # multiple shape envs? The answer lies in recording. When we are replaying, replay_shape_env_events
    # is invoked, and creates a new shape_env. Replaying events against this new shape_env will
    # cause it to fail with unknown symbols, as the symbols cached here will skip creation, and never
    # get recorded in var_to_val, etc.
    # TODO(voz): consider a weakref to the shape_env here
    shape_env_to_source_to_symbol_cache : Dict[int, Dict["TensorPropertySource", "sympy.Expr"]] = None

    def __post_init__(self):
        # The None default is annoying, but required because of dataclass limitations
        assert self.tensor_source is not None
        if not self.shape_env_to_source_to_symbol_cache:
            object.__setattr__(self, 'shape_env_to_source_to_symbol_cache', {})


@dataclass(frozen=True)
class SubclassSymbolicContext(StatefulSymbolicContext):
    """
    The correct symbolic context for a given inner tensor of a traceable tensor subclass
    may differ from that of the outer symbolic context. This structure allows for this
    flexibility, with inner symbolic contexts mapped via attr -> symbolic context.
    """
    inner_contexts: Dict[str, SymbolicContext] = None

    def __post_init__(self):
        super().__post_init__()
        if self.inner_contexts is None:
            self.inner_contexts = {}


def is_symbolic(val: Union[int, SymInt, float, SymFloat, bool, SymBool]) -> bool:
    if isinstance(val, (int, float, bool)):
        return False
    return val.node.is_symbolic()

IndicatorTypes = (IsNonOverlappingAndDenseIndicator,)

@lru_cache(256)
def safe_expand(r):
    if hasattr(r, 'expand'):
        try:
            return sympy.expand(r)
        except RecursionError:
            log.warning("RecursionError in sympy.expand(%s)", r)
            return r
    else:
        return r

def error():
    raise AssertionError("shouldn't be hit")


# TODO: Deduplicate this with torch/_prims_common/__init__.py
def eval_is_non_overlapping_and_dense(sizes, strides):
    return int(guard_bool(_eval_is_non_overlapping_and_dense(sizes, strides)))

def _eval_is_non_overlapping_and_dense(sizes, strides):
    dim = len(sizes)

    # Short-circuits for tensors of rank one, which are
    # non-overlapping and "dense" if their stride is one
    # or it is a 0/1 element tensor
    if dim == 1:
        return strides[0] == 1 or sizes[0] < 2

    # Checks that there exists a permutation of the strides s.t. the tensor would be contiguous
    # Sorts (length, stride) pairs by stride
    lengths_and_strides = sorted(
        zip(sizes, strides), key=operator.itemgetter(1)
    )

    # Unlike the C++ code, we don't move the 0/1 size dimensions to the
    # end.  So we have to keep going for this code.
    expected_stride = 1
    for length, stride in lengths_and_strides:

        if length == 1:
            continue

        if stride != expected_stride:
            return False

        expected_stride *= length

    return True


def _sympy_cast_symbool_to_symint_guardless(x: sympy.Expr) -> sympy.Expr:
    return sympy.Piecewise((1, x), (0, True))


def cast_symbool_to_symint_guardless(symbool: torch.SymBool) -> torch.SymInt:
    if isinstance(symbool, bool):
        return 1 if symbool else 0
    int_sym = _sympy_cast_symbool_to_symint_guardless(symbool.node.expr)
    return symbool.node.shape_env.create_symintnode(int_sym, hint=int(symbool.node.require_hint()) if has_hint(symbool) else None)

SYMPY_INTERP = {
    'Abs': operator.abs,
    'Eq': operator.eq,
    'Ne': operator.ne,
    'Gt': operator.gt,
    'Lt': operator.lt,
    'Le': operator.le,
    'Ge': operator.ge,
    'Min': min,
    'Max': max,
    'Mod': operator.mod,
    'FloorDiv': operator.floordiv,
    'TrueDiv': operator.truediv,
    'IsNonOverlappingAndDenseIndicator': eval_is_non_overlapping_and_dense,
    'floor': math.floor,
    'ceiling': math.ceil,
    'cast_symbool_to_symint_guardless': cast_symbool_to_symint_guardless,
    'Round': builtins.round,
    'RoundDecimal': builtins.round,
}


def _lru_cache(fn, maxsize=None):
    """
    Wrapper around lru_cache that clears when new info about shapes has been
    updated.

    Use lru_cache if the output is always the same, regardless of the
    constraints we know now (i.e. evaluate_expr)

    Use _lru_cache otherwise.

    Also note that this depends on _update_version_counter being called on the
    shape environment whenever the constraints are updated, otherwise the cache
    will not be cleared.
    """
    fn_cache = lru_cache(maxsize)(fn)
    prior_version = 0

    if config.validate_shape_env_version_key:
        prior_key = None

        @functools.wraps(fn)
        def wrapper(self, *args, **kwargs):
            nonlocal prior_version, prior_key
            if prior_key is None:
                prior_key = self._get_key()

            if prior_version != self._version_counter:
                fn_cache.cache_clear()
                prior_version = self._version_counter
                prior_key = self._get_key()
            else:
                assert prior_key == self._get_key(), \
                    "ShapeEnv cache key changed without version being updated!"

            return fn_cache(self, *args, **kwargs)

    else:

        @functools.wraps(fn)
        def wrapper(self, *args, **kwargs):
            nonlocal prior_version
            if prior_version != self._version_counter:
                fn_cache.cache_clear()
                prior_version = self._version_counter

            return fn_cache(self, *args, **kwargs)

    wrapper.cache_clear = fn_cache.cache_clear
    wrapper.cache_info = fn_cache.cache_info  # type: ignore[attr-defined]
    return wrapper


# This is pretty similar to ShapeGuard but it also comes with a message,
# and is exclusively used for things that MUST be true (unlike guards,
# which can evaluate False, in which case you just choose not to use
# a particular specialization)
@dataclass(frozen=True)
class RuntimeAssert:
    expr: sympy.Expr
    msg: str = field(repr=False)
    stack: str = field(repr=False)


class ShapeGuardPrinter(StrPrinter):
    def __init__(
        self,
        symbol_to_source,
        source_ref,
        var_to_sources,
    ):
        super().__init__()
        self.symbol_to_source = symbol_to_source
        self.source_ref = source_ref
        self.var_to_sources = var_to_sources

    def _print_Not(self, expr):
        return 'not %s' % (self.parenthesize(expr.args[0], PRECEDENCE["Not"]))

    def _print_And(self, expr):
        return self.stringify(expr.args, " and ", PRECEDENCE["And"])

    def _print_Or(self, expr):
        return self.stringify(expr.args, " or ", PRECEDENCE["Or"])

    def _print_Symbol(self, expr) -> str:
        assert isinstance(expr, sympy.Symbol), str(type(expr))

        def repr_symbol_to_source():
            return repr({
                symbol: [s.name() for s in sources]
                for symbol, sources in self.symbol_to_source.items()
            })

        assert self.symbol_to_source.get(expr), (
            f"{expr} (could be from {[s.name() for s in self.var_to_sources[expr]]}) "
            f"not in {repr_symbol_to_source()}.  If this assert is failing, it could be "
            "due to the issue described in https://github.com/pytorch/pytorch/pull/90665"
        )
        return self.source_ref(self.symbol_to_source[expr][0])


class LoggingShapeGuardPrinter(ShapeGuardPrinter):
    def __init__(self, var_to_sources):
        super().__init__(var_to_sources, lambda n: n.name(), var_to_sources)


class DynamicDimConstraintPrinter(StrPrinter):
    """
    Printer for dynamic dim constraints.
    - Instead of t.size()[d] it prints dynamic_dim(t, d)
    - Instead of Eq(_, _), Mod(_, _), etc. it prints _ == _, _ % _, etc.

    We use this to suggest code for specifying dynamic dim constraints.
    """
    def __init__(self, symbol_to_source, source_name_to_debug_name):
        super().__init__()
        self.symbol_to_source = symbol_to_source
        self.source_name_to_debug_name = source_name_to_debug_name

    def print_source(self, source) -> str:
        if self.source_name_to_debug_name:
            return source.name()
        return f"dynamic_dim({source.base.name()}, {source.idx})"

    def _print_Symbol(self, expr) -> str:
        assert isinstance(expr, sympy.Symbol), str(type(expr))
        assert self.symbol_to_source.get(expr), (
            f"Unknown symbol {expr} created by constraints solver"
        )
        return self.print_source(self.symbol_to_source[expr][0])

    def _print_Relational(self, expr):
        return f'{self.parenthesize(expr.lhs, precedence(expr))} {expr.rel_op} {self.parenthesize(expr.rhs, precedence(expr))}'


class DimConstraints:
    """
    Custom solver for a system of constraints on symbolic dimensions.
    Solutions are "static" values or simplified "dynamic" constraints.
    """

    def __init__(self, symbol_to_source, var_to_val, marked_dynamic, source_name_to_debug_name):
        # We try to solve systems of inequalities with 1 free variable.
        self._univariate_inequalities: Dict[sympy.Symbol, Set[sympy.Expr]] = defaultdict(set)
        # Among them, we prioritize solving for a free variable that has equalities.
        # NOTE: _symbols_with_equalities is always a subset of _univariate_inequalities.keys()
        # and removing a symbol from the former => removing it from the latter.
        self._symbols_with_equalities: Set[sympy.Symbol] = set()
        # A solution of a free variable with equalities becomes a substitution.
        # We use these substitutions to simplify other constraints.
        # NOTE: removing a symbol from _symbols_with_equalities => adding it to _substitutions.
        self._substitutions: Dict[sympy.Symbol, sympy.Integer] = {}

        # In general, constraints may have // and % operations.
        # Of course, // can be expressed in terms of / and %.
        # Our inequality solver can handle / but not %. So we need to transform them away.
        # We do so by using the values of variables as hints to evaluate %.
        # For soundness we record additional congruence guards and solve them separately.
        self._var_to_val: Dict[sympy.Symbol, sympy.Integer] = var_to_val
        self._congruences: Set[sympy.Expr] = defaultdict(set)

        # We do not try to (directly) solve inequalities with > 1 free variables.
        # NOTE: free variables in these inequalities cannot also be in _substitutions.
        self._multivariate_inequalities: Set[sympy.Expr] = set()

        # We park external equalities between free variables here.
        self._symbolic_equivalences: List[Tuple[Source, sympy.Expr]] = []

        # Solutions come in two forms:
        # - (static) specializations
        # - (dynamic) inequalities / congruences
        self._static_results: Set[str] = set()
        self._dynamic_results: Set[str] = set()

        # printer for solutions
        self._dcp = DynamicDimConstraintPrinter(symbol_to_source, source_name_to_debug_name)

        # inconsistencies found on substituting with concrete values / static solutions
        self._inconsistencies: List[str] = []

        # symbols that are marked dynamic
        self._marked_dynamic = marked_dynamic

    def rewrite_with_congruences(self, s, expr):
        """
        Eliminate expressions of the form b // d and b % d while adding congruences of the form b % d == k.
        This leaves rational operators (in particular of the form b / d) that our inequality solver can handle.
        We solve the added congruences separately (using our congruence solver, see below).
        """
        def mod_handler(*args):
            # Suppose that we have an expression of the form b % d with free variable s.
            # Using the value of s as a "hint," we can evaluate b % d to a value k.
            # Then we can rewrite b % d to k while adding the guard b % d == k.

            # NOTE(avik): This abstraction is provably sound but, in general, incomplete. It is complete IFF
            # the original expression always evaluates to a constant value (i.e., it does not vary with s).
            # In other words,
            # - solutions of s with the rewritten expression are guaranteed to also be solutions of s with
            #   the original expression;
            # - while it may be possible to find solutions of s with the original expression that are not
            #   solutions with the rewritten expression, in that case the original expression cannot evaluate
            #   to the same value for all solutions of s.
            #
            # Should we be worried about this incompleteness? No, because of the following reasons:
            # 1. It unblocks dramatic simplification that would not be otherwise possible with current tech
            #    (i.e., "don't let perfect be the enemy of the good").
            # 2. We already have a tradition of using hints to add guards in the compiler for making progress.
            # 3. We have not yet seen a counterexample arise in practice! In particular, any congruence guards
            #    we generate (or simplify to) seem to be of the form b % d == k where k is a constant.
            #
            # Here's a theoretical counterexample: 3*s % (s + 1) == s - 2, that is satisfied by all s >= 2.
            # With any hint (say) s = k, we'd rewrite this to: 3*s % (s + 1) == k - 2. But, substituting, we
            # would then get k - 2 == s - 2, and thus s = k as the (only, constant) solution!
            base, divisor = args
            base, divisor = self.rewrite_with_congruences(s, base), self.rewrite_with_congruences(s, divisor)
            mod_reduced = base.xreplace(self._var_to_val) % divisor.xreplace(self._var_to_val)
            congruence = (base - mod_reduced) % divisor
            if congruence != 0:
                self._congruences[s].add(congruence)
            return mod_reduced

        def floor_div_handler(*args):
            # Suppose that we have an expression of the form b // d with free variable s.
            # Using the value of s, we can evaluate b % d to a value k.
            # Then we can rewrite b // d to (b - k) / d, while adding the guard b % d == k.

            # NOTE(avik): This is exactly equivalent to rewriting b // d as (b - (b % d)) / d
            # and eliminating b % d as above.
            base, divisor = args
            base, divisor = self.rewrite_with_congruences(s, base), self.rewrite_with_congruences(s, divisor)
            mod_reduced = base.xreplace(self._var_to_val) % divisor.xreplace(self._var_to_val)
            congruence = (base - mod_reduced) % divisor
            if congruence != 0:
                self._congruences[s].add(congruence)
            return (base - mod_reduced) / divisor

        if expr.has(Mod):
            expr = expr.replace(Mod, mod_handler)
        if expr.has(FloorDiv):
            expr = expr.replace(FloorDiv, floor_div_handler)
        return expr

    def add(self, expr) -> bool:
        """Add an expression to the set of constraints.

        Return whether the expression is a trivial constraint (i.e., an obvious tautology).
        """
        if expr == sympy.true:
            return True
        orig_expr = expr
        orig_reduced = orig_expr.xreplace(self._var_to_val)
        # TODO(avik): https://github.com/pytorch/pytorch/issues/101093
        # It is possible that `expr` will fail the consistency check because of
        # precision errors. Specifically, on substituting its free symbols with
        # their concrete values, we might end up comparing floats. Until we have
        # a fix for this issue, we delay raising such failures. See solve().
        if orig_reduced == sympy.false:
            self._inconsistencies.append(f"{orig_expr} is inconsistent!")
        if isinstance(expr, sympy.Ne):
            # we're not going to do anything useful with these, so drop them
            return False
        free_symbols = expr.free_symbols
        assert free_symbols, f"Did not expect constraint with no free variables: {expr}"
        if len(free_symbols) > 1:
            # multivariate: record and move on
            self._multivariate_inequalities.add(expr)
        else:
            # univariate: can solve these immediately
            s = next(iter(free_symbols))
            # eliminate // and % (see documentation of `rewrite_with_congruences` above)
            old_n_congruences = len(self._congruences[s])
            expr = self.rewrite_with_congruences(s, expr)
            new_n_congruences = len(self._congruences[s])
            if expr == sympy.true:
                return old_n_congruences == new_n_congruences
            reduced = expr.xreplace(self._var_to_val)
            if reduced == sympy.false:
                self._inconsistencies.append(
                    f"{expr}, obtained by rewriting {orig_expr} with congruences, "
                    "is inconsistent!"
                )
            if isinstance(expr, sympy.Eq):
                # special status for symbols that have equalities (see `solve` below)
                self._symbols_with_equalities.add(s)
            self._univariate_inequalities[s].add(expr)
        return False

    def add_equality(self, source, expr):
        """Add an equality constraint"""
        if expr.is_number:
            # specialization, right here
            self._static_results.add(f"{source.name()} == {expr}")
        else:
            # these will resolve to either specializations or dynamic equality constraints
            self._symbolic_equivalences.append((source, expr))

    def _reduce_congruences(self):
        reduced_congruences = {}
        for s, congruences in self._congruences.items():
            remainder_modulus_pairs = []
            congruences_to_check = set()
            for congruence in congruences:
                base, divisor = congruence.args
                # We are given a congruence of the form base % divisor == 0 with a free variable s. So:
                # - we transform this into an equation of the form base = divisor * tmp;
                # - we solve this equation for s to get a linear solution with free variable tmp.
                tmp = sympy.Symbol("reduce_congruences_tmp", integer=True)
                symbol, solution = sympy.solve_linear(base - divisor * tmp, symbols=[s])
                # See https://docs.sympy.org/latest/modules/solvers/solvers.html#sympy.solvers.solvers.solve_linear
                # for how to interpret the results.
                if s == symbol:
                    # This means the solution is of the form s = modulus*tmp + remainder.
                    modulus, remainder = sympy.polys.polytools.div(solution, tmp)
                    if isinstance(modulus, sympy.Integer) and isinstance(remainder, sympy.Integer):
                        # Make sure 0 <= remainder <= modulus.
                        remainder = remainder % modulus
                        remainder_modulus_pairs.append((remainder, modulus))
                        continue
                # This means that we did not get a unique solution to the equation.
                # No problem, we will check it.
                congruences_to_check.add(congruence)
            # Finally we solve for a congruence s such that s = r_i mod m_i for each (r_i, m_i).
            # The solution will be a congruence of the form s = r mod m.
            # NOTE(avik): Since the given m_i may not be pairwise coprime, we can't just use CRT.
            if remainder_modulus_pairs:
                remainder, modulus = sympy.ntheory.modular.solve_congruence(*remainder_modulus_pairs)
                reduced_congruences[s] = {(s - remainder) % modulus}
                substitution = {s: modulus * sympy.Symbol("tmp", integer=True) + remainder}
                reduced_congruences[s].update(
                    congruence for congruence in congruences_to_check
                    if not sympy.checksol(congruence, substitution)
                )
            else:
                reduced_congruences[s] = congruences_to_check

        return reduced_congruences

    def _raise_inconsistencies(self):
        if self._inconsistencies:
            msg = "\n".join(self._inconsistencies)
            self._inconsistencies.clear()
            raise ValueError(f"The following inconsistencies were found:\n{msg}")

    def _force_specialization(self, s):
        val = self._var_to_val[s]
        self._static_results.add(f"{self._dcp.symbol_to_source[s][0].name()} == {val}")
        self._substitutions[s] = val

    def _specialize_divisor_symbols(self):
        for expr in self._multivariate_inequalities:
            for atom in expr.atoms(FloorDiv, Mod):
                _, divisor = atom.args
                for s in divisor.free_symbols:
                    self._force_specialization(s)

        multivariate_inequalities = self._multivariate_inequalities
        self._multivariate_inequalities = set()
        for expr in multivariate_inequalities:
            self.add(expr.xreplace(self._substitutions))
        self._raise_inconsistencies()
        self._univariate_inequalities = {
            s: exprs
            for s, exprs in self._univariate_inequalities.items()
            if s not in self._substitutions
        }
        self._congruences = {
            s: congruences
            for s, congruences in self._congruences.items()
            if s not in self._substitutions
        }

    def solve(
        self,
        _disable_forced_specializations=False,
    ):
        """Solve the system of constraint equations to find simplified constraints
        """
        self._raise_inconsistencies()
        # as long as there are symbols with equalities, solve for them
        # NOTE(avik): this is guaranteed to terminate (#iterations <= #symbols)
        while self._symbols_with_equalities:
            s = self._symbols_with_equalities.pop()
            exprs = self._univariate_inequalities.pop(s)
            solution = sympy.solvers.inequalities.reduce_inequalities(exprs, s)
            if isinstance(solution, sympy.And):
                solution = next((arg for arg in solution.args if isinstance(arg, sympy.Eq)), solution)
            assert isinstance(solution, sympy.Eq), f"Expected an equality constraint for {s}, got {solution}"
            symbol, val = solution.args
            assert symbol == s, f"Expected a constraint on {s} instead of on {symbol}"
            # because this is univariate, the solution is a specialization
            self._static_results.add(f"{self._dcp.symbol_to_source[s][0].name()} == {val}")
            # add this as a substitution to simplify other constraints
            self._substitutions[s] = val

            # simplify multivariate inequalities: some of them will now become univariate!
            multivariate_inequalities = self._multivariate_inequalities
            self._multivariate_inequalities = set()
            for expr in multivariate_inequalities:
                self.add(expr.xreplace({s: self._substitutions[s]}))
            self._raise_inconsistencies()

        if not _disable_forced_specializations:
            self._specialize_divisor_symbols()

        # solve linear congruences
        # NOTE(avik): We do not need to solve them for symbols that have already been specialized.
        reduced_congruences = self._reduce_congruences()
        for s, congruences in reduced_congruences.items():
            for congruence in congruences:
                # any congruence that cannot be checked becomes a dynamic constraint as well
                if s not in self._substitutions or not sympy.checksol(congruence, {s: self._substitutions[s]}):
                    if self._is_supported_congruence(congruence):
                        base, divisor = congruence.args
                        tmp_name = f"_{self._dcp.source_name_to_debug_name[self._dcp.symbol_to_source[s][0].name()]}"
                        tmp = sympy.Symbol(tmp_name, integer=True)
                        from torch._dynamo.source import ConstantSource
                        self._dcp.symbol_to_source[tmp] = [ConstantSource(tmp_name)]
                        r = try_solve(sympy.Eq(base, divisor * tmp), s)
                        self._dynamic_results.add(self._dcp.doprint(sympy.Eq(s, r[1])))
                    elif not _disable_forced_specializations:
                        self._force_specialization(s)
                        self._univariate_inequalities.pop(s, None)

        # remaining symbols have only pure inequalities (no equalities)
        for s, exprs in self._univariate_inequalities.items():
            try:
                solution = sympy.solvers.inequalities.reduce_inequalities(exprs, s)
                # because this is univariate, the solution is a dynamic (range) constraint
                if isinstance(solution, sympy.Or):
                    solution = next(iter(arg for arg in solution.args if arg.xreplace(self._var_to_val)))
                if isinstance(solution, sympy.And):
                    for arg in solution.args:
                        self._dynamic_results.add(self._dcp.doprint(arg))
                else:
                    self._dynamic_results.add(self._dcp.doprint(solution))
            except (NotImplementedError, AssertionError) as e:
                log.warning("Failed to reduce inequalities: %s", e)
                for expr in exprs:
                    self._dynamic_results.add(self._dcp.doprint(expr))

        # simplify symbolic equivalences: some of them will now become specializations!
        symbolic_equivalences = self._symbolic_equivalences
        self._symbolic_equivalences = []
        for source, expr in symbolic_equivalences:
            if not _disable_forced_specializations and not self._is_supported_equivalence(expr):
                for s in expr.free_symbols:
                    self._force_specialization(s)
                    sexpr = self._dcp._print_Symbol(s)
                    self._dynamic_results = {r for r in self._dynamic_results if sexpr not in r}
            self.add_equality(source, expr.xreplace(self._substitutions))

        # remaining symbolic equivalences become dynamic equality constraints
        for source, expr in self._symbolic_equivalences:
            self._dynamic_results.add(f"{self._dcp.print_source(source)} == {self._dcp.doprint(expr)}")

    @classmethod
    def _is_supported_equivalence(cls, expr):
        # Currently supported Dim ops are linear expressions with integer coefficients.
        # So check that expr only contains +, *, ints, and a single occurrence of a symbol.
        # (See also documentation of dynamic_shapes._DerivedDim.)
        if isinstance(expr, (sympy.Add, sympy.Mul)):
            lhs, rhs = expr.args
            return (
                (cls._is_supported_equivalence(lhs) and isinstance(rhs, sympy.Integer)) or
                (isinstance(lhs, sympy.Integer) and cls._is_supported_equivalence(rhs))
            )
        return isinstance(expr, sympy.Symbol)

    @classmethod
    def _is_supported_congruence(cls, congruence):
        base, divisor = congruence.args
        # Congruences that can be currently expressed with supported Dim ops are
        # of the form (x + a) % b == 0, where x is a Dim and a and b are constants.
        # This allows us to derive x as b*y - a for some Dim y.
        # (See also documentation of dynamic_shapes._DerivedDim.)
        if isinstance(base, sympy.Add):
            lhs, rhs = base.args
            cond = (
                (isinstance(lhs, sympy.Symbol) and isinstance(rhs, sympy.Integer)) or
                (isinstance(lhs, sympy.Integer) and isinstance(rhs, sympy.Symbol))
            )
        else:
            cond = isinstance(base, sympy.Symbol)
        cond = cond and isinstance(divisor, sympy.Integer)
        return cond

    def forced_specializations(self):
        """Returns a dictionary of the names of symbols to their specialized value
        """
        def debug_name(src):
            name = src.name()
            if self._dcp.source_name_to_debug_name:
                return f"{self._dcp.source_name_to_debug_name[name]} = {name}"
            else:
                return name

        return {
            debug_name(self._dcp.symbol_to_source[s][0]): val
            for s, val in self._substitutions.items()
            if s in self._marked_dynamic
        }

    def remove_redundant_dynamic_results(self):
        """Remove constraints of the form 2 <= dynamic_dim(...) as 2 is the default
        lower bound.
        """
        candidates_for_removal = []
        dynamic_results = set()
        for dc in self._dynamic_results:
            # Instead of 2 <= dynamic_dim(...) simply suggest dynamic_dim(...).
            # There is no change in behavior since 2 is the default lower bound.
            dc_ = re.sub(r"2 <= dynamic_dim(.+)", r"dynamic_dim\1", dc)
            if dc != dc_:
                candidates_for_removal.append(dc_)
            else:
                dynamic_results.add(dc_)
        for dc in candidates_for_removal:
            # remove dynamic_dim(t, 0) as a constraint when dynamic_dim(t, 0) also
            # appears as part of another constraint
            found = False
            for other_dc in dynamic_results:
                if dc in other_dc:
                    found = True
            if not found:
                dynamic_results.add(dc)
        self._dynamic_results = dynamic_results

    def prettify_results(
        self,
        original_signature: inspect.Signature,
        constraint_violation_error=None,
        forced_specializations=None,
    ):
        """Format a message for constraint violation erros"""
        if self._dcp.source_name_to_debug_name:

            def transform(s, inverse=False):
                for k, v in self._dcp.source_name_to_debug_name.items():
                    s = s.replace(k, v) if not inverse else s.replace(v, k)
                return s

            results = defaultdict(dict)

            def flip(op):
                if op == "<=":
                    return ">="
                if op == ">=":
                    return "<="
                if op == "<":
                    return ">"
                if op == ">":
                    return "<"
                assert op == "=="
                return op

            def relation_with_digit(expr, op, digit):
                if op == "<=":
                    results[expr]["max"] = digit
                elif op == "<":
                    results[expr]["max"] = digit - 1
                elif op == ">=":
                    results[expr]["min"] = digit
                elif op == ">":
                    results[expr]["min"] = digit + 1
                else:
                    assert op == "=="
                    results[expr]["eq"] = digit

            for s in self._static_results.union(self._dynamic_results):
                t = transform(s)
                if t == s:
                    continue
                left, op, right = re.split(r"( == | <= | >= | < | > )", t)
                op = op.strip()
                if op == "==" and left == right:
                    continue
                if right.isdigit():
                    relation_with_digit(left, op, int(right))
                elif left.isdigit():
                    relation_with_digit(right, flip(op), int(left))
                else:
                    assert op == "==", t
                    results[left]["eq"] = sympy.sympify(right)

            # order forced specializations based on name
            forced_specializations = {
                k: forced_specializations[k]
                for k in sorted(
                    forced_specializations.keys(),
                    key=lambda x: x.split(" = ")[1],
                )
            }

            buf = ""
            debug_names = set()
            if forced_specializations:
                debug_names.update(k.split(" = ")[0] for k in forced_specializations.keys())
                buf += (
                    f"Specializations unexpectedly required ({', '.join(debug_names)})! "
                    "For more information, run with TORCH_LOGS=\"+dynamic\".\n"
                )
                for s, val in forced_specializations.items():
                    buf += f"  - {s} must be specialized to {val} because the guards generated for it are too complex.\n"

            dims = []
            others = []
            match = None
            if constraint_violation_error:
                match = re.search(r"Constraints violated \((.*)\)", constraint_violation_error.args[0])
            if match is not None:
                debug_names.update(match.expand(r'\1').split(', '))

            # order results by source name
            results = {
                k: results[k] for k in sorted(
                    results.keys(),
                    key=lambda x: transform(x, inverse=True),
                )
            }
            for k, c in results.items():
                # if k not in debug_names:
                #     continue
                if "eq" in c:
                    other = c["eq"]
                    if isinstance(other, int):
                        others.append(f"{k} = {other}")
                    elif self._is_supported_equivalence(other):
                        s = next(iter(other.free_symbols))
                        if str(s) not in results:
                            modulus, remainder = sympy.polys.polytools.div(other, s)
                            c_min = c.get("min", 2)
                            min_ = math.ceil((c_min - remainder) / modulus)
                            c_max = c.get("max", sys.maxsize - 1)
                            max_ = math.floor((c_max - remainder) / modulus)
                            dims.append(f"{s} = Dim('{s}', min={min_}, max={max_})  # {c_min} <= {other} <= {c_max}")
                        others.append(f"{k} = {other}")
                else:
                    min_ = c.get("min", None)
                    if min_ == 2:
                        min_ = None
                    max_ = c.get("max", None)
                    if min_ is not None and max_ is not None:
                        dims.append(f"{k} = Dim('{k}', min={min_}, max={max_})")
                    elif min_ is not None:
                        dims.append(f"{k} = Dim('{k}', min={min_})")
                    elif max_ is not None:
                        dims.append(f"{k} = Dim('{k}', max={max_})")
                    else:
                        dims.append(f"{k} = Dim('{k}')")

            buf += "\nSuggested fixes:\n  "
            buf += "\n  ".join(dims + others)

            return buf

        # Note: Model inputs are wrapped as LocalSource in dynamo.
        # LocalSource.name() wraps the name with L[""]. We use regular
        # expression to do the replacement to avoid traversing up
        # the source hierarchy manually.
        def extract_and_rewrite_local(dc):
            match = re.search(r"L\['(.+?)'\]", dc)
            if match is None:
                return
            arg = match.expand(r'\1')
            dc = re.sub(r"L\['(.+?)'\]", r'\1', dc)
            return arg, dc

        def group(results, args_index):
            groups = defaultdict(list)
            for dc in results:
                local = extract_and_rewrite_local(dc)
                if local is None:
                    # This can happen, e.g., with `assume_constant_result`.
                    # In that case, we drop the constraint.
                    # TODO(avik) Maybe we should generate an assertion here?
                    continue
                arg, dc = local
                if arg in args_index:
                    groups[args_index[arg]].append(dc)
                else:
                    # This can happen, e.g., with decorators that change the signature.
                    # In that case, we drop the constraint. Seems hard to do better. :/
                    # TODO(avik) Maybe warn that `arg` in not in `signature`?
                    continue
            sorted_groups = []
            for idx, dcs in sorted(groups.items()):
                _, arg = idx
                sorted_groups.append((arg, sorted(dcs)))
            return sorted_groups

        signature = original_signature.replace(return_annotation=inspect.Signature.empty)
        args_index = {}
        for i, arg in enumerate(signature.parameters.keys()):
            args_index[arg] = (i, arg)

        def print_results(grouped, indent, result_fn):
            nonlocal buf

            space = False
            for arg, results in grouped:
                if space:
                    buf += "\n"
                else:
                    space = True
                buf += f"\n{indent}# {arg}:"
                for result in results:
                    buf += f"\n{indent}{result_fn(result)}"

        buf = ""
        if forced_specializations:
            buf += (
                "Some dynamic dimensions need to be specialized because "
                "the constraints inferred for them are too complex to specify.\n"
            )
            for s, val in forced_specializations.items():
                buf += f"  - {s}, which was marked dynamic, must be specialized to {val}.\n"
        indent = 4 * " "
        if self._static_results:
            grouped_static_results = group(self._static_results, args_index)
            buf += "\nThe following dimensions have been specialized and CANNOT be dynamic."
            buf += f"\n```\ndef specializations{str(signature)}:"
            print_results(
                grouped_static_results,
                indent,
                lambda result: f"assert {result}",
            )
            buf += "\n```\n"
        if self._dynamic_results:
            grouped_dynamic_results = group(self._dynamic_results, args_index)
            buf += "\nThe following dimensions CAN be dynamic."
            buf += "\nPlease use the following code to specify the constraints they must satisfy:"
            buf += f"\n```\ndef specify_constraints{str(signature)}:"
            buf += f"\n{indent}return ["
            print_results(
                grouped_dynamic_results,
                indent * 2,
                lambda result: f"{result},",
            )
            buf += f"\n{indent}]\n```\n"
        return buf


TLS = threading.local()


@dataclass(frozen=True)
class ShapeEnvSettings:
    """
    Encapsulates all shape env settings that could potentially affect
    FakeTensor dispatch. Used when creating dispatch cache keys.
    """

    allow_scalar_outputs: bool
    allow_dynamic_output_shape_ops: bool
    assume_static_by_default: bool
    specialize_zero_one: bool
    duck_shape: bool
    prefer_deferred_runtime_asserts_over_guards: bool


class ShapeEnv:
    # This is a wrapper over the actual __init__ function.
    #
    # Where to add a new constructor parameter to ShapeEnv?
    # =====================================================
    # This __init__ function should be used only for parameters related to event recording.
    # These are parameters that we don't wish to pass down the road to new ShapeEnv instances
    # created from replaying events.
    #
    # If you wish to add a parameter to the constructor of ShapeEnv, unrelated to event
    # recording, do so in the _init function.
    def __init__(
        self, *,
        should_record_events: Optional[bool] = None,
        tracked_fakes: Optional[List[Any]] = None,
        **kwargs
    ) -> None:
        self._init(**kwargs)

        # Disable event recording when replaying.
        kwargs["should_record_events"] = False

        from torch.fx.experimental.validator import translation_validation_enabled
        self._translation_validation_enabled = translation_validation_enabled()

        # If not specified, enable event recording if both:
        #   - Translation validation is on
        #   - Translation validation bisection is not disabled
        self.should_record_events = (
            should_record_events
            if should_record_events is not None
            else (
                self._translation_validation_enabled
                and not config.translation_validation_no_bisect
            )
        )

        # Enable event recording check if both:
        #   - It should record events
        #   - The recording check is enabled
        self.check_recorded_events = (
            self.should_record_events and config.check_shape_env_recorded_events
        )

        # This will make sure we only record the top-level function call.
        self.is_recording = not self.should_record_events
        # Keep track of the list of tracked fakes.
        self.tracked_fakes = tracked_fakes
        # List of events for reconstructing ShapeEnv at arbitrary points in time.
        self.events: List[ShapeEnvEvent] = (
            [ShapeEnvEvent(ShapeEnv, kwargs=kwargs)] if self.should_record_events else []
        )

    # Pro-tip: if you add new field to ShapeEnv, this affects some accept
    # tests.  Accept their output with:
    #
    #   EXPECTTEST_ACCEPT=1 python test/dynamo/test_dynamic_shapes.py -k test_shape_env_equal
    #
    def _init(
        self, *,
        allow_scalar_outputs=True,
        allow_dynamic_output_shape_ops=True,
        # NB: These are legacy configuration that help us make good choices
        # when the constraint/dynamic dims are not explicitly passed to us.
        # Ideally we will fix all call sites to be explicit and not have
        # implicit choices, but this apparently was pretty involved.
        assume_static_by_default=False,
        # Note - On 0/1 specialization
        #
        # The following options affect decisions we make about eager
        # specialization.  Disabling them will increase trace time (as we do
        # more symbolic reasoning) and can also harm the quality of generated
        # code (because inductor may not be able to specialize for bounds
        # being equal--although if we later respecialize because of a guard,
        # your code may be just as good as it was before.)
        #
        # When True, eagerly specialize input sizes which have 0/1.
        specialize_zero_one=True,
        # When True, assume input sizes which have the same size are
        # symbolically equal.
        duck_shape=True,
        # For debugging
        co_fields=None,
        # When True, whenever safe, we will generate a deferred runtime assert
        # instead of a guard whenever we know that an expression must be True,
        # otherwise it would be an error, even for backed SymInts (where we
        # could ostensibly unconditionally generate guards).  This is useful
        # for export, where preventing "error checking" sizes from showing up
        # in guards is helpful, since these guards in some sense are overly
        # pedantic.  See also https://github.com/pytorch/pytorch/issues/121749
        prefer_deferred_runtime_asserts_over_guards=False,
        # XXX Add any new settings that could affect FakeTensor evaluation
        # to: torch._subclasses.fake_tensor._ShapeEnvSettings
    ):
        self.settings = ShapeEnvSettings(
            # Not directly used by ShapeEnv; indirectly used by FakeTensor
            allow_scalar_outputs=allow_scalar_outputs,
            allow_dynamic_output_shape_ops=allow_dynamic_output_shape_ops,
            # End
            assume_static_by_default=assume_static_by_default,
            specialize_zero_one=specialize_zero_one,
            duck_shape=duck_shape,
            prefer_deferred_runtime_asserts_over_guards=prefer_deferred_runtime_asserts_over_guards,
        )

        self.guards: List[ShapeGuard] = []
        # Maps symbolic ints to their original concrete values
        # Currently populated from tensors
        self.var_to_val: Dict[sympy.Symbol, sympy.Integer] = {}
        # Like var_to_val, but only set when propagate_real_tensors is on.
        # Used as last resort to avoid GuardOnDataDependent error
        self.unbacked_var_to_val: Dict[sympy.Symbol, sympy.Integer] = {}
        # Maps symbolic ints to their min/max range.  These ranges
        # are conservative: the int MUST fall in the range, but the
        # range may contain ints which may not actually appear in
        # practice
        self.var_to_range: Dict[sympy.Symbol, ValueRanges] = {}
        self.source_name_to_debug_name: Dict[str, str] = {}
        self.var_to_sources: Dict[sympy.Symbol, List[Source]] = {}
        self.var_to_stack: Dict[sympy.Symbol, CapturedTraceback] = {}
        # Maps from sympy ints to expressions representing them
        # Populated from equality guards (i.e. a.shape[0] == b.shape[0])
        self.replacements: Dict[sympy.Symbol, sympy.Expr] = {}
        self.unbacked_renamings: Dict[sympy.Symbol, sympy.Symbol] = {}
        # Set holds a % b expressions that evaluate to 0.
        self.divisible: Set[sympy.Expr] = set()
        # Set that holds "size-like" symbols.  When we perform
        # "size-oblivious" tests, these can be assumed to be >= 2.
        self.size_like: Set[sympy.Symbol] = set()
        # Duck-shaping says that if two input tensors have the same size,
        # they get assigned the same symbolic variable
        self.val_to_var: Dict[int, sympy.Expr] = {}
        if specialize_zero_one:
            self.val_to_var = {0: sympy.Integer(0), 1: sympy.Integer(1)}
        self.unbacked_symfloat_counter = itertools.count()
        self.unbacked_symint_counter = itertools.count()
        # Similar to guards, but these MUST evaluate to true and can
        # only be evaluated at runtime midway through (i.e., they always
        # involve unbacked symints)
        #
        # For efficiency reasons, we index in the following way.  Suppose you have
        # a runtime assert i0 + i1 <= s1.  We pick the most recently allocated
        # symbol in the source expression and add the assert to the list for
        # that symbol e.g., {i1: [i0 + i1 <= s1]}.
        #
        # We access the runtime asserts in two situations:
        #
        #   - When we are guarding on an expression, we will attempt to
        #     statically evaluate it, in case the unbacked SymInts can
        #     simplify away.  If we have a runtime assert, we may be able
        #     to discharge the guard entirely.  We only need to attempt
        #     runtime asserts that mention freevars of the expression in
        #     question.
        #
        #   - When we are performing codegen (in Inductor for eager, or
        #     when finalizing the export FX graph), we need to know what
        #     extra runtime asserts to insert.  Whenever an unbacked
        #     SymInt comes into scope, all runtime asserts involving it
        #     become eligible for insertion (so long as all of their other
        #     free unbacked symbols are also in scope).  We technically
        #     can handle any choice of key by kicking inexpressible asserts
        #     to the next unbacked symbol to wait on, but if we choose the
        #     latest key, an assert will only show up at the moment when
        #     we can actually codegen it.
        self.deferred_runtime_asserts: Dict[sympy.Symbol, List[RuntimeAssert]] = {}
        # This exists so we can efficiently invalidate the cache (it's used as
        # part of the cache key); otherwise we'd have to iterate through
        # deferred_runtime_asserts to compute its length
        self.num_deferred_runtime_asserts = 0
        self.log = log
        self.log.debug("create_env")
        self.frozen = False
        self.runtime_asserts_frozen = False
        self.dim_constraints: Optional[DimConstraints] = None
        self.counter = collections.Counter()
        # Mapping from sympy.Symbol to the number of guards which mention this
        # symbol
        self.symbol_guard_counter = collections.Counter()
        # A selection of important fields on co_field; solely used for
        # signpost_event
        self.co_fields = co_fields if co_fields else {}

        # Whenever we allocate a fresh unbacked Symbol, we add it to this
        # pending list.  Unbacked symbol allocation can occur at unpredictable
        # points during meta tensor propagation, but at some point, the we
        # have to know what the binding site for an unbacked symbol is, and
        # this is computed when we actually place the node in the graph.  The
        # important thing is that we always actually handle every unaccounted
        # for unbacked symbol, so this list helps us keep track of them and
        # then make sure they are all accounted for.
        #
        # We could potentially give rise to errors earlier by lexically
        # scoping when we do propagation, and only allowing unbacked symbols
        # to be allocated at this point in time.  However this is inconvenient
        # to do in Dynamo, because fake tensor propagation is far from when we
        # analyze binding sites (set_example_value), so we do it in a more
        # mutatey way.
        #
        # NB: fresh unbacked symbols NEVER get substitutions applied to them,
        # they are binding sites!
        self.pending_fresh_unbacked_symbols: List[sympy.Symbol] = []

        # Version counter used to invalidate cached values
        self._prev_cache_key = self._get_key()
        self._version_counter = 0

        # Cache for FX nodes.
        # Maps an already built node a tuple of:
        #   1. node's target
        #   2. list of arguments
        # This drastically reduces the size of the FX graph, avoiding
        # duplicated nodes.
        self.fx_node_cache: Dict[Tuple[Callable, Tuple[Any, ...]], torch.fx.Node] = {}
        self.source_to_symbol: Dict[str, sympy.Symbol] = {}

        # Suppose you want to replace an unbacked symbol with another
        # unbacked symbol.  This is error prone because you can cause
        # references to unbacked symbols to time travel backwards.  E.g.,
        #
        # u1 = x.item()
        # ... use of u1 ...
        # u2 = y.item()
        # u3 = z.item()
        # torch._check(u1 == u2 + u3)
        #
        # If you replace u1 with u2 + u3, then the use of u1 now
        # references u2 and u3 prior to them actually being bound at
        # runtime.
        #
        # To control for this, we track the order unbacked symbols
        # were allocated, and only allow substitutions if they respect
        # the dependency from this order; an unbacked symbol can only
        # be substituted with unbacked symbols that come before it in the
        # order.
        #
        # This also imposes an ordering on the unbacked symbol binding
        # sites themselves: you are not allowed to reorder unbacked symbol
        # bindings.  At the moment, this is not tracked, but we potentially
        # could track this at the IR level using a higher order operator
        # with something like effect token tracking.
        self.unbacked_alloc_order: Dict[sympy.Symbol, int] = {}

        from torch.fx.experimental.validator import translation_validation_enabled
        self._translation_validation_enabled = translation_validation_enabled()

        if self._translation_validation_enabled:
            from torch.fx.experimental.validator import TranslationValidator

            self.validator = TranslationValidator()
            self.graph = torch.fx.Graph()
            # Create an output graph and start inserting before that.
            # This is needed when 'deepcopy'-ing this object.
            self.graph.inserting_before(self.graph.output(None))

            # Mapping of each node name to the node itself.
            #
            # This is useful for matching an FX node from a recorded ShapeEnv.graph
            # to the FX node of the ShapeEnv we are running the event on.
            #
            # Whenever you add a node to self.graph, you must add a mapping to this
            # variable. Otherwise, the built FX graph on the replayed ShapeEnv will
            # not be valid.
            self.name_to_node: Dict[str, torch.fx.Node] = {}

    @property
    def allow_scalar_outputs(self):
        return self.settings.allow_scalar_outputs

    @property
    def allow_dynamic_output_shape_ops(self):
        return self.settings.allow_dynamic_output_shape_ops

    @property
    def assume_static_by_default(self):
        return self.settings.assume_static_by_default

    @property
    def specialize_zero_one(self):
        return self.settings.specialize_zero_one

    @property
    def duck_shape(self):
        return self.settings.duck_shape

    @property
    def prefer_deferred_runtime_asserts_over_guards(self):
        return self.settings.prefer_deferred_runtime_asserts_over_guards

    def check_equal(self, other: "ShapeEnv") -> None:
        """Compare another ShapeEnv for equivalence
        """
        # ShapeEnv fields that are not relevant for the outcome of
        # ShapeEnv.produce_guards call:
        #   - Debugging variables
        #   - Translation validation related variables
        #   - Events recording related variables
        non_state_variable_names = (
            "counter",
            "log",
            "var_to_stack",
            "fx_node_cache",
            "graph",
            "validator",
            "check_recorded_events",
            "should_record_events",
            "is_recording",
            "tracked_fakes",
            "events",
            "source_name_to_debug_name",
            "_prev_cache_key",
            "_version_counter",
            "dim_constraints",
        )

        # Mapping of the value of each to-be-compared field into the values that
        # should actually be compared.
        #
        # You should modify this if, for example, the field that holds state and
        # debugging information. e.g. ShapeGuard holds the actual guard (sympy.Expr)
        # and the stack when it was added to the set of guards. In order to compare
        # it, we throw away the stack information.
        def map_value(key: str, value: Any) -> Any:
            if key in ("unbacked_symfloat_counter", "unbacked_symint_counter"):
                from copy import copy

                # For itertools.count(), we compare the next integer returned
                # by the count iterators. Not that we need to copy the iterator
                # first. Otherwise we are mutating the object.
                return next(copy(value))
            elif key == "guards":
                # Transform the list of ShapeGuard into a list of expressions.
                return [g.expr for g in value]
            elif key == "deferred_runtime_asserts":
                # Transform the list of RuntimeAsserts into a list of expressions.
                return {s: [ra.expr for ra in ras] for s, ras in value.items()}
            elif key == "name_to_node":
                # Compare just the set of keys is the same.
                return set(value.keys())
            elif key in ["symbol_guard_counter", "pending_fresh_unbacked_symbols"]:
                # Skip this for comparisons
                return None
            return value

        shape_env_check_state_equal(self, other, non_state_variable_names, map_value)

    def _snapshot_tracked_fakes(self) -> Optional[List[Any]]:
        if self.tracked_fakes is None:
            return None

        from torch._dynamo.variables.builder import TrackedFake

        def maybe_transform_fake(fake: TrackedFake):
            inner_fake = fake.fake \
                if isinstance(fake.fake, torch.SymInt) \
                else FakeTensorMeta.from_fake(fake.fake)
            # Even though TrackedFake accepts either a Union[SymInt, FakeTensor], here we give it a
            # FakeTensorMeta for two reasons:
            #   1. this is all the information we need when recording ShapeEnvEvents.
            #   2. it works even if each TrackedFake changes its metadata.
            return TrackedFake(inner_fake, fake.source, fake.symbolic_context)  # type: ignore[arg-type]

        return [maybe_transform_fake(fake) for fake in self.tracked_fakes]

    def _last_event_index(self) -> int:
        return len(self.events) - 1

    @contextmanager
    def _recording(self):
        self.is_recording = True
        try:
            yield
        finally:
            self.is_recording = False

    @record_shapeenv_event()
    def _eliminate_unbacked(self, orig_s: sympy.Symbol, new_s: sympy.Expr):
        self._set_replacement(orig_s, new_s, "eliminate_unbacked")

    @record_shapeenv_event()
    def set_unbacked_var_to_val(self, k: sympy.Symbol, v: int) -> None:
        """Used only when propagate_real_tensors; registers a value for an
        unbacked symbol, which can be used last resort to resolve hints."""
        self.unbacked_var_to_val[k] = v

    # Unlike set_replacement, this records a shapeenv event
    @record_shapeenv_event()
    def _rename_unbacked_to(self, orig_s: sympy.Symbol, new_s: sympy.Symbol):
        assert isinstance(orig_s, sympy.Symbol), orig_s
        assert isinstance(new_s, sympy.Symbol), new_s
        assert free_unbacked_symbols(new_s), new_s
        assert free_unbacked_symbols(orig_s), orig_s
        if self._ignore_fresh_unbacked_symbols_tls():
            return
        dest = self.replacements.get(orig_s)
        assert not free_unbacked_symbols(dest), f"{orig_s} -> {dest}"
        self._set_replacement(orig_s, new_s, "rename_unbacked_to")
        self.unbacked_renamings[orig_s] = new_s
        if dest is not None:
            self._set_replacement(new_s, dest, "rename_unbacked_to_dest")

    @record_shapeenv_event()
    def _constrain_range_for_size(self, a: sympy.Symbol, min: Optional[int] = None, max: Optional[int] = None):
        if min is None:
            min = 0
        if max is None:
            max = sys.maxsize - 1

        if max < min:
            raise ValueError(
                "Maximum value to constrain_as_size can't be less than the specified min value, "
                "received min={min} and max={max}"
            )

        self.constrain_symbol_range(
            a,
            compiler_min=min,
            compiler_max=max,
        )
        self.size_like.add(a)

    @record_shapeenv_event()
    def _constrain_range(self, a: sympy.Expr, min: int, max: int):
        if isinstance(a, sympy.Integer):
            if not (min <= int(a) <= max):
                raise ValueRangeError(f"Invalid value {int(a)} for range [{min}:{max}]")
            return
        assert isinstance(a, sympy.Symbol), "constraining non-Symbols NYI"

        # TODO: Shouldn't we install a guard if the symbol is backed?  Or is the
        # semantics that this is an "unchecked" assert (but it this actually
        # something useful?  Might be better to restrict only for unbacked
        # SymInt).
        self.constrain_symbol_range(
            a,
            compiler_min=min,
            compiler_max=max,
        )

    @record_shapeenv_event()
    def _constrain_unify(self, a, b):
        """
        Given two SymInts, constrain them so that they must be equal.  NB:
        this will not work with SymInts that represent nontrivial expressions
        (yet!)
        """
        # TODO: this does not install a deferred runtime assert yet

        # TODO: Maybe dedupe this with _maybe_guard_rel?
        # Update Feb 2024: this is extra important to do, this doesn't handle
        # unbacked replacements properly nor does it generate deferred runtime
        # asserts
        if not isinstance(a, SymInt):
            if not isinstance(b, SymInt):
                assert a == b
            else:
                assert isinstance(b.node.expr, sympy.Symbol), "constraining non-Symbols NYI"
                assert b.node.shape_env is self
                self.replacements[b.node.expr] = sympy.Integer(a)
        else:
            # TODO: Actually, we can support this as long as one of them is a symbol.
            # NB: We can't actually do "unification" as our operators are not
            # injective
            assert isinstance(a.node.expr, sympy.Symbol), "constraining non-Symbols NYI"
            assert a.node.shape_env is self
            if not isinstance(b, SymInt):
                self.replacements[a.node.expr] = sympy.Integer(b)
            else:
                assert a.node.shape_env is b.node.shape_env
                assert isinstance(b.node.expr, sympy.Symbol), "constraining non-Symbols NYI"
                new_var = self._find(a.node.expr)
                self.replacements[b.node.expr] = new_var

    def _ignore_fresh_unbacked_symbols_tls(self):
        return getattr(TLS, "ignore_fresh_unbacked_symbols", False)

    @record_shapeenv_event()
    def _ignore_fresh_unbacked_symbols_enter(self):
        TLS.ignore_fresh_unbacked_symbols = True

    @record_shapeenv_event()
    def _ignore_fresh_unbacked_symbols_exit(self):
        TLS.ignore_fresh_unbacked_symbols = False

    @contextmanager
    def ignore_fresh_unbacked_symbols(self):
        """
        Indicates that the newly allocated unbacked SymInts are being
        discarded
        """
        self._ignore_fresh_unbacked_symbols_enter()
        try:
            yield
        finally:
            self._ignore_fresh_unbacked_symbols_exit()

    @record_shapeenv_event()
    def freeze(self):
        """Freeze this ShapeEnv to stop accumulating guards

        A frozen ShapeEnv will ignore any further guards generated on it and
        only emit a warning which may lead to accuracy problems.
        """
        self.frozen = True

    @record_shapeenv_event()
    def freeze_runtime_asserts(self):
        """Freeze this ShapeEnv to stop adding deferred runtime asserts.

        We will error if you try to install a new runtime assert when it is
        frozen.  This would indicate a lowering violation, or perhaps something
        we know statically is already True but we are checking it again in a way
        that is not clearly dischargeable.
        """
        self.runtime_asserts_frozen = True

    def _create_symbol_for_source(self, source: Source) -> Optional[sympy.Symbol]:
        if not self._translation_validation_enabled:
            return None
        srcname = source.name()
        if source not in self.source_to_symbol:
            self.source_to_symbol[srcname] = sympy.Symbol(srcname, integer=True)
        return self.source_to_symbol[srcname]

    def _add_z3var(self, symbol: sympy.Symbol, type: Type) -> None:
        if self._translation_validation_enabled:
            self.validator.add_var(symbol, type)

    def _add_target_expr(self, expr) -> None:
        if self._translation_validation_enabled:
            self.validator.add_target_expr(expr)

    def _add_assertion(self, expr) -> None:
        if self._translation_validation_enabled:
            self.validator.add_assertion(expr)

    def _check_translation_validate(self) -> None:
        if self._translation_validation_enabled:
            self.validator.validate()

    @record_shapeenv_event()
    def _create_fx_call_function(
            self,
            op: Callable,
            args: Tuple,
    ) -> Tuple[Optional[torch.fx.Node], bool]:
        # Cache this tuple in order to avoid duplicated nodes.
        node_key = (op, args)
        # Flags whether the returned node was cached or not.
        fresh = False

        if self._translation_validation_enabled and node_key not in self.fx_node_cache:

            # Presence of None in the arguments implies that we should ignore this operation.
            if any(a is None for a in args):
                # We check if we are not mixing SymNode that should not be ignored
                # (fx_node is not None) with those that should (fx_node is None).
                assert all(not isinstance(a, torch.fx.Node) for a in args)
                return None, fresh

            fresh = True

            # If translation validation is enabled, all arguments must have its
            # own FX node.
            assert all(a is not None for a in args), f"missing arg in FX graph ({op.__name__}): {args}"
            node = self.fx_node_cache[node_key] = self.graph.call_function(op, args)
            self.name_to_node[node.name] = node

        return self.fx_node_cache.get(node_key, None), fresh

    def _create_fx_placeholder_and_z3var(
            self,
            symbol: sympy.Symbol,
            type: Type,
    ) -> Optional[torch.fx.Node]:
        if not self._translation_validation_enabled:
            return None

        node_key = (self.graph.placeholder, (symbol,))

        # Check if we haven't added this symbol already.
        # If so, skip the placeholder creation, as it
        # generates invalid Python code.
        if node_key not in self.fx_node_cache:
            # Add a Z3 variable according to 'type'.
            self._add_z3var(symbol, type)
            # Create the FX placeholder out of a mangled name.
            mangled_name = re.sub(r'[^a-zA-Z0-9]', '_', re.sub(r'[()]', '', symbol.name))
            node = self.fx_node_cache[node_key] = self.graph.placeholder(mangled_name)
            self.name_to_node[node.name] = node
            # Attach the 'symbol' to the placeholder so that we can retrieve
            # the Z3 variable later.
            node.meta["symbol"] = symbol

        return self.fx_node_cache[node_key]

    def _remove_fx_node(self, node: Optional[torch.fx.Node]) -> None:
        if self._translation_validation_enabled and node is not None:
            self.name_to_node.pop(node.name)
            self.graph.erase_node(node)

    def _add_fx_node_metadata(self, node: torch.fx.Node) -> None:
        from torch._dynamo.utils import get_current_node

        if self.should_record_events:
            node.meta[SHAPEENV_EVENT_KEY] = self._last_event_index()
            node.meta[CURRENT_NODE_KEY] = get_current_node()

    def _suppress_guards_tls(self):
        return getattr(TLS, "suppress_guards", False)

    @record_shapeenv_event()
    def _suppress_guards_enter(self):
        TLS.suppress_guards = True

    @record_shapeenv_event()
    def _suppress_guards_exit(self):
        TLS.suppress_guards = False

    @contextmanager
    def suppress_guards(self):
        """Context manager to ignore all guards generated inside"""
        self._suppress_guards_enter()
        try:
            yield
        finally:
            self._suppress_guards_exit()

    def _get_key(self):
        """
        Defines the current "state" of the guards we've accumulated in this ShapeEnv.
        Determines when we need to invalidate our cache
        """
        return (len(self.replacements), len(self.divisible), self.num_deferred_runtime_asserts, len(self.unbacked_var_to_val))

    def _update_version_counter(self):
        # The shape environment is queried orders of magnitude more often than
        # it is changed, so we summarise the cache key into a linearly
        # increasing version counter which is cheaper to check in _lru_cache

        # Only update version counter if the state actually changed
        cur_key = self._get_key()
        if self._prev_cache_key != cur_key:
            self._prev_cache_key = cur_key
            self._version_counter += 1

    def _produce_dyn_sizes(self,
                           ex_size: Sequence[int],
                           source: Source,
                           symbolic_context: SymbolicContext
                           ) -> List[sympy.Expr]:
        return self._produce_dyn_sizes_from_int_tuple(tuple(ex_size), source, symbolic_context)

    def _produce_dyn_sizes_from_int_tuple(self,
                                          tensor_size: Tuple[int],
                                          source: Source,
                                          symbolic_context: SymbolicContext,
                                          ) -> List[sympy.Expr]:
        assert all(not is_symbolic(val) for val in tensor_size), f"Expect size to be a plain tuple of ints but got {tensor_size}"
        from torch._dynamo.source import TensorPropertySource, TensorProperty
        _assert_symbol_context(symbolic_context)
        dynamic_dims = symbolic_context.dynamic_sizes
        constraint_dims = symbolic_context.constraint_sizes
        size = []
        for i, val in enumerate(tensor_size):
            size.append(self.create_symbol(
                val,
                TensorPropertySource(source, TensorProperty.SIZE, i),
                dynamic_dims[i],
                constraint_dims[i],
                symbolic_context=symbolic_context
            ))
        return size

    def create_symbolic_sizes_strides_storage_offset(
        self,
        ex: torch.Tensor,
        source: Source,
        *,
        symbolic_context: Optional[SymbolicContext] = None,
    ):
        """
        Returns a list of symbolic sizes and strides for the given tensor.
        We try our best to express stride in terms of the sizes, so as to not
        introduce new symbolic variables.
        """

        ex_size = tuple(self._maybe_specialize_sym_int_with_hint(sz) for sz in ex.size())
        ex_stride = tuple(self._maybe_specialize_sym_int_with_hint(sd) for sd in ex.stride())
        ex_storage_offset = self._maybe_specialize_sym_int_with_hint(ex.storage_offset())

        return self._create_symbolic_sizes_strides_storage_offset(
            ex_size,
            ex_stride,
            ex_storage_offset,
            [_is_dim_dynamic(ex, i) for i in range(ex.dim())],
            source,
            symbolic_context=symbolic_context,
        )

    # Dynamo may want to wrap FakeTensors with SymInt sizes up e.g. make_fx(opt_f(), tracing_mode="symbolic").
    # We create symbols in shape_env using the backed hints behind SymInt.

    # Case 1: when SymInt is backed, dynamo can proceed with FakeTensors that have concrete shape.
    # produce_guards will trigger specializations on the outer stuff

    # Case 2: when the SymInt is unbacked, we will throw an data dependent error in require_hint().
    #
    # It's probably good for now but it's important to note that this approach has implications for
    # the original shape_env when checking guards in different order.

    # Example:
    # ---------
    # Consider a function "opt_f" as shown below:

    # @torch.compile()
    # def opt_f(x: bool, y: Tensor):
    #   if x == True:
    #     return y + torch.randn([4])
    #   else:
    #     return y
    # Depending on the sequence of calls, we might install two different sets of guards:

    # 1. opt_f(False, y):
    #    - "x == False" (always works for any size y)

    # 2. opt_f(True, y):
    #    - Triggers recompilation and results in guards like:
    #      - "x == True and y.size(0) == 4"
    #      - (or "y.size(0) == 4 and x == True")

    # The order of checking the guards matters. In this specific example:
    # If True branch guard check precedes False branch and for True branch, y.size(0) check precedes x == True,
    # we may have an unnessary shape speciliazation for y.
    def _maybe_specialize_sym_int_with_hint(self, maybe_sym) -> int:
        assert isinstance(maybe_sym, (int, torch.SymInt))
        if is_symbolic(maybe_sym):
            assert maybe_sym.node.shape_env is not self, \
                "expect the symbol is created from an shape env other than current one."
            return maybe_sym.node.require_hint()
        return maybe_sym

    @record_shapeenv_event()
    def _create_symbolic_sizes_strides_storage_offset(
        self,
        ex_size: Sequence[int],
        ex_stride: Sequence[int],
        ex_storage_offset: int,
        is_dim_dynamic: Sequence[bool],
        source: Source,
        *,
        symbolic_context: Optional[SymbolicContext] = None,
    ):
        dim = len(ex_size)

        # Reimplement the legacy behavior
        if symbolic_context is None:
            constraint_dims = [None] * dim
            dynamic_dims = []
            for i in range(dim):
                # NB: This is encapsulation breaking!  Legacy behavior was
                # bad.
                if is_dim_dynamic[i]:
                    r = DimDynamic.DYNAMIC
                elif self.assume_static_by_default:
                    r = DimDynamic.STATIC
                else:
                    r = DimDynamic.DUCK
                dynamic_dims.append(r)
            dynamic_dims = [DimDynamic.DUCK] * dim
            # symbolic_context is None - set one
            symbolic_context = StatelessSymbolicContext(dynamic_sizes=dynamic_dims, constraint_sizes=constraint_dims)
        # We got a StatelessSymbolicContext
        _assert_symbol_context(symbolic_context)
        constraint_dims = symbolic_context.constraint_sizes
        dynamic_dims = symbolic_context.dynamic_sizes

        # TODO: make this configurable from outside symbolic_context; we made a symbolic_context
        # decision here where if all sizes are static, we are going to
        # specialize all of the inner strides/offset too. We don't have to
        # do this, and arguably we should ALWAYS allow for dynamic offset,
        # this is cheap.
        # TODO: This should be DYNAMIC, using DUCK for BC
        dynamic_strides_offset = DimDynamic.STATIC if all(r == DimDynamic.STATIC for r in dynamic_dims) else DimDynamic.DUCK

        assert len(dynamic_dims) == dim, f"{len(dynamic_dims)} != {dim}"
        assert len(constraint_dims) == dim

        from torch._dynamo.source import TensorPropertySource, TensorProperty
        size: List[sympy.Expr] = self._produce_dyn_sizes_from_int_tuple(ex_size, source, symbolic_context)
        stride: List[Optional[sympy.Expr]] = [None] * len(size)
        for i, val in enumerate(ex_stride):
            if val in (0, 1):
                stride[i] = sympy.Integer(val)
        while any(x is None for x in stride):
            candidates = {
                ex_size[i] * ex_stride[i]: size[i] * stride[i]
                for i in range(len(size))
                if stride[i] is not None and ex_stride[i] >= 0
            }

            # iterate over unbound strides in sorted order
            def _nested_int_aware_sort(tup):
                return (
                    # Order nested ints by their coefficients.
                    # 1 here to order nested ints after non-nested-ints.
                    (1, tup[0].node.nested_int_coeff(), tup[1]) if is_nested_int(tup[0])
                    else (0, *tup)
                )
            val_list = sorted(
                [(ex_stride[i], i) for i in range(len(stride)) if stride[i] is None],
                key=_nested_int_aware_sort,
            )
            for _, i in val_list:
                if stride[i] is None and ex_stride[i] in candidates:
                    stride[i] = candidates[ex_stride[i]]
                    candidates[ex_size[i] * ex_stride[i]] = size[i] * stride[i]

            if any(x is None for x in stride):
                # bind the smallest unbound stride to a new variable
                val, i = min(
                    [
                        (ex_stride[i], i)
                        for i in range(len(stride))
                        if stride[i] is None
                    ], key=_nested_int_aware_sort
                )
                stride[i] = self.create_symbol(
                    val,
                    TensorPropertySource(source, TensorProperty.STRIDE, i),
                    dynamic_dim=dynamic_strides_offset,
                    constraint_dim=None,
                    symbolic_context=symbolic_context,
                )
        assert all(x is not None for x in stride)

        sym_sizes = [
            self.create_symintnode(
                sym,
                hint=hint,
                source=TensorPropertySource(source, TensorProperty.SIZE, i),
            )
            for i, (sym, hint) in enumerate(zip(size, ex_size))
        ]
        sym_stride = []
        for i, stride_expr in enumerate(stride):
            # NB: Don't duck size the stride; instead use the expression
            # we computed
            assert stride_expr is not None
            sym_stride.append(self.create_symintnode(
                stride_expr, hint=ex_stride[i], source=TensorPropertySource(source, TensorProperty.STRIDE, i)))
        sym_storage_offset = self.create_symintnode(
            self.create_symbol(
                ex_storage_offset,
                TensorPropertySource(source, TensorProperty.STORAGE_OFFSET),
                dynamic_dim=dynamic_strides_offset,
                constraint_dim=None,
                symbolic_context=symbolic_context
            ),
            hint=ex_storage_offset,
            source=TensorPropertySource(source, TensorProperty.STORAGE_OFFSET))
        return tuple(sym_sizes), tuple(sym_stride), sym_storage_offset

    @record_shapeenv_event()
    def create_symintnode(
            self,
            sym: "sympy.Expr",
            *,
            hint: Optional[int],
            source: Optional[Source] = None,
    ):
        """Create a SymInt value from a symbolic expression

        If you know what the current hint value of the SymInt to be created
        is, pass it into hint.  Otherwise, pass None and we will make our best
        guess

        """
        source_name = source.name() if source else None

        if self._translation_validation_enabled and source is not None:
            # Create a new symbol for this source.
            symbol = self._create_symbol_for_source(source)
            assert symbol is not None

            # Create a new FX placeholder and Z3 variable for 'symbol'.
            fx_node = self._create_fx_placeholder_and_z3var(symbol, int)

            # Add an equality assertion for the newly created symbol and 'sym'.
            self._add_assertion(sympy.Eq(symbol, sym))
        else:
            fx_node = None

        if isinstance(sym, sympy.Integer):
            if hint is not None:
                assert int(sym) == hint
            out = int(sym)
        else:
            out = SymInt(SymNode(sym, self, int, hint, fx_node=fx_node))
        return out

    @record_shapeenv_event()
    def create_unspecified_symint_and_symbol(self, value, source, dynamic_dim):
        """Create a SymInt wrapping a new unspecified symbol"""
        return self.create_symintnode(
            self.create_unspecified_symbol(
                value,
                source=source,
                dynamic_dim=dynamic_dim,
            ),
            hint=value,
            source=source,
        )

    def create_symboolnode(self, sym: "sympy.Expr"):
        """Create a SymBool object from a sympy boolean expression"""
        # This function is only being used in serialization, so we do not track it
        # for validation.
        return SymBool(SymNode(sym, self, bool, None))

    def _log_create_unbacked_symbol(self, prefix: str, symbol, vr: ValueRanges):
        is_debug = config.extended_debug_create_symbol is not None and str(symbol) in config.extended_debug_create_symbol.split(',')
        fsummary, maybe_user_loc, maybe_extra_debug = self._get_stack_summary(is_debug)
        log.info(
            "%s %s [%s, %s]%s (%s)%s",
            prefix, symbol, vr.lower, vr.upper, maybe_user_loc, format_frame(fsummary), maybe_extra_debug, stack_info=is_debug
        )

    @record_shapeenv_event()
    def create_unbacked_symfloat(self):
        """Create a symbolic float without a hint value
        """
        symbol: sympy.Symbol = make_symbol(SymT.UNBACKED_FLOAT, next(self.unbacked_symfloat_counter))
        self.counter["create_unbacked_symbol"] += 1
        if not self._ignore_fresh_unbacked_symbols_tls():
            self.pending_fresh_unbacked_symbols.append(symbol)
        self.var_to_stack[symbol] = CapturedTraceback.extract(skip=1)
        vr = self.var_to_range[symbol] = ValueRanges.unknown()

        # Create a new FX placeholder and Z3 variable for 'symbol'.
        fx_node = self._create_fx_placeholder_and_z3var(symbol, float)

        self._log_create_unbacked_symbol("create_unbacked_symfloat", symbol, vr)

        return SymFloat(SymNode(symbol, self, float, None, fx_node=fx_node))

    @record_shapeenv_event()
    def create_unbacked_symint(self):
        """Create a symbolic integer without a hint value
        """
        symbol: sympy.Symbol = make_symbol(SymT.UNBACKED_INT, next(self.unbacked_symint_counter), integer=True)
        if not self._ignore_fresh_unbacked_symbols_tls():
            self.pending_fresh_unbacked_symbols.append(symbol)
        self.counter["create_unbacked_symbol"] += 1
        self.var_to_stack[symbol] = CapturedTraceback.extract(skip=1)
        vr = self.var_to_range[symbol] = self._default_unspecified_value_range()

        # Create a new FX placeholder and Z3 variable for 'symbol'.
        fx_node = self._create_fx_placeholder_and_z3var(symbol, int)

        self._log_create_unbacked_symbol("create_unbacked_symint", symbol, vr)

        return SymInt(SymNode(symbol, self, int, None, fx_node=fx_node))

    def is_unbacked_symint(self, symbol: sympy.Symbol) -> bool:
        """Check if a sympy symbol matches the naming convention for unbacked symbols
        """
        return symbol_is_type(symbol, SymT.UNBACKED_INT)

    @record_shapeenv_event()
    def create_unbacked_symbool(self):
        """Create a symbolic boolean without a hint value
        """
        symbol: sympy.Symbol = make_symbol(SymT.UNBACKED_INT, next(self.unbacked_symint_counter), integer=True)
        if not self._ignore_fresh_unbacked_symbols_tls():
            self.pending_fresh_unbacked_symbols.append(symbol)
        self.counter["create_unbacked_symbol"] += 1
        self.var_to_stack[symbol] = CapturedTraceback.extract(skip=1)
        vr = self.var_to_range[symbol] = ValueRanges(0, 1)

        # Create a new FX placeholder and Z3 variable for 'symbol'.
        fx_node = self._create_fx_placeholder_and_z3var(symbol, bool)

        self._log_create_unbacked_symbol("create_unbacked_symbool", symbol, vr)

        return SymBool(SymNode(sympy.Eq(symbol, 1), self, bool, None, fx_node=fx_node))

    @record_shapeenv_event()
    def create_unspecified_symbol(
        self,
        val: Union[int, SymInt],
        source: Source,
        dynamic_dim: DimDynamic = DimDynamic.DUCK,
        constraint_dim: DimConstraint = None,  # NB: includes None
    ) -> "sympy.Expr":
        """Create a symbol with an unspecified value

        Compared to standard symbols we do not assume the value is positive,
        nor do we specialze on zero or one values.
        """
        # 'positive' is None for unspecified symbols, since we can't
        # assume that it will be neither positive nor negative.

        # We don't want to specialize zero one val for unspecified symbol
        # so that we can always get a new symbol despite val.
        return self.create_symbol(
            val,
            source,
            dynamic_dim,
            constraint_dim,
            positive=None,
            do_not_specialize_zero_one=True,
            symbolic_context=None)

    @record_shapeenv_event()
    def create_symbol(
        self,
        val: int,
        source: Source,
        dynamic_dim: DimDynamic = DimDynamic.DUCK,
        constraint_dim: DimConstraint = None,  # NB: includes None
        positive: Optional[bool] = True,
        do_not_specialize_zero_one: bool = False,
        symbolic_context=None,
    ) -> "sympy.Expr":
        """Create a new symbol which is tracked by this ShapeEnv
        """
        # check if constraint_dim is actually static integer
        if isinstance(constraint_dim, StrictMinMaxConstraint) and constraint_dim.vr.lower == constraint_dim.vr.upper:
            dynamic_dim = DimDynamic.STATIC
            if constraint_dim.vr.lower != val:
                raise ConstraintViolationError(
                    f"Static shape constraint of {constraint_dim.vr.lower} does not match input size of {val}, "
                    f"for {source.name()}"
                )
            if symbolic_context:
                symbolic_context.dynamic_sizes[source.idx] = dynamic_dim
                symbolic_context.constraint_sizes[source.idx] = None
            constraint_dim = None

        # see note [Tensor Fakification and Symbol Caching]
        source_name = source.name()
        if (isinstance(symbolic_context, StatefulSymbolicContext)
                and id(self) not in symbolic_context.shape_env_to_source_to_symbol_cache):
            symbolic_context.shape_env_to_source_to_symbol_cache[id(self)] = {}

        if (isinstance(symbolic_context, StatefulSymbolicContext)
                and source_name
                and (source_name in symbolic_context.shape_env_to_source_to_symbol_cache[id(self)])):
            return symbolic_context.shape_env_to_source_to_symbol_cache[id(self)][source_name]

        if do_not_specialize_zero_one:
            specialize_zero_one = False
        else:
            specialize_zero_one = self.specialize_zero_one

        assert isinstance(source, Source), f"{type(source)} {source}"
        assert not (positive and val < 0), f"positive set for negative value: {val}"
        # It's always sound to allocate a symbol as DYNAMIC.  If the user
        # constrained the symbol, force the symbolic_context to DYNAMIC, because our
        # constraint code will do weird stuff if, e.g., it's duck shaped
        if constraint_dim is not None:
            dynamic_dim = DimDynamic.DYNAMIC

        if dynamic_dim is DimDynamic.STATIC:
            out = sympy.Integer(val)
            if isinstance(symbolic_context, StatefulSymbolicContext) and source_name:
                symbolic_context.shape_env_to_source_to_symbol_cache[id(self)][source_name] = out
            return out

        elif dynamic_dim is DimDynamic.DUCK:
            # duck_shape can be used to globally turn off duck shaping, even
            # if it was requested
            duck = self.duck_shape
        elif dynamic_dim is DimDynamic.DYNAMIC:
            duck = False
        else:
            raise AssertionError(f"unhandled dynamic_dim {dynamic_dim}")

        if val in (0, 1) and specialize_zero_one:
            r = self.val_to_var[val]
        elif not duck or val not in self.val_to_var:
            # If we're not duck shaping, we always create a new symbol
            # Even if we're duck shaping, if we haven't seen this particular
            # value before, we also create a new symbol
            sympy_expr = make_symbol(SymT.SIZE, len(self.var_to_val), positive=positive, integer=True)
            # We always associate vars to vals
            if isinstance(val, int):
                self.var_to_val[sympy_expr] = sympy.Integer(val)
            else:
                # Only used for jagged layout nested tensors
                self.var_to_val[sympy_expr] = SingletonInt(val.node.nested_int(), coeff=val.node.nested_int_coeff())

            # Do the appending later, because we always want to populate this
            self.var_to_sources[sympy_expr] = []
            # Create a Z3 variable for the new symbol.
            self._add_z3var(sympy_expr, int)

            if duck:
                # Make sure to reuse this symbol for subsequent duck shaping
                self.val_to_var[val] = sympy_expr

            if isinstance(val, int):
                if positive:
                    # Add assertions for the newly created symbols
                    self._add_assertion(sympy_expr > 1)

                    # Apply default range, which assumes not zero-one
                    self.var_to_range[sympy_expr] = self._default_value_range()
                else:
                    self.var_to_range[sympy_expr] = self._default_unspecified_value_range()

                # Small performance optimization: if we have a min-max constraint,
                # we can proactively narrow to that range
                if isinstance(constraint_dim, StrictMinMaxConstraint):
                    assert not duck
                    self.var_to_range[sympy_expr] &= constraint_dim.vr

                vr = self.var_to_range[sympy_expr]

                if val not in vr:
                    raise ConstraintViolationError(f"{val} not in range [{vr.lower}, {vr.upper}]")

                range_str = f"[{vr.lower}, {vr.upper}]"
            else:
                # Skip var_range logic for SingletonInt
                # Only used for jagged layout nested tensors
                range_str = ""

            r = sympy_expr

            is_debug = (
                config.extended_debug_create_symbol is not None and
                str(sympy_expr) in config.extended_debug_create_symbol.split(',')
            )
            maybe_more_info = ""
            if not is_debug:
                maybe_more_info = (
                    ", for more info run with "
                    f"TORCHDYNAMO_EXTENDED_DEBUG_CREATE_SYMBOL=\"{sympy_expr}\""
                )
            fsummary, maybe_user_loc, maybe_extra_debug = self._get_stack_summary(is_debug)
            self.log.info(
                "create_symbol %s = %s for %s %s%s (%s)%s%s",
                sympy_expr, val, source.name(), range_str,
                maybe_user_loc, format_frame(fsummary), maybe_more_info, maybe_extra_debug, stack_info=is_debug
            )

            self.counter["create_symbol"] += 1
        else:
            # This implements duck-shaping: input sizes that match are assigned
            # the same symint
            r = self.val_to_var[val]
            self.log.debug("create_symbol %s duck sized %s", r, source.name())

        if isinstance(r, sympy.Symbol):
            r_sources = self.var_to_sources[r]
            r_sources.append(source)
            if not source.is_ephemeral() and r_sources[0].is_ephemeral():
                # prefer non-ephemeral source first since it may be guarded on later
                r_sources[0], r_sources[-1] = r_sources[-1], r_sources[0]

            # This ensures we get zeros in symbol_guard_counts, which makes
            # some queries simpler (since we will accumulate mass on 0 this
            # way)
            self.symbol_guard_counter[r] = 0

        if isinstance(symbolic_context, StatefulSymbolicContext) and source_name:
            symbolic_context.shape_env_to_source_to_symbol_cache[id(self)][source_name] = r
        return r

    def add_var_to_val(self, expr: sympy.Symbol, val: int):
        """ Adds a new symbol to the symbolic environment. """
        assert expr not in self.var_to_val, f"{expr} already exists"
        self.var_to_val[expr] = sympy.Integer(val)

    def _debug_name(self, source):
        src_name = source.name()
        return self.source_name_to_debug_name.get(src_name, src_name)

    def _render_range_for_constraint_violation(self, source, c):
        if isinstance(c, StrictMinMaxConstraint):
            lower, upper = c.vr.lower, c.vr.upper
            default = self._default_value_range()
            if lower <= default.lower:
                lower = None
            if upper >= default.upper:
                upper = None
            c_render = f"{self._debug_name(source)} = {source.name()} in the specified range"
            if lower is not None and upper is not None:
                c_render += f" {lower} <= {self._debug_name(source)} <= {upper}"
            elif lower is None and upper is not None:
                c_render += f" {self._debug_name(source)} <= {upper}"
            elif lower is not None and upper is None:
                c_render += f" {lower} <= {self._debug_name(source)}"
            return c_render
        return c.render(source)

    def produce_guards(
        self,
        placeholders,
        sources,
        source_ref=lambda n: n.name(),
        *,
        input_contexts: Optional[DimList[SymbolicContext]] = None,
        # Encodes user-specified input shape equations of the form s = s' and s = fn(s').
        # (See docs on EqualityConstraint for details of the encoding.)
        equalities_inputs: Optional[EqualityConstraint] = None,
        _simplified=False,
        _disable_forced_specializations=False,
        # Indicates if we should produce guards for known static values.
        ignore_static=True,
    ) -> List[str]:
        """
        Generates a list of guards strings which, when evaluated in a context that
        defines tensors for all the sources, returns True or False depending
        on if the guards in the list evaluated to True or not.  Primarily used by Dynamo,
        but this is also helpful for manual testing of guards (see
        evaluate_guards_for_args)

        For convenience in testing, a source is allowed to be a str,
        in which case we will assume it is a LocalSource

        simplified lets you omit duck sizing, equality and 0/1 guards.
        This is useful for testing when you don't care about the boilerplate
        guards, and it may be helpful for user output too (be careful though;
        some equality guards are nontrivial!  It would be nice to get simplified
        output to print them too).  It's private because it's not
        intended for normal use
        """
        self.log.info("produce_guards")

        # Check if we get to the same ShapeEnv state by replaying the recorded events.
        # This will create a new ShapeEnv instance, and call all recorded function
        # calls on this new instance. Finally, it will check whether this new instance
        # has equal state.
        #
        # It's important that we do it in the begining of this function, since it modifies
        # self.dim_constraints through its execution. Changes that happen in this method
        # aren't interesting, since this is the function call we wish to reproduce at the
        # end. If we wish to simply reproduce ShapeEnv instances even after this call,
        # this method should also be recorded.
        if self.check_recorded_events:
            shape_env = replay_shape_env_events(self.events)
            self.check_equal(shape_env)

        assert len(placeholders) == len(sources), f"len({placeholders}) != len({sources})"
        Tensorlike = (torch.Tensor, FakeTensorMeta)

        def _create_no_constraints_context(t):
            return StatelessSymbolicContext(
                # Ignored; only the constraints part is relevant below.
                dynamic_sizes=[DimDynamic.DYNAMIC] * t.dim(),
                constraint_sizes=[None] * t.dim()
            )

        # Expand optional inputs, or verify invariants are upheld
        if input_contexts is None:
            input_contexts = [
                _create_no_constraints_context(t) if isinstance(t, Tensorlike)
                else None for t in placeholders
            ]
        else:
            assert len(input_contexts) == len(placeholders)
            for i, (t, context) in enumerate(zip(placeholders, input_contexts)):
                if isinstance(t, Tensorlike):
                    if context is None:
                        input_contexts[i] = _create_no_constraints_context(t)
                else:
                    assert isinstance(t, (SymInt, int))
                    assert not isinstance(context, list)

        # It took a lot of sweat to figure out the algorithm here.  Let's
        # explain how it works.
        #
        # The ShapeEnv lifecycle looks something like this:
        #
        # - For each input, you either generate a fresh Sympy symbol (s0) to
        #   represent its value (a binding site), or you reuse some
        #   preexisting symbol or expression, skipping the symbol allocation
        #   (e.g., duck sizing to a preexisting symbol, or expressing a
        #   stride as a multiplication of a separate stride and size.)
        #   Naively, you might expect to bind a fresh Sympy symbol for
        #   every input, but this is fairly wasteful as most of these
        #   symbols immediately simplify away, and if you don't eagerly
        #   specialize, e.g., 0/1 symbols, you end up with very complicated
        #   expressions that are not optimizable in practice.
        #
        # - You perform some compute on these symbols, occasionally
        #   introducing guards on boolean expressions on these symbols.
        #   In particular, whenever we guard on equality (_maybe_guard_rel),
        #   we can simplify shapes; e.g., when s0 == s1 * 2, we can now
        #   replace all occurrences of s0 with s1 * 2.  Sometimes, a
        #   boolean expression evaluation doesn't introduce a guard, as
        #   the guard is already entailed by the simplifications we have
        #   applied.
        #
        # - In the end, you have a bunch of replacements (saying how to
        #   simplify shapes) and a bunch of guards (all the equality guards
        #   are trivial, because they're covered by the replacements).
        #
        # From the ShapeEnv, we must generate a Python expression that, when
        # evaluated on a set of inputs, tells us whether or not these boolean
        # expressions would have evaluated in the same way.  However,
        # we cannot easily compute this, as we elide recording boolean
        # expressions when we think they are vacuously true.  Thus, we seek
        # an approximation: we must generate an expression, if true, would have
        # produced an "equivalent" ShapeEnv, which would answer guard
        # expressions in the same way.
        #
        # Our notion of equivalence is a bit subtle.  For example, consider
        # the ShapeEnv created from an input of size (5, 4) versus (4, 4)
        # (no other guards.)  Duck sizing would generate (s0, s1) in the first
        # case but (s0, s0) in the second.  We do NOT assume that size
        # variables are disjoint; so in fact a graph that assumes the input
        # could be (s0, s1) subsumes (s0, s0) (setting s0 == s1), but not
        # vice versa.  However, consider an analogous case (1,) versus (2,).
        # Duck sizing generates (1,) and (s0,); the (s0,) graph does NOT
        # subsume the (1,) graph because we assume that any size variables
        # is NOT 0/1 (and make simplifications according to this; e.g., if
        # we queried s0 == 0, we would immediately return False without
        # returning a guard.)
        #
        # So, it is perhaps easier to flip things on their head: the guard
        # expressions we generate here say what simplifications are valid,
        # and what are not.  Below, we explain each of the guard expressions
        # we generate

        # TODO: Make this more efficient by binding all the size/stride/offsets
        # to locals before performing tests on them.

        from torch._dynamo.source import TensorPropertySource, TensorProperty

        # Actual codegen must be delayed as we don't necessarily know what
        # the symbol mapping is
        input_guards = []

        symbol_to_source = collections.defaultdict(list)
        symbol_to_constraints = collections.defaultdict(set)
        constraint_violations : List[Tuple[bool, Callable[[], str]]] = []

        def record_constraint_violation(warn_only, debug_name, msg, hint=None):
            constraint_violations.append(
                (warn_only, debug_name, lambda: f"{msg}{hint()}" if hint else msg)
            )

        def is_dim(src):
            return isinstance(src, TensorPropertySource) and src.prop is TensorProperty.SIZE

        if equalities_inputs:
            source_index = {}
            for i, src in enumerate(sources):
                source_index[src.name()] = i

            def get_expression(tensor_dim_src):
                fake = placeholders[source_index[tensor_dim_src.base.name()]]
                symint = fake.shape[tensor_dim_src.idx]
                if isinstance(symint, torch.SymInt):
                    return symint.node.expr
                else:
                    assert type(symint) is int, f"Expected int, got {type(symint)}"
                    return symint

            for src1, src2 in equalities_inputs.source_pairs:
                expr1, expr2 = get_expression(src1), get_expression(src2)
                # Check whether given input shape values satisfy a specified equation s = s'.
                # - Raise when the equation was violated by the given input shape values.
                # - Otherwise issue a guard to constrain them.
                concrete_val = self.evaluate_expr(sympy.Eq(expr1, expr2))
                if not concrete_val:
                    raise ConstraintViolationError(
                        f"{src1.name()} = {expr1.xreplace(self.var_to_val)}"
                        " is not equal to "
                        f"{src2.name()} = {expr2.xreplace(self.var_to_val)}"
                    )

            for src, root, fn in equalities_inputs.derived_equalities:
                expr1 = get_expression(src)
                # recall that root is either a phantom symbol or an input source
                expr2, debug_name = (
                    (root, self.var_to_sources[root][0].name()) if isinstance(root, sympy.Symbol)
                    else (get_expression(root), self._debug_name(root))
                )
                expr2_ = fn(expr2)
                # Check whether given input shape values satisfy a specified equation s = fn(s').
                # - Raise when the equation was violated by the given input shape values.
                # - Otherwise issue a guard to constrain them.
                concrete_val = self.evaluate_expr(sympy.Eq(expr1, expr2_))
                if not concrete_val:
                    raise ConstraintViolationError(
                        f"Expected input {src.name()} to be equal to "
                        f"{fn(sympy.Symbol(debug_name))}, "
                        f"where {debug_name} = {expr2.xreplace(self.var_to_val)}, "
                        f"but got {expr1.xreplace(self.var_to_val)}"
                    )

            for phantom_symbol in equalities_inputs.phantom_symbols:
                # we created additional phantom symbols that are not input shape dimensions
                symbol_to_source[phantom_symbol].extend(self.var_to_sources[phantom_symbol])

        # How do we know what the value of s0 is?  Fresh variables can only be
        # bound by inputs, so there MUST be some other input which binds the
        # variable.  If there is no such input, this is an error in our
        # system.  We record where all symbols come from, to help you diagnose
        # why those symbols didn't occur.
        #
        # In fact, generally speaking it is only possible for the "outermost"
        # user of a ShapeEnv to evaluate the guards, because some inputs may
        # not be available to inner levels.  For example, Dynamo can guard on
        # tensors that never actually become graph arguments (they are
        # pruned).  In this case, only Dynamo knows about these arguments.
        def track_symint(source, val, constraint=None):
            log.debug("track_symint %s %s %s", LazyString(source.name), val, constraint)
            assert not isinstance(val, SymInt) or is_symbolic(val)

            if isinstance(val, SymInt) and val.node.maybe_as_int() is not None:
                val = val.node.maybe_as_int()

            if isinstance(val, SymInt):
                s = val.node.expr
                if isinstance(s, sympy.Symbol):
                    symbol_to_source[s].append(source)
                    if constraint is not None:
                        symbol_to_constraints[s].add(constraint)
                else:
                    constraint_violated = False
                    if isinstance(constraint, StrictMinMaxConstraint):
                        # try inferring the ranges of the expr s
                        sym_vrs = {x: self.var_to_range.get(x, None) for x in s.free_symbols}
                        if any(vr is None for vr in sym_vrs.values()):
                            # some of the free symbols in s don't have ranges
                            constraint_violated = True
                    elif isinstance(constraint, RelaxedUnspecConstraint):
                        if s.is_number:
                            i = int(s)
                            # Don't complain about 0/1 specialization, we
                            # expect to have to compile in this case anyway
                            if i not in (0, 1):
                                constraint_violated = True
                    if constraint_violated:
                        def hint(s):
                            sexpr = ShapeGuardPrinter(symbol_to_source, source_ref, self.var_to_sources).doprint(s)
                            return f"{sexpr}."

                        var_with_range = self._render_range_for_constraint_violation(source, constraint)
                        msg = (
                            f"Not all values of {var_with_range} are valid because "
                            f"{self._debug_name(source)} was inferred to be equal to "
                        )
                        record_constraint_violation(
                            constraint.warn_only,
                            self._debug_name(source),
                            msg,
                            hint=functools.partial(hint, s),
                        )

                input_guards.append((source, s))
            else:
                s = sympy.Integer(val)
                input_guards.append((source, s))
                constraint_violated = False
                if isinstance(constraint, StrictMinMaxConstraint):
                    if not (s == constraint.vr.lower == constraint.vr.upper):  # allow static constraints
                        constraint_violated = True
                elif isinstance(constraint, RelaxedUnspecConstraint):
                    # Don't complain about 0/1 specialization, we
                    # expect to have to compile in this case anyway
                    if val not in (0, 1):
                        constraint_violated = True
                if constraint_violated:
                    var_with_range = self._render_range_for_constraint_violation(source, constraint)
                    msg = (
                        f"Not all values of {var_with_range} are valid because "
                        f"{self._debug_name(source)} was inferred to be a constant ({val})."
                    )
                    record_constraint_violation(constraint.warn_only, self._debug_name(source), msg)

        for t, source, context in zip(placeholders, sources, input_contexts):
            if isinstance(source, str):
                from torch._dynamo.source import LocalSource
                source = LocalSource(source)
            assert isinstance(source, Source)
            if t is None:
                continue
            if isinstance(t, (SymInt, int)):
                track_symint(source, t)
                continue
            assert isinstance(t, Tensorlike)
            if is_traceable_wrapper_subclass(t):
                from torch._dynamo.source import AttrSource

                assert isinstance(context, SubclassSymbolicContext)

                # For subclasses, we need to track symints on BOTH the outer
                # and inner tensors.
                sources_tensors_constraints = [
                    (source, t, context.constraint_sizes)
                ]
                attrs, _ = t.__tensor_flatten__()
                for attr in attrs:
                    inner_t = getattr(t, attr)
                    inner_context = context.inner_contexts[attr]
                    sources_tensors_constraints.append((
                        AttrSource(source, attr),
                        inner_t,
                        inner_context.constraint_sizes
                    ))
            else:
                sources_tensors_constraints = [(source, t, context.constraint_sizes)]

            for src, curr_t, constraint in sources_tensors_constraints:
                if is_sparse_any(curr_t):
                    for i, ss in enumerate(curr_t.size()):
                        property_source = TensorPropertySource(src, TensorProperty.SIZE, i)
                        track_symint(property_source, ss, constraint[i])
                else:
                    for i, ss in enumerate(curr_t.size()):
                        property_source = TensorPropertySource(src, TensorProperty.SIZE, i)
                        track_symint(property_source, ss, constraint[i])
                    for i, ss in enumerate(curr_t.stride()):
                        track_symint(TensorPropertySource(src, TensorProperty.STRIDE, i), ss)
                    track_symint(TensorPropertySource(src, TensorProperty.STORAGE_OFFSET), curr_t.storage_offset())

        # 1. Every input must equal the final simplified symbolic expression
        #    stored on the placeholder.  Given a placeholder (s0*2, s1),
        #    if we have an input (2, 3), we must show s0*2 == 2 and s1 == 3.
        #    This does a lot of work: it covers duck sizing and equality guards.
        exprs = []
        self.dim_constraints = DimConstraints(
            symbol_to_source,
            self.var_to_val,
            set(symbol_to_constraints.keys()),
            self.source_name_to_debug_name,
        )

        if not _simplified:
            for source, expr in input_guards:
                if self._translation_validation_enabled:
                    # Ignore sources that were not turned into SymInts.
                    srcname = source.name()
                    if srcname in self.source_to_symbol:
                        self._add_target_expr(sympy.Eq(self.source_to_symbol[srcname], expr))

                # Small optimization
                if (
                    isinstance(expr, sympy.Symbol) and
                    symbol_to_source.get(expr) and
                    source == symbol_to_source[expr][0]
                ):
                    continue

                # This logic excludes static values found on tensors from guarding, because
                # dynamo's check_tensor_fn does that (see guards.cpp).
                # However, for non tensor sources, we still need to guard here.
                if ignore_static and isinstance(source, TensorPropertySource):
                    if expr.is_number:
                        self.log.debug("Skipping guard %s", f"{source_ref(source)} == {expr}")
                        continue

                if is_dim(source):
                    self.dim_constraints.add_equality(source, expr)

                sexpr = ShapeGuardPrinter(symbol_to_source, source_ref, self.var_to_sources).doprint(expr)
                exprs.append(f"{source_ref(source)} == {sexpr}")
                if (
                    isinstance(source, TensorPropertySource)
                    and source.prop is TensorProperty.SIZE
                    and equalities_inputs
                    and len(expr.free_symbols) == 1
                ):
                    symbol = next(iter(expr.free_symbols))
                    if (
                        isinstance(expr, sympy.Symbol) and
                        expr in symbol_to_constraints and
                        not equalities_inputs.is_equal(source, symbol_to_source[expr][0])
                    ):
                        msg = (
                            f"The values of {self._debug_name(source)} = {source.name()} and "
                            f"{self._debug_name(symbol_to_source[expr][0])} = {symbol_to_source[expr][0].name()} "
                            "must always be equal."
                        )
                        record_constraint_violation(equalities_inputs.warn_only, self._debug_name(source), msg)

                    if (
                        not isinstance(expr, sympy.Symbol) and
                        symbol in symbol_to_constraints and
                        not equalities_inputs.is_derived(source, symbol_to_source[symbol][0], lambda x: expr.xreplace({symbol: x}))
                    ):
                        src = symbol_to_source[symbol][0]
                        msg = (
                            f"The values of {self._debug_name(source)} = {source.name()} must always be related to "
                            f"the values of {self._debug_name(src)} = {src.name()} by "
                            f"{self._debug_name(source)} = {expr.xreplace({symbol: sympy.sympify(self._debug_name(src))})}."
                        )
                        record_constraint_violation(equalities_inputs.warn_only, self._debug_name(source), msg)

                # NB: Not necessary to report constraint violations here:
                # constraints are guaranteed to be on symbols (we've already
                # caught constants and non-atomic expressions), so we only
                # have relational constraints, but we don't support those
                # at the moment

        # 2. Every guard must evaluate to True (but remember many guards
        #    like s0 == s1*2 because trivial due to simplification)
        issued = set()

        def issue_guard(guard: ShapeGuard) -> None:
            expr = self.simplify(guard.expr)

            # Avoid re-issueing the same guard.
            if expr in issued:
                return

            # When propagate_real_tensors is on, we may end up with guards on
            # data dependent variables.  These guards are unissuable, so just ignore them
            if free_unbacked_symbols(expr):
                log.warning("propagate_real_tensors: ignoring guard %s", expr)
                return

            issued.add(expr)

            try:
                is_trivial = False
                if any(is_dim(source) for s in expr.free_symbols for source in symbol_to_source[s]):
                    is_trivial = self.dim_constraints.add(expr)
                guard_expr = ShapeGuardPrinter(symbol_to_source, source_ref, self.var_to_sources).doprint(expr)
                exprs.append(guard_expr)
                self._add_target_expr(expr)
                # A non-relational constraint on a single sizevar can violate
                # a constraint
                if not is_trivial and len(expr.free_symbols) == 1:
                    symbol = next(iter(expr.free_symbols))
                    source = symbol_to_source[symbol][0]
                    constraints = symbol_to_constraints[symbol]
                    for c in constraints:
                        if isinstance(c, StrictMinMaxConstraint):
                            if not _disable_forced_specializations:
                                var_with_range = self._render_range_for_constraint_violation(source, c)
                                msg = (
                                    f"Not all values of {var_with_range} "
                                    f"satisfy the generated guard {guard_expr}."
                                )
                                record_constraint_violation(c.warn_only, self._debug_name(source), msg)
                        elif isinstance(c, RelaxedUnspecConstraint):
                            # This is fine, we allow guards here as long as it
                            # didn't constrain it to one value  (we don't
                            # actually know this; this depends on our
                            # ValueRanges reasoning capability)
                            pass
                        else:
                            raise AssertionError(f"unrecognized constraint {c}")
            except Exception:
                self.log.warning("Failing guard allocated at: \n%s", ''.join(guard.stack.format()))
                raise

        # First, issue all guards.
        # This removes all the checks that follow from bounds
        # We could simply emit those and also the bounds 2 <= size when necessary
        for guard in self.guards:
            if self._maybe_evaluate_static(guard.expr, axioms=()) is not None:
                continue
            issue_guard(guard)

        # 3. Every symbol must be within its value range (this handles 0/1
        # specialization too).
        for symbol, sources in symbol_to_source.items():
            r = self.var_to_range.get(symbol)
            if r is None:
                if symbol not in self.var_to_range:
                    continue
                r = self.var_to_range[symbol]

            assert sources
            assert symbol.is_integer
            bounds = []
            if r.lower != -sympy.oo:
                if any(is_dim(source) for source in sources):
                    self.dim_constraints.add(sympy.Ge(symbol, r.lower))
                # Only print lower bound in simplified mode if it is not the
                # default
                if not _simplified or r.lower != self._default_value_range().lower:
                    bounds.append(str(r.lower))
            bounds.append(source_ref(sources[0]))
            # NB: This looks like an off-by-one error but it's not: the
            # upper bound may be sys.maxsize - 1 because we intentionally
            # exclude sys.maxsize from our bounds to deal with direct
            # == INT_MAX guards, but it's still dumb to actually test it.
            # Note that you can be off by a pretty large constant and it
            # won't matter because sizes in practice will be no where near
            # the 64-bit limit.
            if r.upper != sympy.oo and r.upper < sys.maxsize - 1:
                if any(is_dim(source) for source in sources):
                    self.dim_constraints.add(sympy.Le(symbol, r.upper))
                # nontrivial upper bound is always interesting
                bounds.append(str(r.upper))
            if len(bounds) > 1:
                exprs.append(" <= ".join(bounds))

                # Check constraints
                constraints = symbol_to_constraints[symbol]
                for c in constraints:
                    if isinstance(c, StrictMinMaxConstraint):
                        # NB: By default, we have a restrictive range
                        # 2 <= s0 <= sys.maxsize - 1.  But export users generally
                        # expect to be able to specify nice ranges like [0, oo]
                        if not (c.vr & self._default_value_range()).issubset(r):
                            source = sources[0]

                            expr = sympy.And(sympy.Le(r.lower, symbol), sympy.Le(symbol, r.upper))
                            guard_expr = ShapeGuardPrinter(symbol_to_source, source_ref, self.var_to_sources).doprint(expr)
                            var_with_range = self._render_range_for_constraint_violation(source, c)
                            msg = (
                                f"Not all values of {var_with_range} satisfy the generated guard {guard_expr}"
                            )
                            record_constraint_violation(
                                c.warn_only,
                                self._debug_name(source),
                                msg,
                            )

        if constraint_violations:
            warn_msgs = []
            error_msgs = []
            debug_names = set()
            for warn_only, debug_name, msg in constraint_violations:
                if warn_only:
                    msg = f"  {len(warn_msgs) + 1}. {msg()}"
                    warn_msgs.append(msg)
                else:
                    msg = f"  - {msg()}"
                    error_msgs.append(msg)
                    debug_names.add(debug_name)
            if len(error_msgs) > 0:
                debug_names = ', '.join(debug_names)
                err = '\n'.join(error_msgs)
                raise ConstraintViolationError(
                    f"Constraints violated ({debug_names})! "
                    "For more information, run with TORCH_LOGS=\"+dynamic\".\n"
                    f"{err}"
                )
            elif len(warn_msgs) > 0:
                log.debug("%s Warning only constraints violated", len(warn_msgs))

        signpost_event(
            "dynamic",
            "produce_guards",
            {
                **self.co_fields,
                **self.counter,
                "num_guards": len(exprs),
                "free_symbols": sum(1 for v in symbol_to_source.values() if v),
                # The keys are meaningless from an aggregate perspective, so
                # don't include them.  Biggest first.
                "symbol_guard_counts": sorted(self.symbol_guard_counter.values(), reverse=True),
            },
        )

        if self._translation_validation_enabled:
            from torch.fx.experimental.validator import PopulateValidator

            # Add all deferred runtime assertions; these are not technically
            # handled by produce_guards but we need to put them in the target
            # set
            for ras in self.deferred_runtime_asserts.values():
                for ra in ras:
                    self._add_target_expr(ra.expr)

            # Add value range bound guards for all symbols with no trivial bounds.
            # Reason: '_maybe_evaluate_static' may eliminate guards based on the
            # refined value ranges.
            for sym, vr in self.var_to_range.items():
                if vr.lower != -sympy.oo:
                    self._add_target_expr(sympy.Le(vr.lower, sym))
                if vr.upper != sympy.oo:
                    self._add_target_expr(sympy.Le(sym, vr.upper))

            # Before validating, populate the input of the validator with the
            # built FX graph.
            with fx_traceback.preserve_node_meta():
                PopulateValidator(self.graph, self.validator).run()

        self._check_translation_validate()
        return exprs

    def produce_guards_expression(self, placeholders, ignore_static=True):
        """
        Expected to be used with evaluate_guards_expression(). Produces the guards
        for the given placeholders and returns a string expression to be evaluated
        by evaluate_guards_expression given concrete values for the placeholders.
        """
        from torch._dynamo.source import LocalSource
        arg_names = [f"t{i}" for i in range(len(placeholders))]
        guards = self.produce_guards(placeholders, [LocalSource(a) for a in arg_names], ignore_static=ignore_static)
        if guards:
            return " and ".join(guards)
        return None

    def evaluate_guards_expression(self, code, args):
        """
        Expected to be used with produce_guards_expression(). Evaluates an expression
        generated by produce_guards_expression for the given concrete args.
        """
        arg_names = [f"t{i}" for i in range(len(args))]
        return eval(code, SYMPY_INTERP, {"L": dict(zip(arg_names, args))})

    def evaluate_guards_for_args(self, placeholders, args, *, ignore_static=True):
        """Generate guards for a graph's placeholder values and evaluate the guards with args
        """
        code = self.produce_guards_expression(placeholders, ignore_static=ignore_static)
        if code:
            return self.evaluate_guards_expression(code, args)
        return True

    def bind_symbols(self, placeholders, args):
        """
        Given a paired list of placeholders (fake tensors with
        symbolic sizes) and concrete arguments (regular tensors
        with real sizes), returns a dictionary mapping each
        symbol to its real value.  So for example, if you
        have a placeholder with size (s0, s1), binding
        (2, 4) to it will give you {s0: 2, s1: 4}.  This is
        not guaranteed to bind ALL symbols in the ShapeEnv;
        we can't bind a symbol if it doesn't occur in any placeholder,
        and symbols that already have replacements won't get bindings.

        This is a little duplicative with evaluate_guards but
        it's different enough that it seemed cleanest to make
        another copy.  This assumes the guards are already checked,
        though if it's cheap we'll check for shenanigans
        """
        bindings: Dict[sympy.Symbol, int] = {}

        def bind_symint(arg, val):
            if isinstance(val, SymInt):
                s = val.node.expr

                if isinstance(s, sympy.Symbol):
                    if s in bindings:
                        assert bindings[s] == arg, f"{bindings[s]} != {arg}"
                    else:
                        bindings[s] = arg
                elif isinstance(-s, sympy.Symbol):
                    if -s in bindings:
                        assert bindings[-s] == -arg, f"{bindings[-s]} != {-arg}"
                    else:
                        bindings[-s] = -arg

        for t, arg in zip(placeholders, args):
            if t is None:
                continue
            if isinstance(t, SymInt):
                bind_symint(arg, t)
                continue
            assert isinstance(t, torch.Tensor)
            for i, s in enumerate(t.size()):
                bind_symint(arg.size(i), s)
            for i, s in enumerate(t.stride()):
                bind_symint(arg.stride(i), s)
            bind_symint(arg.storage_offset(), t.storage_offset())

        return bindings

    def get_nontrivial_guards(self):
        """Returns a list of guard expressions that aren't statically known (i.e. not trivial)"""
        return [self.simplify(guard.expr) for guard in self.guards if self._maybe_evaluate_static(guard.expr, axioms=()) is None]

    def format_guards(self, verbose=False):
        """Format this shape env's guard expressions with optional traceback info if verbose"""
        def format_tb(tb):
            if not verbose:
                return ""
            return f"\n   Guarded at:\n{''.join('   ' + l for l in tb.format())}"

        return '\n'.join(f" - {guard.expr}{format_tb(guard.stack)}" for guard in self.guards)

    def bound_sympy(self, expr: sympy.Expr, size_oblivious: bool = False) -> ValueRanges:
        """Given a sympy expression, computes a ValueRanges bound for what values it can be"""
        var_to_range = {x: self.var_to_range.get(x, None) for x in expr.free_symbols}
        if size_oblivious:
            # Clamp values of size-like variables
            for x in self.size_like & var_to_range.keys():
                if var_to_range[x] is not None:
                    var_to_range[x] = ValueRanges(2, sympy.oo)
        return bound_sympy(expr, var_to_range)

    @_lru_cache
    def get_axioms(self, symbols: Optional[Tuple["sympy.Symbol"]] = None) -> Tuple["sympy.Expr"]:
        """
        Given the symbols in an expression, it returns all the runtime asserts that have those symbols
        concatenated with all the guards.
        If symbols is None, it returns all the runtime asserts (and all the guards)
        """
        if symbols is None:
            runtime_asserts = (r.expr
                               for rs in self.deferred_runtime_asserts.values()
                               for r in rs)
        else:
            runtime_asserts = (r.expr
                               for s in symbols if s not in self.var_to_val
                               for r in self.deferred_runtime_asserts.get(s, ()))
        guards = (g.expr for g in self.guards)
        return tuple(itertools.chain(guards, runtime_asserts))

    @_lru_cache
    def get_implications(self,
                         e: "sympy.Expr",
                         compute_hint: bool) -> Tuple[Tuple["sympy.Expr", 'sympy.logic.boolalg.BooleanAtom']]:
        """ Given a expression, it returns a list of predicates that follow from it """
        equiv = {}

        def add_expr(expr):
            # Expr and negation
            equiv[canonicalize_bool_expr(expr)] = sympy.true
            equiv[canonicalize_bool_expr(sympy.Not(expr))] = sympy.false
            if isinstance(expr, sympy.Rel):
                if isinstance(expr, (sympy.Eq, sympy.Ne)):
                    # multiplying by -1 ensures that equality is commutative
                    dual = type(expr)(-expr.lhs, -expr.rhs)
                else:
                    # multiplying by -1 changes the direction of the inequality
                    dual = type(expr)(-expr.rhs, -expr.lhs)
                equiv[canonicalize_bool_expr(dual)] = sympy.true
                equiv[canonicalize_bool_expr(sympy.Not(dual))] = sympy.false

        if compute_hint:
            e = canonicalize_bool_expr(e.xreplace(self.var_to_val))
        add_expr(e)
        # Other relational expressions this expression implies
        if isinstance(e, sympy.Eq):
            add_expr(sympy.Le(e.lhs, e.rhs))
            add_expr(sympy.Ge(e.lhs, e.rhs))
        elif isinstance(e, sympy.Lt):
            add_expr(sympy.Le(e.lhs, e.rhs))
            add_expr(sympy.Ne(e.lhs, e.rhs))
            if e.lhs.is_integer and e.rhs.is_integer:
                add_expr(sympy.Le(e.lhs, e.rhs - 1))
        elif isinstance(e, sympy.Le):
            add_expr(sympy.Lt(e.lhs, e.rhs + 1))
        return tuple(equiv.items())

    @_lru_cache
    def _maybe_evaluate_static(
        self, expr: "sympy.Expr", *, unbacked_only: bool = False, compute_hint: bool = False,
        expect_rational=True, size_oblivious: bool = False, axioms: Optional[Tuple[sympy.Expr]] = None
    ) -> "Optional[sympy.Expr]":
        """
        Tries to evaluate expr without introducing guards

        If unbacked_only == True, then we only do substitutions on
        unbacked SymInts (leaving regular hinted integers alone).  This could
        result in an expression that still contains backed SymInts, which you
        could then potentially guard on.

        Use compute_hint == True if you are trying to compute a non-binding
        hint for the particular hint values of backed SymInts, e.g., if
        s0 happens to be 3 this run, compute_hint will subsitute s0 with 3.
        """
        # axioms with compute hint NYE
        assert not compute_hint or not axioms

        expr = self.simplify(expr)

        if compute_hint:
            expr = expr.xreplace(self.var_to_val)

        expr = canonicalize_bool_expr(expr)

        # Pattern matching
        symbols = tuple(expr.free_symbols)
        if axioms is None:
            axioms = self.get_axioms(symbols)
        subst = {}
        for e in axioms:
            subst.update(dict(self.get_implications(e, compute_hint=compute_hint)))

        expr = expr.xreplace(subst)

        # Simplify making use of value range lower bound
        new_shape_env = {}
        new_range_env = {}
        for idx, k in enumerate(symbols):
            if isinstance(self.var_to_val.get(k, None), SingletonInt):
                # Skip var_to_range logic for SingletonInt which is only used
                # for jagged layout NestedTensors today
                continue
            vr = self.var_to_range[k]
            if size_oblivious and k in self.size_like:
                lower = max(2, vr.lower)
            else:
                lower = vr.lower
            # Don't do anything if we don't have a nontrivial lower bound
            # Also don't do anything if we asked only to simplify unbacked
            # SymInt
            if (
                lower < (-sys.maxsize - 1) // 2 or
                (unbacked_only and k in self.var_to_val)
            ):
                new_range_env[k] = vr
                continue
            # Positive means >= 1
            # Positive - 1 means >= 0
            # Positive + lower - 1 means >= lower
            # The new symbol 's' is "too low", so when we substitute it in
            # we have to increase it by offset (and conversely, the new
            # variables have to have their value range bounds adjusted as
            # well)
            s = sympy.Symbol(f"evaluate_static_shape_{idx}", positive=True, integer=True)

            # Note:
            #   Offset might be a fraction(e.g. aten.split.Tensor), but shapes are always integers.
            #   Sympy might give unexepected results when comparing an integer with a non-integer
            #   Therefore, we cast offset to int here.
            #   For example:
            #       shape_0 = sympy.Symbol("shape_0", positive=True, integer=True)
            #       expr = sympy.Eq(shape_0 - 1/3, 4)
            #       expr.xreplace({}) # False
            offset = int(lower - 1)
            new_shape_env[k] = s + offset
            new_range_env[s] = SymPyValueRangeAnalysis.add(vr, -offset)

        def replace(expr, repl):
            return expr.xreplace(repl)

        try:
            new_expr = replace(expr, new_shape_env)
        except RecursionError:
            log.warning("RecursionError in sympy.xreplace(%s, %s)", expr, new_shape_env)
            self.counter["sympy_recursion_error"] += 1
            return None

        floor_div_replace = {}
        for atom in new_expr.atoms(FloorDiv):
            floor_div_replace[atom] = sympy.floor(atom.args[0] / atom.args[1])
        new_expr = safe_expand(new_expr.xreplace(floor_div_replace))
        # TODO: when unbacked_only, can sometimes early return even when there
        # are still free symbols
        if new_expr.is_number:
            return new_expr

        # Check if the range can solve it statically
        out = bound_sympy(new_expr, new_range_env)
        if expect_rational:
            _assert_bound_is_rational(new_expr, out)
            if out.is_singleton():
                return out.lower

        return new_expr if unbacked_only else None

    @_lru_cache
    def replace(self, expr: "sympy.Expr") -> "sympy.Expr":
        """Apply symbol replacements to any symbols in the given expression
        """
        replacements = {s: self._find(cast(sympy.Symbol, s)) for s in expr.free_symbols}
        return safe_expand(expr.xreplace(replacements))

    @_lru_cache
    def _update_divisible(self):
        new_divisible = set()
        for k in self.divisible:
            res = self.replace(k)
            if not res.is_number:
                new_divisible.add(k)

        self.divisible = new_divisible
        self._update_version_counter()

    @_lru_cache
    def simplify(self, expr: "sympy.Expr") -> "sympy.Expr":
        """Use known constraints and replacements to simplify the given expr
        """
        expr = self.replace(expr)
        # TODO it would seem that this pass is not necessary given the
        # below replacement of // with /, but for nested FloorDivs
        # the non-recursive replacement doesn't work, and
        # recursive makes it hard to look up divisibility,
        # because existing divisibility info has FloorDiv in it, not /
        # for now just do a separate pass to catch common nested case
        if expr.has(FloorDiv):
            self._update_divisible()
            div_replacements = {}
            for atom in expr.atoms(FloorDiv):
                base, divisor = atom.args
                if isinstance(divisor, FloorDiv):
                    base1, divisor1 = divisor.args
                    if self.replace(Mod(base, divisor)) in self.divisible and \
                            base == base1 and self.replace(Mod(base1, divisor1)) in self.divisible:
                        div_replacements[atom] = divisor1
            expr = expr.xreplace(div_replacements)
            expr = safe_expand(expr)
        if expr.has(FloorDiv):
            div_replacements = {}
            pows = expr.atoms(sympy.Pow)
            rationals = expr.atoms(sympy.Rational).difference(expr.atoms(sympy.Integer))
            for fd in expr.atoms(FloorDiv):
                base, divisor = fd.args
                if self.replace(Mod(base, divisor)) in self.divisible:
                    div_replacements[fd] = base / divisor
            new_expr = expr.xreplace(div_replacements)
            new_expr = safe_expand(new_expr)
            new_pows = new_expr.atoms(sympy.Pow)
            new_rationals = new_expr.atoms(sympy.Rational).difference(new_expr.atoms(sympy.Integer))
            # divisions simplified away
            if new_pows.issubset(pows) and new_rationals.issubset(rationals):
                expr = new_expr
        return expr

    @lru_cache(256)
    def size_hint(self, expr: "sympy.Expr", *, allow_none=False):
        """
        Gets a size hint for a given expression from the underlying shapes we had.
        Does not introduce a guard, so only use this when you can guarantee that
        your code is still valid for arbitrary shapes (such as optimization decisions)
        """
        result_expr = safe_expand(expr).xreplace(self.var_to_val)
        if not result_expr.is_number:

            from torch.utils._sympy.singleton_int import SingletonInt

            if isinstance(result_expr, SingletonInt):
                return None
            r = self._maybe_evaluate_static(result_expr, compute_hint=True)
            if r is not None:
                return r
            if allow_none:
                return None

            if self.unbacked_var_to_val:
                unsound_expr = result_expr.xreplace(self.unbacked_var_to_val)
                if not unsound_expr.free_symbols:
                    log.warning("propagate_real_tensors size_hint(%s) -> %s", expr, unsound_expr)
                    return unsound_expr

            raise self._make_data_dependent_error(result_expr, expr)
        return result_expr

    # NB: keep in sync with size_hint
    @lru_cache(256)
    def has_hint(self, expr: "sympy.Expr"):
        result_expr = safe_expand(expr).xreplace(self.var_to_val)
        return result_expr.is_number or self._maybe_evaluate_static(result_expr) is not None

    def _make_data_dependent_error(self, expr, unhinted_expr, *, size_oblivious_result: Optional[bool] = None):
        # TODO: in a Dynamo context, having user code, and having the
        # name of the local, will be much better
        size_like_symbols = []
        for s in expr.free_symbols:
            stacktrace = ''.join(self.var_to_stack[s].format())
            self.log.debug("Data dependent variable '%s' allocated at:\n%s", s, stacktrace)
            if s in self.size_like:
                size_like_symbols.append(s)
        size_oblivious_result_msg = ""
        if size_oblivious_result is not None:
            size_oblivious_result_msg = (
                f"ATTENTION: guard_size_oblivious would fix the error, evaluating expression to {size_oblivious_result}.\n"
                "Maybe you need to add guard_size_oblivious to framework code, see doc below for more guidance.\n\n"
            )
        fsummary, maybe_user_loc, maybe_extra_debug = self._get_stack_summary(True)
        if expr.is_integer:
            msg = "Could extract specialized integer from data-dependent expression"
        else:
            msg = "Could not guard on data-dependent expression"
        return GuardOnDataDependentSymNode(
            f"{msg} {expr} (unhinted: {unhinted_expr}).  "
            f"(Size-like symbols: {', '.join(map(str, size_like_symbols)) or 'none'})\n\n"
            f"{size_oblivious_result_msg}"
            "Potential framework code culprit (scroll up for full backtrace):\n"
            f"{''.join(traceback.StackSummary.from_list([fsummary]).format())}\n"
            "For more information, run with TORCH_LOGS=\"dynamic\"\n"
            "For extended logs when we create symbols, also add "
            f"TORCHDYNAMO_EXTENDED_DEBUG_CREATE_SYMBOL=\"{','.join(map(str, expr.free_symbols))}\"\n"
            "If you suspect the guard was triggered from C++, add TORCHDYNAMO_EXTENDED_DEBUG_CPP=1\n"
            "For more debugging help, see "
            "https://docs.google.com/document/d/1HSuTTVvYH1pTew89Rtpeu84Ht3nQEFTYhAX3Ypa_xJs/edit?usp=sharing\n" +
            maybe_extra_debug
            # TODO: Help text about how to use our runtime tests to fix this
            # problem
        )

    def _update_var_to_range(self, symbol, vr):
        lower, upper = vr.lower, vr.upper

        # If we have a size-like unbacked SymInt, refuse to refine the range to be
        # less than two.  This is because when we intersect this range
        # with [2, inf] for size oblivious tests, the range would be
        # unsatisfiable.  In other words, once you have a size-like
        # unbacked SymInt, we can never learn that it is exactly zero or one,
        # because we would now give inconsistent results for all size
        # oblivous tests!
        if upper < 2 and symbol in self.size_like:
            upper = 2

        # Updates the range and the guards corresponding to each bound of the symbol.
        if symbol not in self.var_to_range:
            self.var_to_range[symbol] = ValueRanges(lower, upper)
        else:
            self.var_to_range[symbol] &= ValueRanges(lower, upper)

    def _set_replacement(self, a: "sympy.Symbol", tgt: "sympy.Expr", msg: str) -> None:
        """
        Adds or updates a replacement for a symbol.
        Use this instead of `self.replacements[a] = tgt`.
        """

        # Precondition: a == tgt
        assert isinstance(a, sympy.Symbol)

        # Handles nested tensor symbolic variables which don't have
        # var_to_range bounds
        tgt_bound = None
        if a in self.var_to_range:
            src_bound = self.var_to_range[a]

            # If you have x in [2, maxint], then 2*x in [4, 2*maxint].
            # But we don't really care that the max bound says we can
            # go beyond the maximum integer size, because we aren't
            # using bigints anyway.  Arguably, ValueRanges should know
            # to do this truncation automaticaly (to avoid doing
            # bigint compute in range analysis), but right now it doesn't
            # so we need to get rid of some unnecessary precision.
            int_range = ValueRanges(-sys.maxsize - 1, sys.maxsize - 1)

            def issubset(x, y):
                return (x & int_range).issubset(y & int_range)

            # First, refine the value range of a based on the computed value range
            # of tgt.  This is always OK to do, even if we decide not to do the
            # substitution in the end.  This might be a no-op, if a already has
            # a tighter bound
            tgt_bound = self.bound_sympy(tgt)
            self._update_var_to_range(a, tgt_bound)

            # Next, check if we can update the range of free symbols in tgt
            # based on the range in a. But only do it if:
            #  - the source bound non-trivially improves over what we get out of
            #    the existing bounds.
            #  - the replacement is univariate and we can invert the tgt expression
            if not issubset(tgt_bound, src_bound) and len(tgt.free_symbols) == 1:
                b = next(iter(tgt.free_symbols))
                # Try to invert the equality
                r = try_solve(sympy.Eq(a, tgt), b, floordiv_inequality=False)
                if r is not None:
                    b_bound = self.bound_sympy(r[1])
                    self.var_to_range[b] = b_bound & self.var_to_range[b]
                    tgt_bound = self.bound_sympy(tgt)
                    assert issubset(tgt_bound, src_bound)

            # TODO: Should we propagate size-like-ness?
            #
            # Pros: if u0 is size-like, intuitively u0 == u1 should cause u1
            # to become size-like.
            #
            # Cons: if u0 is size-like, what about u0 - 1 == u1?  You CAN'T
            # propagate in this case, because what if u0 == 0, then u1 is negative
            # and clearly isn't a size.  So, at minimum, any f(x) whose value
            # range isn't [0, inf] given x in [0, inf] cannot propagate
            # size-like-ness.  But there are many situations where you could
            # imagine u1 is going to be size-like and actually you just didn't
            # have a refined enough value range on u0.  Since even innocuous
            # looking arithmetic operations can destroy size-like-ness, it's
            # best to not propagate it at all and force the user to annotate it
            # as necessary.
            #
            # Compromise: we preserve size-like-ness only for exact equality
            # and nothing else.
            if a in self.size_like and isinstance(tgt, sympy.Symbol):
                self.size_like.add(tgt)
            elif isinstance(tgt, sympy.Symbol) and tgt in self.size_like:
                self.size_like.add(a)

            # Now, decide if we will do the substitution.
            #
            #  - If the source has a non-trivial range, only substitute if
            #    we preserve this range.  Note that we may have propagated
            #    the src_range to free variables in tgt when tgt is univariate
            #    and we could find an inverse, which helps us achieve this.
            #    This ensures we never "forget" about user defined ranges,
            #    even if they end up being defined on composite formulas
            #    like s0 + s1.
            #
            #  - If the variable is unbacked, only substitute if the substitution
            #    would preserve the bounds also under size-like-ness conditions.

            if not issubset(tgt_bound, src_bound):
                self.log.debug("skipped set_replacement %s = %s (%s) [%s not subset of %s]", a, tgt, msg, tgt_bound, src_bound)
                return
            elif a in self.size_like:
                tgt_bound_so = self.bound_sympy(tgt, size_oblivious=True)
                src_bound_so = self.bound_sympy(a, size_oblivious=True)
                if not issubset(tgt_bound_so, src_bound_so):
                    self.log.debug("skipped set_replacement %s = %s (%s) "
                                   "[%s not subset of %s (size-oblivious conditions)]", a, tgt, msg, tgt_bound_so, src_bound_so)
                    return

        if config.print_specializations and isinstance(tgt, (sympy.Integer, sympy.Float)):
            # specializing to a constant, which is likely unexpected

            # NOTE(avik): It is possible that we try logging the same specialization multiple times, e.g.,
            # when adding a to self.replacements, and again when simplifying an expression containing a.
            # Thus to avoid duplication, checking whether a is in self.replacements isn't enough; if it is,
            # it must not already map to `tgt`. Fortunately this check is cheap because `tgt` is a constant.
            if a not in self.replacements or tgt != self.replacements[a]:
                self.log.warning("Specializing %s to %s", self.var_to_sources[a][0].name(), tgt)
                self.log.debug("SPECIALIZATION", stack_info=True)
        log.info("set_replacement %s = %s (%s) %s", a, tgt, msg, tgt_bound)
        self.replacements[a] = tgt
        self._update_version_counter()

        # When specializing 'a == tgt', the equality should be also conveyed to
        # Z3, in case an expression uses 'a'.
        self._add_target_expr(sympy.Eq(a, tgt))

    def _add_divisible(self, expr: "sympy.Expr"):
        self.divisible.add(expr)
        self._update_version_counter()

    @_lru_cache
    @record_shapeenv_event()
    def _find(self, a: "sympy.Symbol") -> "sympy.Expr":
        """
        Implements a DSU-like algorithm to find the variable that represents a
        Also handles transitive non-identity replacements.

        a: b + c
        c: d
        """
        if a not in self.replacements:
            return a
        res = self.replacements[a]
        cur_replace = {s: self._find(s) for s in res.free_symbols}
        replaced, changed = self.replacements[a]._xreplace(cur_replace)
        if changed:
            self._set_replacement(a, replaced, "find")
        return self.replacements[a]

    @lru_cache(256)
    def _maybe_guard_rel(self, expr: "sympy.Rel") -> None:
        """
        The relational guard is guarded to be true.  Use this information to
        simplify shapes (i.e. a == b or a % 5 == 0)
        """
        assert isinstance(expr, sympy.Rel)

        # A good example of what goes wrong if you don't do this is
        # python test/functorch/test_aotdispatch.py -k
        # test_aot_autograd_symbolic_module_exhaustive_nn_LazyConv3d_cpu_float32
        if isinstance(expr, sympy.Ne):
            return

        free = list(expr.free_symbols)

        assert len(free) > 0, f"The expression should not be static by this point: {expr}"
        # In case of really gnarly expression, we don't blow up
        if len(free) > 5:
            return

        # Prioritize unbacked symints for solving by ordering them last.
        # Prefer to simplify out lexicographically higher symbols (i.e. simplify out s4 over s3).
        #   (NB: this unfortunately isn't strictly equivalent to simplifying out newer symbols)
        # Prefer to simplify out symbols with ephemeral sources.
        def _smart_symbol_sort(x):
            has_only_ephemeral_sources = (
                x in self.var_to_sources and all(s.is_ephemeral() for s in self.var_to_sources[x])
            )
            size = self.size_hint(x, allow_none=True) or sys.maxsize
            name = x.name
            # 1 puts ephemeral sourced symbols first when sorting in reverse
            return (1 if has_only_ephemeral_sources else 0, size, name)

        free = sorted(free, key=_smart_symbol_sort, reverse=True)  # type: ignore[attr-defined]
        lhs = expr.lhs
        rhs = expr.rhs

        self._refine_ranges(expr)

        # The rest of this stuff is for equality only
        if not isinstance(expr, sympy.Eq):
            return

        if not expr.has(Mod):
            try:
                floor_div_atoms = lhs.atoms(FloorDiv).union(rhs.atoms(FloorDiv))
                if len(floor_div_atoms) > 0 and any(a.divisor != 1 for a in floor_div_atoms):
                    raise NotImplementedError
                # Never replace unbacked symbols with other unbacked symbols.
                # This is error prone because you can cause references to
                # unbacked symbols to time travel backwards.  E.g.,
                #
                # u1 = x.item()
                # ... use of u1 ...
                # u2 = y.item()
                # u3 = z.item()
                # torch._check(u1 == u2 + u3)
                #
                # If you replace u1 with u2 + u3, then the use of u1 now
                # references u2 and u3 prior to them actually being bound at
                # runtime.  It's pretty inconvenient to setup control
                # dependencies for substitutions, so ban it entirely.
                if isinstance(lhs, sympy.Symbol) and free_unbacked_symbols(lhs) and not free_unbacked_symbols(rhs):
                    # short-circuit when no solving is needed
                    self._set_replacement(lhs, self._find(rhs), "trivial_lhs")
                elif isinstance(rhs, sympy.Symbol) and free_unbacked_symbols(rhs) and not free_unbacked_symbols(lhs):
                    self._set_replacement(rhs, self._find(lhs), "trivial_rhs")
                else:
                    r = try_solve(expr, free[0], floordiv_inequality=False)
                    if r is not None and all(t.is_integer for t in sympy.preorder_traversal(r[1])):
                        new_var = self._find(r[1])
                        ok = len(free_unbacked_symbols(new_var)) == 0
                        if ok:
                            self._set_replacement(cast(sympy.Symbol, free[0]), new_var, "solve")
            except NotImplementedError:
                pass
        if expr.has(Mod):
            mod_expr = next(iter(expr.atoms(Mod)))
            try:
                r = try_solve(expr, mod_expr, floordiv_inequality=False)
                if r is not None and r[1] == 0:
                    self._add_divisible(mod_expr)
                    # This is a little bit of extra logic to make things like
                    # torch.empty(i0, q).view(c, -1, q) work out
                    p, q = mod_expr.args
                    if isinstance(q, sympy.Number) and isinstance(p, sympy.Mul) and len(p.args) == 2:
                        c, i0 = p.args
                        # Given Mod(c * i0, q) == 0
                        if (
                            isinstance(c, sympy.Number) and
                            isinstance(i0, sympy.Symbol) and
                            self.is_unbacked_symint(i0)
                        ):
                            # We have Mod(i0, q / c) == 0, which means we can
                            # rewrite i0 as (q / gcd(q, c)) * i1
                            d = q / sympy.gcd(q, c)
                            i1 = self.create_unbacked_symint().node.expr
                            # Propagate the value ranges.  It doesn't really
                            # matter if we use truediv or floordiv, because we
                            # have established divisibility.
                            self._update_var_to_range(i1, SymPyValueRangeAnalysis.truediv(
                                self.var_to_range[i0], ValueRanges.wrap(d)
                            ))
                            # Propagate size-like-ness
                            if i0 in self.size_like:
                                self.size_like.add(i1)
                            self._set_replacement(i0, d * i1, "divisibility")

            except NotImplementedError:
                pass
        return

    # See: Note - On 0/1 specialization
    # NB: sys.maxsize is NOT allowed for sizes, because we use MAX_INT
    # as a sentinel sometimes.  Your sizevar isn't going to be
    # anywhere near the max 64-bit integer anyway.
    def _default_value_range(self) -> ValueRanges:
        lower = 2 if self.specialize_zero_one else 0
        return ValueRanges(lower, sys.maxsize - 1)

    def _default_unspecified_value_range(self) -> ValueRanges:
        return ValueRanges(-sys.maxsize - 1, sys.maxsize)

    @_lru_cache
    def _simplify_floor_div(self, expr):
        floor_divs = tuple(expr.atoms(FloorDiv))
        # we expect floor_divs to be exact,
        # and thus add the guards for the exact floordivs,
        # even if tracing doesn't require them otherwise
        for fd in reversed(floor_divs):
            base, divisor = fd.args
            mod_expr = Mod(base, divisor)
            eq_expr = sympy.Eq(mod_expr, 0)
            # add necessary mod guards
            self.evaluate_expr(eq_expr)
        return self.simplify(expr)

    # We're about to add a guard/runtime assert, check if the ShapeEnv is frozen
    # and if so issue a warning
    def _check_frozen(self, expr, concrete_val):
        if self.frozen:
            self.counter["ignored_backward_guard"] += 1
            signpost_event(
                "dynamic",
                "evaluate_expr_frozen",
                {
                    **self.co_fields,
                    "ignored_guard": f"{expr} == {concrete_val}",
                    # no version = original state (this signpost is expected)
                    # version 2 = dynamic backwards is eagerly compiled
                    "version": 2,
                },
            )
            log.warning("Ignored guard %s == %s, this could result in accuracy problems", expr, concrete_val, stack_info=True)


    def _get_stack_summary(self, is_debug: bool = False):
        fsummary = None
        frame = inspect.currentframe()
        try:
            while frame is not None:
                if frame.f_code.co_filename not in uninteresting_files():
                    fsummary = traceback.FrameSummary(
                        frame.f_code.co_filename,
                        frame.f_lineno,
                        frame.f_code.co_name,
                    )
                    break
                frame = frame.f_back
        finally:
            del frame

        # NB: this stack is truncated, but it's fine because the main
        # stack_info will give you the rest of the info you need
        maybe_user_loc = ""
        user_tb = TracingContext.extract_stack()
        if user_tb:
            maybe_user_loc = " at " + format_frame(user_tb[-1])

        maybe_extra_debug = ""
        if is_debug and user_tb:
            maybe_extra_debug = (
                '\nUser Stack (most recent call last):\n' +
                '  (snipped, see stack below for prefix)\n' +
                ''.join(traceback.format_list(user_tb))
            )
        if is_debug and config.extended_debug_cpp:
            cpp_stack = CapturedTraceback.extract(cpp=True)
            maybe_extra_debug += "\nC++ stack trace:\n" + ''.join(cpp_stack.format())
        elif is_debug:
            maybe_extra_debug += (
                "\nFor C++ stack trace, run with "
                "TORCHDYNAMO_EXTENDED_DEBUG_CPP=1"
            )

        return fsummary, maybe_user_loc, maybe_extra_debug

    def _log_guard(self, prefix: str, g, forcing_spec: bool):
        if self.log.isEnabledFor(logging.INFO):
            str_g = str(g)
            is_debug = config.extended_debug_guard_added is not None and str_g == config.extended_debug_guard_added
            fsummary, maybe_user_loc, maybe_extra_debug = self._get_stack_summary(is_debug)
            maybe_more_info = ""
            if not is_debug:
                maybe_more_info = (
                    ", for more info run with "
                    f"TORCHDYNAMO_EXTENDED_DEBUG_GUARD_ADDED=\"{str_g}\""
                )
            self.log.info(
                "%s %s [guard added]%s (%s)%s%s",
                prefix if not forcing_spec else f"{prefix} (forcing_spec)",
                str_g,
                maybe_user_loc,
                format_frame(fsummary),
                maybe_more_info,
                maybe_extra_debug,
                stack_info=is_debug,
            )

    @lru_cache(256)
    @record_shapeenv_event(save_tracked_fakes=True)
    def evaluate_expr(self, orig_expr: "sympy.Expr", hint=None, fx_node=None,
                      expect_rational=True, size_oblivious: bool = False, *, forcing_spec: bool = False):
        """
        Given an expression, evaluates it, adding guards if necessary
        """

        # TODO: split conjunctions and evaluate them separately

        # Don't track this one
        @functools.lru_cache(None)
        def compute_concrete_val():
            if hint is None:
                return self.size_hint(orig_expr)
            else:
                return sympy.sympify(hint)

        # Check if:
        #   1. 'translation_validation' is set
        #   2. the corresponding 'fx_node' is not 'None'
        #   3. the guard should not be suppressed
        #
        # If all of the above check, we create an FX node representing the
        # actual expression to be guarded.
        node = None
        fresh = False
        if (
                self._translation_validation_enabled
                and fx_node is not None
                and not self._suppress_guards_tls()
                and not size_oblivious
        ):
            concrete_val = compute_concrete_val()
            if concrete_val is sympy.true:
                node, fresh = self._create_fx_call_function(torch._assert, (fx_node,))
            elif concrete_val is sympy.false:
                neg, _ = self._create_fx_call_function(operator.not_, (fx_node,))
                node, fresh = self._create_fx_call_function(torch._assert, (neg,))
            else:
                eql, _ = self._create_fx_call_function(operator.eq, (fx_node, concrete_val))
                node, fresh = self._create_fx_call_function(torch._assert, (eql,))

            assert node is not None
            # If this is a fresh node, we have to remember the event index that
            # corresponds to this assertion node.
            # Reason: so that, given an assertion node, we can replay the ShapeEnv
            # events until the point where this assertion node was freshly created.
            if fresh:
                self._add_fx_node_metadata(node)

        # After creating the FX node corresponding to orig_expr, we must make sure that
        # no error will be raised until the end of this function.
        #
        # Reason: the translation validation may become invalid otherwise.
        #
        # If an error is raised before the end of this function, we remove the FX node
        # inserted, and re-raise the error.
        guard = None
        tb = None

        try:
            if orig_expr.is_number:
                self.log.debug("eval %s [trivial]", orig_expr)
                if hint is not None:
                    assert orig_expr == hint, f"{orig_expr} != {hint}"
                return orig_expr

            expr = orig_expr

            static_expr = self._maybe_evaluate_static(expr,
                                                      expect_rational=expect_rational,
                                                      size_oblivious=size_oblivious)
            if static_expr is not None:
                self.log.debug("eval %s == %s [statically known]", orig_expr, static_expr)
                if hint is not None:
                    assert static_expr == hint, f"{static_expr} != {hint}"
                return static_expr

            concrete_val = None
            if not (expr.free_symbols <= self.var_to_val.keys()):
                # TODO: dedupe this with _maybe_evaluate_static
                # Attempt to eliminate the unbacked SymInt
                new_expr = self._maybe_evaluate_static(expr, unbacked_only=True)
                if not (new_expr.free_symbols <= self.var_to_val.keys()):
                    size_oblivious_result = None
                    if not size_oblivious:
                        size_oblivious_result = self._maybe_evaluate_static(
                            expr,
                            expect_rational=expect_rational,
                            size_oblivious=True
                        )

                    # Last ditch
                    if (
                        self.unbacked_var_to_val and
                        not (unsound_result := orig_expr.xreplace(self.unbacked_var_to_val)).free_symbols
                    ):
                        log.warning("propagate_real_tensors evaluate_expr(%s) -> %s", orig_expr, unsound_result)
                        concrete_val = unsound_result
                    else:
                        raise self._make_data_dependent_error(
                            expr.xreplace(self.var_to_val),
                            expr,
                            size_oblivious_result=size_oblivious_result
                        )
                else:
                    expr = new_expr

            if concrete_val is None:
                concrete_val = compute_concrete_val()
            self._check_frozen(expr, concrete_val)

            if (
                    config.inject_EVALUATE_EXPR_flip_equality_TESTING_ONLY
                    and isinstance(hint, bool)
                    and isinstance(expr, (sympy.Eq, sympy.Ne))
            ):
                expr = sympy.Not(expr)

            # Turn this into a boolean expression, no longer need to consult
            # concrete_val
            suppress_maybe_guard_rel = False
            if concrete_val is sympy.true:
                g = expr
            elif concrete_val is sympy.false:
                g = sympy.Not(expr)
            else:
                # WARNING: we cannot actually do simplifications on guards
                # on floating point values, because Sympy generally does not
                # think expressions on integers can ever be equal to floating
                # point (e.g., sympy.Eq(s0/6, 0.5) evaluates to False).  Without
                # very clear algebraic laws that hold for floating point, such
                # simplifications are error prone anyway, so be sure not to
                # maybe_guard_rel in those cases.
                if not isinstance(concrete_val, sympy.Integer):
                    suppress_maybe_guard_rel = True
                g = sympy.Eq(expr, concrete_val)  # type: ignore[arg-type]

            if isinstance(g, sympy.Rel):
                # TODO: If we successfully eliminate a symbol via equality, it
                # is not actually necessary to save a guard for the equality,
                # as we will implicitly generate a guard when we match that
                # input against the symbol.  Probably the easiest way to
                # implement this is to have maybe_guard_rel return a bool
                # saying if it "subsumed" the guard (and therefore the guard
                # is no longer necessary)
                self._maybe_guard_rel(g)

            if not self._suppress_guards_tls():
                stack = CapturedTraceback.extract(skip=1)
                guard = ShapeGuard(g, stack)
                self.guards.append(guard)
        except Exception:
            if fresh:
                self._remove_fx_node(node)
            raise
        else:
            if not self._suppress_guards_tls():
                assert guard is not None

                self._log_guard("eval", g, forcing_spec=forcing_spec)

                for s in g.free_symbols:
                    self.symbol_guard_counter[s] += 1
                    # Forcing_spec to avoid infinite recursion
                    if (
                        not forcing_spec and
                        config.symbol_guard_limit_before_specialize is not None and
                        self.symbol_guard_counter[s] > config.symbol_guard_limit_before_specialize
                    ):
                        # Force specialization
                        self.log.info(
                            "symbol_guard_limit_before_specialize=%s exceeded on %s",
                            config.symbol_guard_limit_before_specialize,
                            s
                        )
                        self.evaluate_expr(s, forcing_spec=True)
            else:
                self.log.debug("eval %s [guard suppressed]", g)

        return concrete_val

    def cleanup(self):
        """
        Break reference cycles.

        This destroys the stacks. If you really want to keep them, we
        just need some way to break references on code objects.
        """
        for g in self.guards:
            g.stack.cleanup()
        for s in self.var_to_stack.values():
            s.cleanup()
        for ras in self.deferred_runtime_asserts.values():
            for ra in ras:
                ra.stack.cleanup()

    @record_shapeenv_event(save_tracked_fakes=True)
    def defer_runtime_assert(self, orig_expr: "sympy.Expr", msg, fx_node=None):
        """Create an assert that is checked at runtime

        Args:
            orig_expr (sympy.Expr): Boolean expression to assert is true
            msg (str): Message to display on assertion failure
            fx_node (Optional, torch.fx.Node): node in ``self.graph`` corresponding
                to the expression, if applicable

        """
        expr = orig_expr

        # TODO: split conjunctions and evaluate them separately

        static_expr = self._maybe_evaluate_static(expr)
        if static_expr is not None:
            self.log.debug("runtime_assert %s == %s [statically known]", orig_expr, static_expr)
            return static_expr

        # Attempt to eliminate the unbacked SymInt
        new_expr = self._maybe_evaluate_static(expr, unbacked_only=True)
        if not self.prefer_deferred_runtime_asserts_over_guards and new_expr.free_symbols <= self.var_to_val.keys():
            # Do a normal guard
            return self.evaluate_expr(new_expr, fx_node=fx_node)
        # NB: Don't use new_expr as expr; it could contain gunk like shape0
        # which we don't want to guard on

        # If you're here because of this assert, read Note [Backwards runtime asserts]
        # in torch/_inductor/graph.py
        assert not self.runtime_asserts_frozen, expr

        # OK, we're definitely doing a runtime assert now
        if (
            self._translation_validation_enabled
            and fx_node is not None
            and not self._suppress_guards_tls()
        ):
            node, fresh = self._create_fx_call_function(torch._assert, (fx_node,))
            assert node is not None
            if fresh:
                self._add_fx_node_metadata(node)

        self._check_frozen(expr, sympy.true)

        # eliminate symbols on equality tests / refine ranges
        if isinstance(expr, sympy.Rel):
            self._maybe_guard_rel(expr)

        if not self._suppress_guards_tls():
            # canonicalise to remove equations that are trivially equal
            orig_expr = expr
            expr = canonicalize_bool_expr(expr)
            stack = CapturedTraceback.extract(skip=1)
            ra = RuntimeAssert(expr, msg, stack)
            # TODO: Do this in a way that is less janky than int(s.name[1:])
<<<<<<< HEAD
            cands = sorted([s for s in expr.free_symbols if symbol_is_type(s, SymT.UNBACKED_INT)], key=lambda s: int(s.name[1:]))
=======
            cands = sorted((s for s in expr.free_symbols if symbol_is_type(s, SymT.UNBACKED_INT)), key=lambda s: int(s.name[1:]))
>>>>>>> ee003497
            # Is None when prefer_deferred_runtime_asserts_over_guards=True
            # and the guard in question has no unbacked SymInts in front
            ix = cands[-1] if cands else None
            self.deferred_runtime_asserts.setdefault(ix, []).append(ra)
            self.num_deferred_runtime_asserts += 1
            self._update_version_counter()
            self._log_guard("runtime_assert", orig_expr, forcing_spec=False)
        else:
            self.log.debug("runtime_assert %s [guard suppressed]", expr)

        return True

    # Refines the ranges of the variables present in 'guard'.
    #
    # This function tries to refine the range of the variables inside
    # 'guard' by reasoning about it. Specifically, when 'guard' is a
    # 'sympy.Relational' operation.
    #
    # It does mainly 3 things:
    #   1. Tries to isolate a variable in the left-hand side
    #   2. Compute the value range of the right-hand side
    #   3. Update the value range of the variable, if better
    def _refine_ranges(self, expr: sympy.Expr) -> None:
        expr = self.simplify(expr)

        for symbol in expr.free_symbols:
            assert isinstance(symbol, sympy.Symbol)

            if isinstance(self.var_to_val.get(symbol, None), SingletonInt):
                # Skip var_to_range logic for SingletonInt which is only used
                # for jagged layout NestedTensors today
                continue

            r = try_solve(expr, symbol)

            if r is None or not (symbol.is_integer and r[1].is_integer):
                # Range refinement only supports integer symbols for now.
                # There are lots of SymPy bugs when it comes to comparing
                # reals and integers, so we skip that for now.
                continue

            r_expr, rhs = r
            vr = self.var_to_range[symbol]
            lower, upper = vr.lower, vr.upper

            rhs_vr = bound_sympy(rhs, self.var_to_range)
            _assert_bound_is_rational(rhs, rhs_vr)

            # Let's suppose that we have a preexisting range for x [0, 100].
            # Now, we issue a guard x > y, where the range for y is [50, 150].
            # Then, lower = 0, rhs_vr.lower = 50 and therefore refinement can happen,
            # refining x to [51, 100], since x must be greater than y, but the lowest
            # y could be is 50.
            #
            # sympy.Eq may update both lower and upper bounds.
            # sympy.G{t,e} may update the lower bound, only.
            # sympy.L{t,e} may update the upper bound, only.
            if lower < rhs_vr.lower and isinstance(r_expr, (sympy.Eq, sympy.Ge, sympy.Gt)):
                # Strictly greater relations allow us to refine a bit more, since
                # x < y implies that the lower bound for x is: y + 1.
                lower = rhs_vr.lower + int(isinstance(r_expr, sympy.Gt))
            if upper > rhs_vr.upper and isinstance(r_expr, (sympy.Eq, sympy.Le, sympy.Lt)):
                upper = rhs_vr.upper - int(isinstance(r_expr, sympy.Lt))

            # Do nothing if the new value range is no better than what we already have.
            if vr == ValueRanges(lower, upper):
                continue

            # Updates the range and the guards corresponding to each bound of the symbol.
            self._update_var_to_range(symbol, ValueRanges(lower, upper))
            # Clears the cache, since this update can change the result.
            self._maybe_evaluate_static.cache_clear()

    @lru_cache(maxsize=None)
    @record_shapeenv_event()
    def constrain_symbol_range(self, s: sympy.Symbol, compiler_min: int, compiler_max: int):
        upd_vr = ValueRanges(compiler_min, compiler_max)
        old_vr = self.var_to_range.get(s, ValueRanges.unknown())
        self._update_var_to_range(s, upd_vr)
        if (new_vr := self.var_to_range[s]) != old_vr:
            log.info("constrain_symbol_range %s [%s, %s]", s, new_vr.lower, new_vr.upper)


def _is_int(expr):
    return isinstance(expr, SymInt) and expr.node.expr.is_number

# WARNING: This is legacy, DO NOT USE
def _is_dim_dynamic(t, d):
    return hasattr(t, "_dynamo_dynamic_indices") and d in t._dynamo_dynamic_indices

class PropagateUnbackedSymInts(torch.fx.Interpreter):
    def run_node(self, n: torch.fx.Node):
        """
        Run an FX node, propagating unbacked Symbol bindings to the new fake tensor
        """
        from torch._guards import detect_fake_mode

        result = super().run_node(n)
        rebind_unbacked(detect_fake_mode().shape_env, n, result)
        return result<|MERGE_RESOLUTION|>--- conflicted
+++ resolved
@@ -3017,6 +3017,38 @@
         return out
 
     @record_shapeenv_event()
+    def create_symfloatnode(
+            self,
+            sym: "sympy.Expr",
+            *,
+            hint: Optional[int],
+            source: Optional[Source] = None,
+    ):
+        """Create a SymFloat value from a symbolic expression"""
+        source_name = source.name() if source else None
+
+        if self._translation_validation_enabled and source is not None:
+            # Create a new symbol for this source.
+            symbol = self._create_symbol_for_source(source)
+            assert symbol is not None
+
+            # Create a new FX placeholder and Z3 variable for 'symbol'.
+            fx_node = self._create_fx_placeholder_and_z3var(symbol, float)
+
+            # Add an equality assertion for the newly created symbol and 'sym'.
+            self._add_assertion(sympy.Eq(symbol, sym))
+        else:
+            fx_node = None
+
+        if isinstance(sym, sympy.Float):
+            if hint is not None:
+                assert float(sym) == hint
+            out = float(sym)
+        else:
+            out = SymFloat(SymNode(sym, self, float, hint, fx_node=fx_node))
+        return out
+
+    @record_shapeenv_event()
     def create_unspecified_symint_and_symbol(self, value, source, dynamic_dim):
         """Create a SymInt wrapping a new unspecified symbol"""
         return self.create_symintnode(
@@ -3200,10 +3232,15 @@
             # If we're not duck shaping, we always create a new symbol
             # Even if we're duck shaping, if we haven't seen this particular
             # value before, we also create a new symbol
-            sympy_expr = make_symbol(SymT.SIZE, len(self.var_to_val), positive=positive, integer=True)
+            if type(val) is int:
+                sympy_expr = make_symbol(SymT.SIZE, len(self.var_to_val), positive=positive, integer=True)
+            else:
+                sympy_expr = make_symbol(SymT.FLOAT, len(self.var_to_val), positive=positive, real=True)
             # We always associate vars to vals
             if isinstance(val, int):
                 self.var_to_val[sympy_expr] = sympy.Integer(val)
+            elif isinstance(val, float):
+                self.var_to_val[sympy_expr] = sympy.Float(val)
             else:
                 # Only used for jagged layout nested tensors
                 self.var_to_val[sympy_expr] = SingletonInt(val.node.nested_int(), coeff=val.node.nested_int_coeff())
@@ -3238,6 +3275,9 @@
                 if val not in vr:
                     raise ConstraintViolationError(f"{val} not in range [{vr.lower}, {vr.upper}]")
 
+                range_str = f"[{vr.lower}, {vr.upper}]"
+            elif isinstance(val, float):
+                self.var_to_range[sympy_expr] = vr = ValueRanges(-sympy.oo, sympy.oo)
                 range_str = f"[{vr.lower}, {vr.upper}]"
             else:
                 # Skip var_range logic for SingletonInt
@@ -3384,7 +3424,7 @@
                     if context is None:
                         input_contexts[i] = _create_no_constraints_context(t)
                 else:
-                    assert isinstance(t, (SymInt, int))
+                    assert isinstance(t, (SymInt, int, SymFloat, float))
                     assert not isinstance(context, list)
 
         # It took a lot of sweat to figure out the algorithm here.  Let's
@@ -3592,6 +3632,22 @@
                     )
                     record_constraint_violation(constraint.warn_only, self._debug_name(source), msg)
 
+        def track_symfloat(source, val):
+            log.debug("track_symfloat %s %s", LazyString(source.name), val)
+            assert not isinstance(val, SymFloat) or is_symbolic(val)
+
+            if isinstance(val, SymFloat) and val.node.maybe_as_float() is not None:
+                val = val.node.maybe_as_float()
+
+            if isinstance(val, SymFloat):
+                s = val.node.expr
+                if isinstance(s, sympy.Symbol):
+                    symbol_to_source[s].append(source)
+                input_guards.append((source, s))
+            else:
+                s = sympy.Float(val)
+                input_guards.append((source, s))
+
         for t, source, context in zip(placeholders, sources, input_contexts):
             if isinstance(source, str):
                 from torch._dynamo.source import LocalSource
@@ -3601,6 +3657,9 @@
                 continue
             if isinstance(t, (SymInt, int)):
                 track_symint(source, t)
+                continue
+            elif isinstance(t, (SymFloat, float)):
+                track_symfloat(source, t)
                 continue
             assert isinstance(t, Tensorlike)
             if is_traceable_wrapper_subclass(t):
@@ -3788,7 +3847,6 @@
                 r = self.var_to_range[symbol]
 
             assert sources
-            assert symbol.is_integer
             bounds = []
             if r.lower != -sympy.oo:
                 if any(is_dim(source) for source in sources):
@@ -4923,11 +4981,7 @@
             stack = CapturedTraceback.extract(skip=1)
             ra = RuntimeAssert(expr, msg, stack)
             # TODO: Do this in a way that is less janky than int(s.name[1:])
-<<<<<<< HEAD
-            cands = sorted([s for s in expr.free_symbols if symbol_is_type(s, SymT.UNBACKED_INT)], key=lambda s: int(s.name[1:]))
-=======
             cands = sorted((s for s in expr.free_symbols if symbol_is_type(s, SymT.UNBACKED_INT)), key=lambda s: int(s.name[1:]))
->>>>>>> ee003497
             # Is None when prefer_deferred_runtime_asserts_over_guards=True
             # and the guard in question has no unbacked SymInts in front
             ix = cands[-1] if cands else None
