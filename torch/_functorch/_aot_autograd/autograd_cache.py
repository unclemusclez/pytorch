"""
Utils for caching the outputs of AOTAutograd
"""
from __future__ import annotations

import contextlib
import copyreg

import functools
import io
import logging
import os
import pickle
import shutil

from dataclasses import dataclass

from typing import Any, Callable, List, Optional

import torch
from torch._dynamo.utils import counters
from torch._functorch import config
from torch._guards import detect_fake_mode

from torch._inductor.codecache import (
    _ident,
    BypassFxGraphCache,
    CompiledFxGraph,
    FxGraphCache,
    FxGraphCachePickler,
    FxGraphHashDetails,
    get_code_hash,
    write_atomic,
)

from torch._inductor.runtime.runtime_utils import cache_dir
from torch._subclasses.fake_tensor import (
    extract_tensor_metadata,
    FakeTensor,
    FakeTensorConverter,
    in_kernel_invocation_manager,
    TensorMetadata,
)

from torch.fx.node import Node

from .runtime_wrappers import (
    AOTDispatchAutograd,
    AOTDispatchSubclassWrapper,
    CompilerWrapper,
    FunctionalizedRngRuntimeWrapper,
    post_compile,
    RuntimeWrapper,
    SubclassMeta,
)

from .schemas import AOTConfig, ViewAndMutationMeta  # noqa: F401

log = logging.getLogger(__name__)


class BypassAOTAutogradCache(Exception):
    pass


# Used to signify when FXGraphCache missed when AOTAutogradCache uses it
class FXGraphCacheMiss(BypassAOTAutogradCache):
    pass


def check_node_safe(node: Node):
    """
    Checks that the node only uses supported operators. We are starting with very
    conservative cacheability constraints, and incrementally adding more support as we expand.
    """

    def is_torch_function(target):
        is_builtin_fun_or_type = type(target).__name__ == "builtin_function_or_method"
        # TODO: handle torch.nn.functional and other non inlined targets, which don't compile down to a builtin
        return is_builtin_fun_or_type

    def is_tensor(target):
        # Tensors always have example values in meta field
        return "example_value" in target.meta

    # I'd love to use a match statement here, but it wasn't introduced until py3.10
    if node.op == "call_function":
        # We support only torch.* functions for now
        # We can probably add an allowlist of safe non-torch implementations as well
        if not is_torch_function(node.target):
            raise BypassAOTAutogradCache(
                f"Unsupported call_function target {node.target}"
            )
    elif node.op == "call_method":
        method_name = node.target
        method_target = node.args[0]
        # Only support method calls on base tensors
        if not is_tensor(method_target):
            raise BypassAOTAutogradCache(
                f"Unsupported call_method target {method_target}"
            )
        if (
            type(method_name) != str
            and type(method_name).__name__ != "method_descriptor"
        ):
            raise BypassAOTAutogradCache(
                f"Unsupported call_method method {node.target}: {method_name}"
            )
    # Cache safe
    elif node.op in ("placeholder", "get_attr", "call_module", "output"):
        # Assumption today for call_module being a safe op:
        # (1) today the only call_module ops that can show up in a graph come from "built-in-nn-modules"
        # that dynamo assumes are safe to trace. If dynamo assumes they are safely to blindly trace, then
        # they should be safe to cache as well.
        # (2) in the steady-state (some time in H2?) we shouldn't see these anymore, once inline builtin nn modules by default
        # (3) We do not allow user made nn modules in the graph today, only function calls.
        pass
    else:
        raise BypassAOTAutogradCache(f"Unsupported node op {node.op}")


@functools.lru_cache(None)
def get_autograd_code_hash():
    autograd_root = os.path.dirname(__file__)
    return get_code_hash([autograd_root])


def check_cacheable(gm: torch.fx.GraphModule):
    """
    Checks that the graph module only uses supported operators
    """
    nodes = gm.graph.nodes
    if torch._dynamo.compiled_autograd.compiled_autograd_enabled_count:
        raise BypassAOTAutogradCache(
            "Cannot cache a graph with compiled autograd enabled"
        )

    if not torch._inductor.config.fx_graph_cache:
        raise BypassAOTAutogradCache("FX graph cache is not enabled")

    tracing_context = torch._guards.TracingContext.try_get()
    if tracing_context and tracing_context.fakify_first_call:
        raise BypassAOTAutogradCache(
            "Won't cache a graph with fakify_first_call enabled"
        )
    for node in nodes:
        check_node_safe(node)


class AOTAutogradCacheDetails(FxGraphHashDetails):
    """
    Object to capture all the details for a dynamo graph module relevant to computing
    a safe and stable cache key for AOTAutograd.
    """

    def __init__(
        self,
        gm: torch.fx.GraphModule,
        example_inputs,
        aot_config: AOTConfig,
    ):
        # FxGraphHashDetails contains all the keys related to inductor. Also includes some system info
        self.aot_config = aot_config
        self.grad_enabled = torch.is_grad_enabled()
        self.disable_amp = torch._C._is_any_autocast_enabled()
        self.deterministic_algorithms = torch.are_deterministic_algorithms_enabled()
        self.code_hash = get_autograd_code_hash()
        self.autograd_config = config.save_config()
        try:
<<<<<<< HEAD
            # We don't use FxGraphHashDetails to hash example_inputs because it expects
            # example_inputs to always be FakeTensors, but at AOTAutograd's entry point,
            # they're still regular. So instead we store their metadata here.
            # TODO: this currently causes more cache misses than necessary
            # with dynamic shapes, because this is before we add
            # symints to tensor metadata. Improve this later.
            self.example_input_metadata = [
                extract_tensor_metadata(t)
                for t in example_inputs
                if isinstance(t, torch.Tensor)
            ]
            super().__init__(gm, [], {})
=======
            super().__init__(gm, example_inputs, {}, [])
>>>>>>> 7fd814ab
        except BypassFxGraphCache as e:
            # Sometimes inductor configs are unpickleable and can fail
            raise BypassAOTAutogradCache from e

    def debug_str(self) -> str:
        return AOTAutogradCachePickler.debug_str(self)


def _reduce_aot_config(aot_config: AOTConfig):
    """
    Reduce the config to a stable key for caching.
    """
    return (
        _ident,
        (
            aot_config.num_params_buffers,
            aot_config.keep_inference_input_mutations,
            aot_config.is_export,
            aot_config.no_tangents,
            aot_config.dynamic_shapes,
            aot_config.aot_autograd_arg_pos_to_source,
            aot_config.enable_log,
            aot_config.pre_dispatch,
        ),
    )


class AOTAutogradCachePickler(FxGraphCachePickler):
    dispatch_table = FxGraphCachePickler.dispatch_table.copy()
    dispatch_table[AOTConfig] = _reduce_aot_config


def autograd_cache_key(
    gm: torch.fx.GraphModule,
    example_inputs,
    config: AOTConfig,
    # TODO: add args and parameters
) -> str:
    """
    Generate a unique hash of the FX graph for caching.
    """
    check_cacheable(gm)
    details = AOTAutogradCacheDetails(gm, example_inputs, config)
    # The prefix distinguishes among the other kinds of objects we cache
    key = "a" + AOTAutogradCachePickler.get_hash(details)
    log.debug(
        "Autograd graph cache hash details for key %s:\n%s", key, details.debug_str()
    )
    return key


@dataclass
class FXGraphCacheLoadable:
    fx_graph_cache_key: str

    def load(self, example_inputs) -> CompiledFxGraph:
        # [Note: AOTAutogradCache and FXGraphCache Guard interactions]
        # FXGraphCache serializes guards that are needed in the shape_env based on the symint inputs to the graph.
        # he invariant that AOTAutograd uses here is that the sources for symints given to it by dynamo are exactly
        # the same as the ones it passes to inductor, for both the forward and backward passes.
        # (This does not mean that the tensor values passed in are the same: only that their symints are).
        # That is, AOTAutograd and Inductor never create new guards based on symints with different sources
        # than those passed to it by inductor.
        result = FxGraphCache._lookup_graph(
            self.fx_graph_cache_key, example_inputs, True, False
        )
        if result is None:
            log.info("FXGraphCache cache miss for key %s", self.fx_graph_cache_key)
            raise FXGraphCacheMiss
        result._boxed_call = True
        return result


@dataclass
class CompiledForward(FXGraphCacheLoadable):
    """
    Cacheable entry for a forward function
    """

    pass


@dataclass
class CompiledBackward(FXGraphCacheLoadable):
    """
    Cacheable entry for a forward function
    """

    # Used by AOTDispatchAutograd.post_compile
    backward_state_indices: List[int]
    num_symints_saved_for_bw_: int


@dataclass
class AOTAutogradCacheEntry:
    """A single entry into the cache."""

    # Forward and Backward info
    compiled_fw: CompiledForward
    compiled_bw: Optional[CompiledBackward]

    # Runtime_metadata saved right before compilation
    runtime_metadata: ViewAndMutationMeta

    # Wrappers that run after each aot_dispatch_* function
    dispatch_wrappers: List[CompilerWrapper]

    # Used by AOTSubclassWrapper
    maybe_subclass_meta: Optional[SubclassMeta]
    num_fw_outs_saved_for_bw: Optional[int]

    # Used by RuntimeWrapepr
    indices_of_inps_to_detach: List[int]

    # Turn cache entry into the original callable
    def wrap_post_compile(
        self, args: List[torch.Tensor], aot_config: AOTConfig
    ) -> Callable:
        compiled_fw_func = self.compiled_fw.load(args)
        compiled_bw_func = None
        if self.compiled_bw is not None:
            compiled_bw_func = self.compiled_bw.load(args)
            needs_autograd = True
        else:
            needs_autograd = False

        # Wrap the forward function in post compile wrappers
        compiled_fw_func = AOTDispatchSubclassWrapper(
            trace_joint=needs_autograd,
            fw_only=None,
            maybe_subclass_meta=self.maybe_subclass_meta,
            num_fw_outs_saved_for_bw=self.num_fw_outs_saved_for_bw,
        ).post_compile(
            compiled_fw_func, aot_config, runtime_metadata=self.runtime_metadata
        )

        # In autograd case, functionalizedRngWrapper should not modify outs
        return_new_outs = not needs_autograd
        compiled_fw_func = FunctionalizedRngRuntimeWrapper(
            return_new_outs=return_new_outs
        ).post_compile(
            compiled_fw_func, aot_config, runtime_metadata=self.runtime_metadata
        )
        disable_amp = torch._C._is_any_autocast_enabled()

        if needs_autograd:
            assert self.compiled_bw is not None
            compiled_function = AOTDispatchAutograd.post_compile(
                compiled_fw_func,
                compiled_bw_func,
                self.maybe_subclass_meta,
                self.compiled_bw.num_symints_saved_for_bw_,
                self.compiled_bw.backward_state_indices,
                disable_amp,
                self.indices_of_inps_to_detach,
                None,  # lazy_backward_info
                aot_config,
                fw_metadata=self.runtime_metadata,
            )
        else:
            compiled_function = RuntimeWrapper(
                indices_of_inps_to_detach=self.indices_of_inps_to_detach,
                trace_joint=False,
                disable_amp=disable_amp,
            ).post_compile(
                compiled_fw_func, aot_config, runtime_metadata=self.runtime_metadata
            )

        compiled_function, _ = post_compile(
            self.dispatch_wrappers,
            compiled_function,
            aot_config,
            runtime_metadata=self.runtime_metadata,
        )

        return compiled_function


def _fake_tensor_from_meta(metadata: TensorMetadata):
    """
    Given a fake tensor metadata, reconstruct the fake tensor.
    This should be used only on TensorMetadata that was serialized/unserialized by AOTAutogradCache.
    """
    # Synthesize a new FakeTensor with the cached metadata.
    # Based around FakeTensor._output_from_cache_entry
    assert not metadata.is_sparse
    fake_mode = detect_fake_mode()
    empty = torch.empty_strided(
        metadata.shape,
        metadata.stride,
        dtype=metadata.dtype,
        layout=metadata.layout,
        device="meta",
        requires_grad=metadata.requires_grad,
    )

    if metadata.is_conj:
        torch._C._set_conj(empty, True)
    if metadata.is_neg:
        torch._C._set_neg(empty, True)

    # TODO: can traced tangents ever have a storage offset or storage bytes?
    maybe_suppress: Callable[[], Any] = contextlib.nullcontext
    if fake_mode is not None and fake_mode.shape_env is not None:
        maybe_suppress = fake_mode.shape_env.suppress_guards

    if metadata.storage_offset != 0:
        storage = empty.untyped_storage()
        with in_kernel_invocation_manager(fake_mode), maybe_suppress():
            empty.set_(
                storage, metadata.storage_offset, metadata.shape, metadata.stride
            )
    if metadata.storage_bytes == 0:
        empty.untyped_storage().resize_(0)

    return FakeTensorConverter().from_meta_and_device(fake_mode, empty, metadata.device)


def _reduce_fake_tensor(t):
    """
    Allows us to serialize and deserialize FakeTensors, which show up in various metadata in our cache entries
    """
    metadata = extract_tensor_metadata(t)
    if metadata.is_sparse:
        raise BypassAOTAutogradCache(
            "Sparse tensors in the FW metadata are not yet supported"
        )
    return (_fake_tensor_from_meta, (metadata,))


class AOTAutogradCacheEntryPickler(pickle.Pickler):
    dispatch_table = copyreg.dispatch_table.copy()
    dispatch_table[FakeTensor] = _reduce_fake_tensor

    @staticmethod
    def dumps(obj) -> bytes:
        """
        Pickle an object using the FxGraphCachePickler.
        """
        with io.BytesIO() as stream:
            pickler = AOTAutogradCacheEntryPickler(stream)
            pickler.dump(obj)
            return stream.getvalue()


class AOTAutogradCacheEntryUnpickler(pickle.Unpickler):
    dispatch_table = copyreg.dispatch_table.copy()
    dispatch_table[FakeTensor] = _reduce_fake_tensor


class AOTAutogradCache:
    """
    Caches the results of running AOTAutograd. This class mostly handles the save and load logic, whereas
    AOTAutogradCacheEntry handles the wrapping/unwrapping logic.
    """

    @staticmethod
    def clear():
        """Clear the cache"""
        try:
            shutil.rmtree(AOTAutogradCache._get_tmp_dir())
        except FileNotFoundError:
            pass

    @staticmethod
    def load(
        dispatch_and_compile: Callable,
        gm: torch.fx.GraphModule,
        args,
        aot_config: AOTConfig,
    ) -> Callable:
        """
        Load a result from the cache, and reconstruct a runtime wrapper around the object
        """
        compiled_fn = None
        cache_key = None
        try:
            cache_key = autograd_cache_key(gm, args, aot_config)
            entry: Optional[AOTAutogradCacheEntry] = AOTAutogradCache._lookup(cache_key)
            if entry is not None:
                compiled_fn = entry.wrap_post_compile(args, aot_config)
                log.info("AOTAutograd cache hit for key %s", cache_key)
                counters["aot_autograd"]["autograd_cache_hit"] += 1
            if compiled_fn is None:
                log.info("AOTAutograd cache miss for key %s", cache_key)
                counters["aot_autograd"]["autograd_cache_miss"] += 1
        # Count missing the FXGraphCache as a miss not a bypass
        except FXGraphCacheMiss:
            counters["aot_autograd"]["autograd_cache_miss"] += 1
        except BypassAOTAutogradCache:
            cache_key = None
            counters["aot_autograd"]["autograd_cache_bypass"] += 1
        if compiled_fn is None:
            # Set the cache key so we can save a cache result later
            aot_config.cache_key = cache_key
            compiled_fn = dispatch_and_compile()
        return compiled_fn

    @staticmethod
    def _get_tmp_dir() -> str:
        """
        Get the toplevel temporary directory for storing compiled graphs.
        """
        return os.path.join(cache_dir(), "aotautograd")

    @staticmethod
    def _lookup(key: str) -> Optional[AOTAutogradCacheEntry]:
        """Given a key generated by AOTAutogradCachePickler, look up its location in the cache."""
        subdir = os.path.join(AOTAutogradCache._get_tmp_dir(), key)
        if not os.path.exists(subdir):
            return None
        path = os.path.join(subdir, "entry")
        try:
            with open(path, "rb") as f:
                entry: AOTAutogradCacheEntry = AOTAutogradCacheEntryUnpickler(f).load()
            return entry
        except Exception as e:
            log.warning("AOTAutograd cache unable to load compiled graph: %s", e)
            return None

    @staticmethod
    def save(key: str, entry: AOTAutogradCacheEntry):
        """Save a single entry into the cache."""
        try:
            content = AOTAutogradCacheEntryPickler.dumps(entry)
        except Exception as e:
            log.warning("AOTAutograd cache unable to serialize compiled graph: %s", e)
            raise e
        subdir = os.path.join(AOTAutogradCache._get_tmp_dir(), key)
        if not os.path.exists(subdir):
            os.makedirs(subdir, exist_ok=True)
        path = os.path.join(subdir, "entry")
        log.info("Writing AOTAutograd cache entry to %s", path)
        write_atomic(path, content)
        counters["aot_autograd"]["autograd_cache_saved"] += 1<|MERGE_RESOLUTION|>--- conflicted
+++ resolved
@@ -167,7 +167,6 @@
         self.code_hash = get_autograd_code_hash()
         self.autograd_config = config.save_config()
         try:
-<<<<<<< HEAD
             # We don't use FxGraphHashDetails to hash example_inputs because it expects
             # example_inputs to always be FakeTensors, but at AOTAutograd's entry point,
             # they're still regular. So instead we store their metadata here.
@@ -179,10 +178,7 @@
                 for t in example_inputs
                 if isinstance(t, torch.Tensor)
             ]
-            super().__init__(gm, [], {})
-=======
-            super().__init__(gm, example_inputs, {}, [])
->>>>>>> 7fd814ab
+            super().__init__(gm, [], {}, [])
         except BypassFxGraphCache as e:
             # Sometimes inductor configs are unpickleable and can fail
             raise BypassAOTAutogradCache from e
