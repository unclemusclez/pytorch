import contextlib
from abc import ABC, abstractmethod
from typing import Any, Callable, ContextManager, Tuple

import torch
import torch.utils._pytree as pytree
from torch._C import _functionalization_reapply_views_tls as _reapply_views
from torch._ops import _get_dispatch_mode_pre_dispatch
from torch.utils._python_dispatch import return_and_correct_aliasing, TorchDispatchMode

not_implemented_log = torch._logging.getArtifactLogger(__name__, "not_implemented")


class FunctionalTensor(torch.Tensor):
    """
    Functional tensors represent tensors that will remove mutations
    from a program. If you perform a mutable operation on a functional tensor,
    it will re-dispatch to the functional variant of that operation.

    Historically, functionalization is implemented in C++ in the dispatcher.
    This class is a lightweight python shim around the C++ functionalization logic.

    FunctionalTensor is required to be used with a corresponding
    FunctionalTensormode active, because it relies
    on using the mode for dispatch (which can properly handle factory functions).
    """

    elem: torch.Tensor
    # Indicates to our torch_dispatch dispatching infra that
    # this is an "infra" mode with lower dispatching precedence.
    _mode_key = torch._C._TorchDispatchModeKey.FUNCTIONAL

    # Note: The reason we add these extra keys to our FunctionalTensor subclass
    # is to mirror the behavior of C++ functionalization (we can choose to change this
    # later, as long as it doesn't break anything).
    # FunctionalTensorWrapper copies **all** dispatch keys from the inner tensor
    # to the wrapper, excluding functorch and python dispatch keys.
    # Here I'm trying to re-use the keyset the functorch wrapper subclasses copy,
    # except that they don't include ZeroTensor so I'm manually adding it in.
    _extra_dispatch_keys = torch._C._additional_keys_to_prop_for_wrapper_tensors.add(
        torch._C.DispatchKey.ZeroTensor
    )

    # These are all aten ops that correspond to metadata queries.
    # We want FunctionalTensor to be able to handle them directly.
    metadata_fns = [
        torch.ops.aten.is_contiguous.default,  # type: ignore[has-type]
        torch.ops.aten.is_contiguous.memory_format,  # type: ignore[has-type]
        torch.ops.aten.is_strides_like_format.default,  # type: ignore[has-type]
        torch.ops.aten.is_non_overlapping_and_dense.default,  # type: ignore[has-type]
        torch.ops.aten.size.default,  # type: ignore[has-type]
        torch.ops.aten.sym_size.default,  # type: ignore[has-type]
        torch.ops.aten.stride.default,  # type: ignore[has-type]
        torch.ops.aten.sym_stride.default,  # type: ignore[has-type]
        torch.ops.aten.storage_offset.default,  # type: ignore[has-type]
        torch.ops.aten.sym_storage_offset.default,  # type: ignore[has-type]
        torch.ops.aten.numel.default,  # type: ignore[has-type]
        torch.ops.aten.sym_numel.default,  # type: ignore[has-type]
        torch.ops.aten.dim.default,  # type: ignore[has-type]
        torch.ops.prim.device.default,  # type: ignore[has-type]
    ]

    def __new__(cls, elem):
        assert torch._is_functional_tensor(elem)

        # In general, we'd like our functional tensor subclass to only be in charge of functionalization,
        # and defer to the inner subclass for all other functionality.
        # Example: If our inner tensor is a ZeroTensor, we would want to defer running the ZeroTensor fallback
        # until after we redispatch to our inner ZeroTensor.
        # However, there are a few keys that we need to mirror between the inner and outer tensors.
        #   Conjugate
        #   Negative
        # Why? These keys are used to test metadata queries, like `.is_conj()` and `.is_neg()`.
        # We **need** calls to is_conj() to return the same thing on the outer and inner tensors,
        # Because user code / framework code that branches like so needs to do the same thing
        # when it sees the outer FunctionalTensor:
        #     if (x.is_conj()) {
        #         return at::view_as_real(x.resolve_conj());
        #     } else {
        #         return at::view_as_real(x);
        #     }
        extra_dispatch_keys = (
            FunctionalTensor._extra_dispatch_keys & torch._C._dispatch_keys(elem)
        )

        out = torch.Tensor._make_wrapper_subclass(  # type: ignore[arg-type, attr-defined]
            # TODO: right now, _make_wrapper_subclass's dynamic shape interaction is not great.
            # Calling the overload that has kwargs causes us to go down the first overload path,
            # which will **always** specialize sizes.
            # We should probably eventually fix this so that the first overload can just handle dynamic shapes.
            cls,
            elem.shape,  # sizes
            elem.stride(),  # strides
            elem.storage_offset(),  # storage_offset
            None,  # memory_format
            elem.dtype,  # dtype
            elem.layout,  # layout
            elem.device,  # device
            False,  # pin_memory
            elem.requires_grad,  # requires_grad
            "sizes",  # dispatch_sizes_strides_policy
            False,  # dispatch_device
            False,  # dispatch_layout
            extra_dispatch_keys,  # _extra_dispatch_keys
        )
        out.elem = elem
        return out

    # Need to disable default torch_function. Why?
    # Default torch_function will always wrap outputs into a subclass if they aren't already a subclass.
    # We actually.. don't want to do this sometimes, see Note [FunctionalTensorMode inputs are sometimes plain tensors]
    __torch_function__ = torch._C._disabled_torch_function_impl

    def __torch_dispatch__(self, func, types, args=(), kwargs=None):
        unrecognized_types = [
            t
            for t in types
            if t not in [torch.Tensor, torch._subclasses.FakeTensor, FunctionalTensor]
        ]
        if unrecognized_types:
            not_implemented_log.debug(
                "FunctionalTensor unrecognized subclass(es): %s", unrecognized_types
            )
            return NotImplemented

        if kwargs is None:
            kwargs = {}

        # FunctionalTensor needs to plumb all metadata requests to the inner tensor.
        # In theory we don't have to do this - but if we want to service metadata requests here,
        # we need to carefully make sure all metadata is accurate (including metadata mutations)
        if func in FunctionalTensor.metadata_fns:

            def unwrap(x):
                return x.elem

            assert len(args) == 1 and isinstance(args[0], FunctionalTensor)
            assert len(kwargs) == 0
            # All metadata accesses should be plumbed to the inner tensor, that way we don't have to worry
            # about the problem of keeping metadata in sync between the wrapper and inner tensor.
            # This also alleviates us from having to manually handle metadata mutations on the wrapper.
            return func(args[0].elem)
        # Originally I tried to implement my subclass without giving it a torch_dispatch, but I gave up:
        # - _make_wrapper_subclass requires a __torch_dispatch__
        # - If we want to use _make_subclass(), we have a problem: the subclass will share a TensorImpl with the inner tensor,
        #   which is of type FunctionalTensorWrapper! We explicitly do not want our wrapper to be a FunctionalTensorWrapper.
        # - If we use the default tensor.__new__(), we have another problem: it returns inner_tensor.alias(),
        #   which causes every subclass created above autograd to have autograd view metadata
        #   (in addition to also being a FunctionalTensorWrapper).
        breakpoint()
        raise RuntimeError(
            "Attempting to use FunctionalTensor on its own. Instead, please use it with a corresponding FunctionalTensorMode()"
        )

    def __repr__(self):
        return f"FunctionalTensor({repr(self.elem)})"

    @staticmethod
    def to_functional(x, is_pre_dispatch=False):
        # We will do the wrapping for the user.
        assert not torch._is_functional_tensor(x)
        # The only autograd metadata we care about on the FunctionalTensor is:
        # - requires_grad (so autograd runs)
        # - is_leaf (so that mutations on graph inputs that are not leaves are allowed by the autograd engine)
        #   this is handled by FunctionalTensor.to_functional
        x_functional = torch._to_functional_tensor(x)
        # Technically the FunctionalTensormode here is unnecessary,
        # but it avoids spurious NotImplemented logs during `ProxyTorchDispatchMode` tracing.
        # _mirror_autograd_meta_to queries tensor sizes,
        # and otherwise the sym_size() call will go to the proxy mode before hitting
        # FunctionalTensor.__torch_dispatch__
        with FunctionalTensorMode(is_pre_dispatch):
            torch._mirror_autograd_meta_to(x, x_functional)  # type: ignore[attr-defined]
            out = FunctionalTensor(x_functional)
            torch._mirror_autograd_meta_to(x_functional, out)  # type: ignore[attr-defined]
        return out

    def from_functional(self):
        torch._sync(self)
        return torch._from_functional_tensor(self.elem)

    def replace_(self, output) -> None:
        torch._functionalize_replace(self.elem, output)

    def commit_update(self) -> None:
        torch._functionalize_commit_update(self.elem)

    def sync(self) -> None:
        torch._functionalize_sync(self.elem)

    def mark_mutation_hidden_from_autograd(self) -> None:
        torch._functionalize_mark_mutation_hidden_from_autograd(self.elem)


class FunctionalTensorMode(TorchDispatchMode):
    def __init__(self, pre_dispatch=False):
        self.is_on_stack = False
        self.enter_stack = []
        # Indicates to our torch_dispatch dispatching infra that
        # this is an "infra" mode with lower dispatching precedence.
        self._mode_key = torch._C._TorchDispatchModeKey.FUNCTIONAL
        # This will be turned off later for pre-dispatch functionalization
        self.decompose_composite_implicit_ops = True
        self._dispatch_key = torch._C.DispatchKey.PreDispatch if pre_dispatch else None  # type: ignore[attr-defined]

    # No-op if FunctionalTensorMode is already in use
    def __enter__(self):
        def _get_prev_mode():
            if self._dispatch_key == torch._C.DispatchKey.PreDispatch:
                return _get_dispatch_mode_pre_dispatch(
                    torch._C._TorchDispatchModeKey.FUNCTIONAL
                )
            return torch._C._get_dispatch_mode(
                torch._C._TorchDispatchModeKey.FUNCTIONAL
            )

        if _get_prev_mode() is None:
            self.enter_stack.append(True)
            return super().__enter__()
        else:
            self.enter_stack.append(False)
            return self

    def __exit__(self, a, b, c):
        is_on_stack = self.enter_stack.pop()
        if is_on_stack:
            super().__exit__(a, b, c)

    def __torch_dispatch__(self, func, types, args=(), kwargs=None):
        if kwargs is None:
            kwargs = {}

        unrecognized_types = [
            t
            for t in types
            if not issubclass(t, torch._subclasses.FakeTensor)
            and t not in [torch.Tensor, FunctionalTensor]
        ]
        if unrecognized_types:
            not_implemented_log.debug(
                "FunctionalTensor unrecognized subclass(es): %s", unrecognized_types
            )
            return NotImplemented

        if (
            func not in FunctionalTensor.metadata_fns
            and self.decompose_composite_implicit_ops
            # Not all funcs from __torch_dispatch__ are actual dispatcher ops,
            # e.g. prim.device
            and torch._C._dispatch_has_kernel(func.name())
        ):
            with self:
                # Decomposes CompositeImplicitAutograd ops
                r = func.decompose(*args, **kwargs)
                if r is not NotImplemented:
                    return r

        def assert_is_functional(x):
            assert torch._is_functional_tensor(x)

        def wrap(x):
            # Only wrap our outputs in subclasses if the inner functionalization call
            # also wrapped outputs into FunctionalTensorWrappers.
            # When can this happen? e.g. `torch.div(2, 2)`
            assert not isinstance(x, FunctionalTensor)
            if isinstance(x, torch.Tensor) and torch._is_functional_tensor(x):
                return FunctionalTensor(x)
            return x

        any_functional_inputs = False

        def unwrap(x):
            any_functional_inputs = True
            return x.elem

        from torch._higher_order_ops.auto_functionalize import (
            can_auto_functionalize,
            do_auto_functionalize,
        )

        if can_auto_functionalize(
            func
        ) and not torch._C._dispatch_has_kernel_for_dispatch_key(
            func.name(), torch._C.DispatchKey.Functionalize
        ):
            return do_auto_functionalize(func, args, kwargs)

        args_unwrapped, kwargs_unwrapped = pytree.tree_map_only(
            FunctionalTensor, unwrap, (args, kwargs)
        )

        # Expectation: functionalization should not **already** be enabled above our mode.
        # Why would that be bad? when we return a FunctionalTensor here, we don't want functionalization
        # to run above this mode and further wrap that output in **another** C++ FunctionalTensorWrapper.
        is_included = torch._C._dispatch_tls_is_dispatch_key_included(
            torch._C.DispatchKey.Functionalize
        )
        is_excluded = torch._C._dispatch_tls_is_dispatch_key_excluded(
            torch._C.DispatchKey.Functionalize
        )
        assert is_excluded or not is_included
        include_to_set = (
            torch._C._dispatch_tls_local_include_set()
            | torch._C.DispatchKeySet(torch._C.DispatchKey.Functionalize)
        )
        exclude_to_set = (
            torch._C._dispatch_tls_local_exclude_set().remove(
                torch._C.DispatchKey.Functionalize
            )
            - FunctionalTensor._extra_dispatch_keys
        )
        # All we want to do here is re-use the existing C++ functionalization logic.
        # This requires swizzling our TLS dispatch keys so that the Functionalize key is active.
        with torch._C._ForceDispatchKeyGuard(include_to_set, exclude_to_set):
            try:
                # By default for python functionalization (for AOTAutograd), we reapply views.
                old_apply_views = torch._functionalize_enable_reapply_views(True)  # type: ignore[attr-defined]

                # Sometimes these functions cannot be directly dispatched to functionalize key
                # because args are sometimes not functional tensors for some reason?
                if func in FunctionalTensor.metadata_fns:
                    outs_unwrapped = func(*args_unwrapped, **kwargs_unwrapped)
                    outs_wrapped = pytree.tree_map_only(
                        torch.Tensor, wrap, outs_unwrapped
                    )
                else:
                    # When we dispatch to the C++ functionalization kernel, we might need to jump back to the
                    # PreDispatch mode stack afterwards, to handle any other PreDispatch modes underneath
                    # FunctionalTensorMode. If we call func() directly, we would need to exclude PreDispatch
                    # from the TLS in order to avoid infinite looping, but this would prevent us from coming
                    # back to PreDispatch later
                    outs_unwrapped = func._op_dk(
                        torch._C.DispatchKey.Functionalize,
                        *args_unwrapped,
                        **kwargs_unwrapped,
                    )
                    outs_wrapped = pytree.tree_map_only(
                        torch.Tensor, wrap, outs_unwrapped
                    )
            finally:
                torch._disable_functionalization()
                torch._functionalize_enable_reapply_views(old_apply_views)  # type: ignore[attr-defined]

        is_included = torch._C._dispatch_tls_is_dispatch_key_included(
            torch._C.DispatchKey.Functionalize
        )
        is_excluded = torch._C._dispatch_tls_is_dispatch_key_excluded(
            torch._C.DispatchKey.Functionalize
        )
        assert is_excluded or not is_included

        if (
            # If no outputs are our functional subclass, then don't try to fix up aliasing
            not any(
                isinstance(x, FunctionalTensor)
                for x in pytree.tree_leaves(outs_wrapped)
            )
            # Since lift_fresh lifts its argument into a functional tensor, we can skip the
            # aliasing correction step. Otherwise, we would be setting the storage of a
            # lifted tensor to that of an unlifted tensor.
            # Ref: https://github.com/pytorch/pytorch/issues/111506
            or func == torch.ops.aten.lift_fresh.default
        ):
            return outs_wrapped
        # Wrapper tensor subclasses do not have correct aliasing info! Use this util to manually correct the output aliasing.
        # inplace ops like `aten.add_()` are expected to return inputs **directly**, instead of creating fresh tensor objects.
        # Use this util to figure out the right thing to return.
        # If none of our inputs were wrapped, then we have no FunctionalTensor outputs that we need to fix up storages for.
        return return_and_correct_aliasing(func, args, kwargs, outs_wrapped)


@contextlib.contextmanager
def maybe_disable_functional_mode():
    maybe_func_mode = torch._C._unset_dispatch_mode(
        torch._C._TorchDispatchModeKey.FUNCTIONAL
    )
    try:
        yield
    finally:
        if maybe_func_mode is not None:
            torch._C._set_dispatch_mode(maybe_func_mode)


# TODO: clean up the redundancy here,
# unify on a single context manager for all mode keys.
@contextlib.contextmanager
def unset_functional_temporarily(is_pre_dispatch=False):
    from torch._ops import _set_mode_pre_dispatch, unset_mode_pre_dispatch

    old = (
        torch._C._unset_dispatch_mode(torch._C._TorchDispatchModeKey.FUNCTIONAL)
        if not is_pre_dispatch
        else unset_mode_pre_dispatch(torch._C._TorchDispatchModeKey.FUNCTIONAL)
    )
    try:
        yield old
    finally:
        if old is not None:
            torch._C._set_dispatch_mode(
                old
            ) if not is_pre_dispatch else _set_mode_pre_dispatch(old)


# This is similar to torch.func.functionalize, but:
# - It uses FunctionalTensorMode, and FunctionalTensor (a python subclass).
#   One important advantage to using this mode is that it will let us
#   run functionalization underneath __torch_dispatch__,
#   which we need in AOTAutograd.
# - Doing so means that it does not automatically compose with other
#   functorch transforms, since these transforms always run above __torch_dispatch__.
#   That's why this util lives here, and not in functorch.
def dispatch_functionalize(func):
    # TODO: pull these from aot autograd
    def to_fun(t):
        if isinstance(t, torch.Tensor):
            return FunctionalTensor.to_functional(t)
        return t

    def from_fun(t):
        if not isinstance(t, FunctionalTensor):
            # quick sanity assert
            if isinstance(t, torch.Tensor):
                assert not torch._is_functional_tensor(t)
            return t
        torch._sync(t)
        return torch._from_functional_tensor(t.elem)

    def inner(*args, **kwargs):
        func_args = pytree.tree_map_only(torch.Tensor, to_fun, args)
        func_kwargs = pytree.tree_map_only(torch.Tensor, to_fun, kwargs)

        flattened_wrapped_args = pytree.arg_tree_leaves(*func_args)
        flattened_wrapped_kwargs = pytree.arg_tree_leaves(**func_kwargs)

        disable_above = torch._C._ExcludeDispatchKeyGuard(
            torch._C.DispatchKeySet(torch._C.DispatchKey.Functionalize)
        )
<<<<<<< HEAD
        current_functional_mode = _detect_functional_mode()
        functional_mode = (
            current_functional_mode
            if current_functional_mode
            else FunctionalTensorMode(True)
        )

        with disable_above, functional_mode:
            func_args = pytree.tree_map_only(torch.Tensor, to_fun, args)
            func_kwargs = pytree.tree_map_only(torch.Tensor, to_fun, kwargs)
            include_to_set = (
                torch._C._dispatch_tls_local_include_set()
                | torch._C.DispatchKeySet(torch._C.DispatchKey.PreDispatch)
            )
            with torch._C._ForceDispatchKeyGuard(
                include_to_set, torch._C._dispatch_tls_local_exclude_set()
            ):
                func_outputs = func(*func_args, **func_kwargs)
=======
        with disable_above, FunctionalTensorMode():
            func_outputs = func(*func_args, **func_kwargs)
>>>>>>> 0226456b
            outputs = pytree.tree_map_only(FunctionalTensor, from_fun, func_outputs)

            return outputs

    return inner


class BaseFunctionalizeAPI(ABC):
    @abstractmethod
    def wrap_tensors(self, args: Tuple[Any]) -> Tuple[Any]:
        pass

    @abstractmethod
    def unwrap_tensors(self, args: Tuple[Any]) -> Tuple[Any]:
        pass

    @abstractmethod
    def functionalize(self, inner_f: Callable) -> Callable:
        pass

    @abstractmethod
    def redispatch_to_next(self) -> ContextManager:
        pass

    @abstractmethod
    def replace(self, input_tensor, output_tensor) -> None:
        pass

    @abstractmethod
    def commit_update(self, tensor) -> None:
        pass

    @abstractmethod
    def sync(self, tensor) -> None:
        pass

    @abstractmethod
    def mark_mutation_hidden_from_autograd(self, tensor) -> None:
        pass


class PythonFunctionalizeAPI(BaseFunctionalizeAPI):
    def wrap_tensors(self, args: Tuple[Any]) -> Tuple[Any]:
        return torch.utils._pytree.tree_map_only(
            torch.Tensor, FunctionalTensor.to_functional, args
        )

    def unwrap_tensors(self, args: Tuple[Any]) -> Tuple[Any]:
        return torch.utils._pytree.tree_map_only(
            FunctionalTensor, FunctionalTensor.from_functional, args
        )

    def functionalize(self, inner_f: Callable) -> Callable:
        return dispatch_functionalize(inner_f)

    def redispatch_to_next(self) -> ContextManager:
        return unset_functional_temporarily()

    def replace(self, input_tensor, output_tensor) -> None:
        assert isinstance(input_tensor, FunctionalTensor)
        assert not isinstance(output_tensor, FunctionalTensor)
        input_tensor.replace_(output_tensor)

    def commit_update(self, tensor) -> None:
        assert isinstance(tensor, FunctionalTensor)
        tensor.commit_update()

    def sync(self, tensor) -> None:
        assert isinstance(tensor, FunctionalTensor)
        tensor.sync()

    def mark_mutation_hidden_from_autograd(self, tensor) -> None:
        assert isinstance(tensor, FunctionalTensor)
        tensor.mark_mutation_hidden_from_autograd()


class CppFunctionalizeAPI(BaseFunctionalizeAPI):
    def wrap_tensors(self, args: Tuple[Any]) -> Tuple[Any]:
        from torch._functorch.eager_transforms import _wrap_all_tensors_to_functional

        return _wrap_all_tensors_to_functional(args, level=0)

    def unwrap_tensors(self, args: Tuple[Any]) -> Tuple[Any]:
        from torch._functorch.eager_transforms import (
            _unwrap_all_tensors_from_functional,
        )

        return _unwrap_all_tensors_from_functional(args, reapply_views=_reapply_views())

    def functionalize(self, inner_f: Callable) -> Callable:
        return torch.func.functionalize(inner_f)

    def redispatch_to_next(self) -> ContextManager:
        return torch._C._ExcludeDispatchKeyGuard(
            torch._C.DispatchKeySet(torch._C.DispatchKey.Functionalize)
        )

    def replace(self, input_tensor, output_tensor) -> None:
        torch._functionalize_replace(input_tensor, output_tensor)

    def commit_update(self, tensor) -> None:
        torch._functionalize_commit_update(tensor)

    def sync(self, tensor) -> None:
        torch._functionalize_sync(tensor)

    def mark_mutation_hidden_from_autograd(self, tensor) -> None:
        torch._functionalize_mark_mutation_hidden_from_autograd(tensor)


class FunctorchFunctionalizeAPI(BaseFunctionalizeAPI):
    def __init__(self, interpreter):
        self.interpreter = interpreter

    def wrap_tensors(self, args: Tuple[Any]) -> Tuple[Any]:
        from torch._functorch.eager_transforms import _wrap_all_tensors_to_functional

        return _wrap_all_tensors_to_functional(args, level=self.interpreter.level())

    def unwrap_tensors(self, args: Tuple[Any]) -> Tuple[Any]:
        from torch._functorch.eager_transforms import (
            _unwrap_all_tensors_from_functional,
        )

        return _unwrap_all_tensors_from_functional(
            args, reapply_views=self.interpreter.functionalize_add_back_views()
        )

    def functionalize(self, inner_f: Callable) -> Callable:
        return torch.func.functionalize(
            inner_f,
            remove="mutations_and_views"
            if self.interpreter.functionalize_add_back_views()
            else "mutations",
        )

    def redispatch_to_next(self) -> ContextManager:
        return self.interpreter.lower()

    def replace(self, input_tensor, output_tensor) -> None:
        torch._functionalize_replace(input_tensor, output_tensor)

    def commit_update(self, tensor) -> None:
        torch._functionalize_commit_update(tensor)

    def sync(self, tensor) -> None:
        torch._functionalize_sync(tensor)

    def mark_mutation_hidden_from_autograd(self, tensor) -> None:
        torch._functionalize_mark_mutation_hidden_from_autograd(tensor)<|MERGE_RESOLUTION|>--- conflicted
+++ resolved
@@ -435,7 +435,6 @@
         disable_above = torch._C._ExcludeDispatchKeyGuard(
             torch._C.DispatchKeySet(torch._C.DispatchKey.Functionalize)
         )
-<<<<<<< HEAD
         current_functional_mode = _detect_functional_mode()
         functional_mode = (
             current_functional_mode
@@ -454,10 +453,6 @@
                 include_to_set, torch._C._dispatch_tls_local_exclude_set()
             ):
                 func_outputs = func(*func_args, **func_kwargs)
-=======
-        with disable_above, FunctionalTensorMode():
-            func_outputs = func(*func_args, **func_kwargs)
->>>>>>> 0226456b
             outputs = pytree.tree_map_only(FunctionalTensor, from_fun, func_outputs)
 
             return outputs
