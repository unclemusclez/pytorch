<<<<<<< HEAD
from contextlib import contextmanager

from functools import partial
from typing import Callable, cast, List, Tuple, Union
=======
# mypy: allow-untyped-defs
from collections import defaultdict
from contextlib import contextmanager

from functools import partial
from typing import Callable, cast, Dict, List, Optional, Tuple, TYPE_CHECKING, Union
>>>>>>> f2d7f235

import torch
import torch.distributed._functional_collectives as funcol

import torch.distributed.distributed_c10d as c10d

if TYPE_CHECKING:
    from torch._C._distributed_c10d import _DistributedBackendOptions, Backend


"""
This file contains the registration logic and Python APIs for
``ProcessGroupCudaP2P`` (experimental).

``ProcessGroupCudaP2P`` is a thin wrapper around ``ProcessGroupNCCL``. By
default, it routes all collectives to the underlying ``ProcessGroupNCCL``. In
addition, ``ProcessGroupCudaP2P`` initializes a P2P workspace that allows
direct GPU memory access among the members. The workspace can be used in Python
to optimize intra-node communication patterns or to create custom intra-node
collectives in CUDA.

``ProcessGroupCudaP2P`` aims to bridge the gap where certain important patterns
can be better optimized via fine-grained P2P memory access than with
collectives in the latest version of NCCL. It is meant to complement NCCL
rather than replacing it.

Usage:

    # Using ProcessGroupCudaP2P
    dist.init_process_group(backend="cuda_p2p", ...)

    # Using ProcessGroupCudaP2P while specifying ProcessGroupCudaP2P.Options
    pg_options = ProcessGroupCudaP2P.Options()
    dist.init_process_group(backend="cuda_p2p", pg_options=pg_options, ...)

    # Using ProcessGroupCudaP2P while specifying ProcessGroupNCCL.Options
    pg_options = ProcessGroupNCCL.Options()
    dist.init_process_group(backend="cuda_p2p", pg_options=pg_options, ...)

    # Using ProcessGroupCudaP2P while specifying both
    # ProcessGroupCudaP2P.Options and ProcessGroupNCCL.Options
    pg_options = ProcessGroupCudaP2P.Options()
    pg_options.nccl_options = ProcessGroupNCCL.Options()
    dist.init_process_group(backend="cuda_p2p", pg_options=pg_options, ...)

    # Down-casting the backend to access p2p buffers for cuda_p2p specific
    # optimizations
    if is_cuda_p2p_group(group):
        backend = get_cuda_p2p_backend(group)
        if required_p2p_buffer_size > backend.get_buffer_size():
            # fallback
        p2p_buffer = backend.get_p2p_buffer(...)
    else:
        # fallback
"""


def _create_cuda_p2p_group(
    dist_backend_opts: "_DistributedBackendOptions",
    options: Union[
        "c10d.ProcessGroupCudaP2P.Options", "c10d.ProcessGroupNCCL.Options", None
    ],
) -> "Backend":
    if not c10d.is_nccl_available():
        raise RuntimeError("The cuda_p2p backend is not available")
    if options is None:
        options = c10d.ProcessGroupCudaP2P.Options()
        options.nccl_options = c10d.ProcessGroupNCCL.Options()
    elif isinstance(options, c10d.ProcessGroupNCCL.Options):
        nccl_options = options
        options = c10d.ProcessGroupCudaP2P.Options()
        options.nccl_options = nccl_options
    elif isinstance(options, c10d.ProcessGroupCudaP2P.Options):
        if options.nccl_options is None:
            options.nccl_options = c10d.ProcessGroupNCCL.Options()
    else:
        raise TypeError(
            "options for cuda_p2p must be ProcessGroupCudaP2P.Options "
            f"or ProcessGroupNCCL.Options (got: {type(options)})"
        )

    return c10d.ProcessGroupCudaP2P(
        dist_backend_opts.store,
        dist_backend_opts.group_rank,
        dist_backend_opts.group_size,
        options,
    )


def is_cuda_p2p_group(group: c10d.ProcessGroup) -> bool:
    if not c10d.is_nccl_available():
        return False
    try:
        backend = group._get_backend(torch.device("cuda"))
    except Exception:
        return False
    return isinstance(backend, c10d.ProcessGroupCudaP2P) and backend.is_p2p_available()


def get_cuda_p2p_backend(group: c10d.ProcessGroup) -> "c10d.ProcessGroupCudaP2P":
    if not is_cuda_p2p_group(group):
        raise TypeError("group is not a cuda_p2p process group.")
    return cast(
        c10d.ProcessGroupCudaP2P,
        group._get_backend(torch.device("cuda")),
    )


def get_p2p_buffer_size(group: c10d.ProcessGroup) -> int:
    if not is_cuda_p2p_group(group):
        return 0
    backend = get_cuda_p2p_backend(group)
    return backend.get_buffer_size()


c10d.Backend.register_backend(
    "cuda_p2p",
    _create_cuda_p2p_group,
    extended_api=True,
    devices=["cuda"],
)<|MERGE_RESOLUTION|>--- conflicted
+++ resolved
@@ -1,16 +1,9 @@
-<<<<<<< HEAD
-from contextlib import contextmanager
-
-from functools import partial
-from typing import Callable, cast, List, Tuple, Union
-=======
 # mypy: allow-untyped-defs
 from collections import defaultdict
 from contextlib import contextmanager
 
 from functools import partial
 from typing import Callable, cast, Dict, List, Optional, Tuple, TYPE_CHECKING, Union
->>>>>>> f2d7f235
 
 import torch
 import torch.distributed._functional_collectives as funcol
@@ -101,6 +94,8 @@
 
 
 def is_cuda_p2p_group(group: c10d.ProcessGroup) -> bool:
+    if _test_with_non_cuda_p2p_group:
+        return True
     if not c10d.is_nccl_available():
         return False
     try:
@@ -131,4 +126,366 @@
     _create_cuda_p2p_group,
     extended_api=True,
     devices=["cuda"],
-)+)
+
+
+_test_with_non_cuda_p2p_group: bool = False
+
+
+@contextmanager
+def test_with_non_cuda_p2p_group():
+    """
+    Force ops in this file to work with non-cuda_p2p groups for testing
+    purposes. Not thread safe.
+    """
+    global _test_with_non_cuda_p2p_group
+    prev = _test_with_non_cuda_p2p_group
+    try:
+        _test_with_non_cuda_p2p_group = True
+        yield
+    finally:
+        _test_with_non_cuda_p2p_group = prev
+
+
+_current_p2p_usage_counter: Optional[Dict[str, int]] = None
+
+
+@contextmanager
+def p2p_usage_counter():
+    """
+    Record the number of ops that utilized p2p capability for testing purposes.
+    Fallbacks are excluded.
+    """
+    global _current_p2p_usage_counter
+    prev = _current_p2p_usage_counter
+    try:
+        _current_p2p_usage_counter = defaultdict(int)
+        yield _current_p2p_usage_counter
+    finally:
+        _current_p2p_usage_counter = prev
+
+
+def _pipelined_all_gather_and_consume(
+    shard: torch.Tensor,
+    shard_consumer: Callable[[torch.Tensor, int], None],
+    ag_out: torch.Tensor,
+    group: c10d.ProcessGroup,
+) -> None:
+    """
+    Perform the following logic with micro-pipelined computation and
+    communication:
+
+        tensor = all_gather_tensor(shard, gather_dim=1, group=group)
+        chunks = tensor.chunk(group.size())
+        for src_rank, chunk in enumerate(chunks):
+            shard_consumer(chunk, src_rank)
+
+    NOTE:
+    - The shard passed to shard consumer will always be contiguous.
+    """
+    p2p_buf_sz_req = shard.numel() * shard.element_size()
+    if get_p2p_buffer_size(group) < p2p_buf_sz_req:
+        # We preferred the caller to handle fallback so that the computation
+        # doesn't need to be decomposed.
+        raise RuntimeError(
+            f"_pipelined_all_gather_and_consume on input with shape={shard.shape} "
+            f"and dtype={shard.dtype} requires {p2p_buf_sz_req} bytes of p2p buffers "
+            f"(got {get_p2p_buffer_size(group)} bytes)."
+        )
+
+    backend = get_cuda_p2p_backend(group)
+    group_size = group.size()
+    rank = group.rank()
+
+    backend.stream().wait_stream(torch.cuda.current_stream())
+    local_p2p_buf = backend.get_p2p_buffer(rank, shard.shape, shard.dtype)
+
+    chunks = ag_out.chunk(group.size())
+
+    # While consuming local shard, copy it to the local p2p buffer
+    # in another stream.
+    shard_consumer(shard, rank)
+    chunks[rank].copy_(shard)
+
+    with torch.cuda.stream(backend.stream()):
+        local_p2p_buf.copy_(shard)
+        work = backend.intra_node_barrier()
+    work.wait()
+
+    # At this point, all ranks have copied their local shard to
+    # their local p2p buffer. Each rank can now copy and consume
+    # remote shards.
+    for i in range(1, group_size):
+        if i % 2 == 0:
+            stream = torch.cuda.current_stream()
+        else:
+            stream = backend.stream()
+        remote_rank = (i + rank) % group_size
+        remote_p2p_buf = backend.get_p2p_buffer(remote_rank, shard.shape, shard.dtype)
+        with torch.cuda.stream(stream):
+            chunks[remote_rank].copy_(remote_p2p_buf)
+            shard_consumer(chunks[remote_rank], remote_rank)
+
+    torch.cuda.current_stream().wait_stream(backend.stream())
+
+    with torch.cuda.stream(backend.stream()):
+        work = backend.intra_node_barrier()
+    work.wait()
+
+
+def _pipelined_produce_and_all2all(
+    chunk_producer: Callable[[int, torch.Tensor], None],
+    output: torch.Tensor,
+    group: c10d.ProcessGroup,
+) -> None:
+    """
+    Perform the following logic with micro-pipelined computation and
+    communication:
+
+        chunks = [
+            chunk_producer(dst_rank, chunks[dst_rank])
+            for dst_rank in range(group.size()):
+        ]
+        dist.all_to_all_single(output=output, input=torch.cat(chunks))
+    """
+    group_size = group.size()
+    rank = group.rank()
+
+    out_chunks = output.chunk(group_size)
+    p2p_buf_sz_req = out_chunks[0].numel() * out_chunks[0].element_size() * 2
+    if get_p2p_buffer_size(group) < p2p_buf_sz_req:
+        # We preferred the caller to handle fallback so that the computation
+        # doesn't need to be decomposed.
+        raise RuntimeError(
+            f"_pipelined_produce_and_all2all on output with shape={output.shape} "
+            f"and dtype={output.dtype} requires {p2p_buf_sz_req} bytes of p2p buffers "
+            f"(got {get_p2p_buffer_size(group)} bytes)."
+        )
+
+    backend = get_cuda_p2p_backend(group)
+    backend.stream().wait_stream(torch.cuda.current_stream())
+
+    def get_p2p_buf(rank: int, idx: int) -> torch.Tensor:
+        assert idx in (0, 1)
+        offset = 0 if idx == 0 else out_chunks[0].numel()
+        return backend.get_p2p_buffer(
+            rank, out_chunks[0].shape, out_chunks[0].dtype, offset
+        )
+
+    # Prepare two local p2p buffers, so that a remote rank can pull the result
+    # of step [i] in one p2p buffer while the local rank can compute the
+    # result of step [i+1] and write it directly the other p2p buffer.
+    local_p2p_buf_0 = get_p2p_buf(rank, 0)
+    local_p2p_buf_1 = get_p2p_buf(rank, 1)
+
+    # Directly write the local result to the destination.
+    # No need to go through the p2p buffers.
+    chunk_producer(rank, out_chunks[rank])
+
+    with torch.cuda.stream(backend.stream()):
+        chunk_producer((rank + 1) % group_size, local_p2p_buf_0)
+        backend.intra_node_barrier()
+        remote_p2p_buf = get_p2p_buf((rank - 1) % group_size, 0)
+        out_chunks[(rank - 1) % group_size].copy_(remote_p2p_buf)
+
+    for step in range(2, group_size):
+        remote_rank = (rank - step) % group_size
+        if step % 2 == 0:
+            stream = torch.cuda.current_stream()
+            p2p_buf = local_p2p_buf_1
+            remote_p2p_buf = get_p2p_buf(remote_rank, 1)
+        else:
+            stream = backend.stream()
+            p2p_buf = local_p2p_buf_0
+            remote_p2p_buf = get_p2p_buf(remote_rank, 0)
+        with torch.cuda.stream(stream):
+            chunk_producer((rank + step) % group_size, p2p_buf)
+            backend.intra_node_barrier()
+            out_chunks[remote_rank].copy_(remote_p2p_buf)
+
+    torch.cuda.current_stream().wait_stream(backend.stream())
+    backend.intra_node_barrier()
+
+
+lib = torch.library.Library("cuda_p2p", "DEF")  # noqa: TOR901
+lib.define(
+    "fused_all_gather_matmul(Tensor A, Tensor[] Bs, int gather_dim, str group_name) -> (Tensor, Tensor[])"
+)
+lib.define(
+    "fused_matmul_reduce_scatter(Tensor A, Tensor B, str reduce_op, int scatter_dim, str group_name) -> Tensor"
+)
+
+
+@torch.library.impl(lib, "fused_all_gather_matmul", "Meta")
+def _fused_all_gather_matmul_fallback(
+    A_shard: torch.Tensor,
+    Bs: List[torch.Tensor],
+    gather_dim: int,
+    group_name: str,
+) -> Tuple[torch.Tensor, List[torch.Tensor]]:
+    group_size = c10d._get_group_size_by_name(group_name)
+    A = torch.ops._c10d_functional.all_gather_into_tensor(
+        A_shard.contiguous(), group_size, group_name
+    )
+    A = torch.ops._c10d_functional.wait_tensor(A)
+    A = A.view(group_size, *A_shard.shape).movedim(gather_dim + 1, 1).flatten(0, 1)
+    return A.movedim(0, gather_dim), [
+        torch.matmul(A, B).movedim(0, gather_dim) for B in Bs
+    ]
+
+
+@torch.library.impl(lib, "fused_all_gather_matmul", "CUDA")
+def _fused_all_gather_matmul(
+    A_shard: torch.Tensor,
+    Bs: List[torch.Tensor],
+    gather_dim: int,
+    group_name: str,
+) -> Tuple[torch.Tensor, List[torch.Tensor]]:
+    """
+    Perform the following logic with micro-pipelined computation and
+    communication:
+
+        all_gather_tensor(A_shard, gather_dim, group_name) @ B
+    """
+    if A_shard.dim() < 2:
+        raise ValueError("A_shard must be a matrix")
+    for B in Bs:
+        if B.dim() != 2:
+            raise ValueError("B must be a matrix")
+    if gather_dim < 0 or gather_dim >= A_shard.dim():
+        raise ValueError("Invalid gather_dim")
+
+    group = c10d._resolve_process_group(group_name)
+    p2p_buf_sz_req = A_shard.numel() * A_shard.element_size()
+    if (
+        _test_with_non_cuda_p2p_group
+        or get_p2p_buffer_size(group) < p2p_buf_sz_req
+        # Pipelining a mamtul with split-k is not supported
+        or gather_dim == len(A_shard.shape) - 1
+    ):
+        return _fused_all_gather_matmul_fallback(A_shard, Bs, gather_dim, group_name)
+
+    if _current_p2p_usage_counter is not None:
+        _current_p2p_usage_counter["fused_all_gather_matmul"] += 1
+
+    # Move the gather_dim to the front and flatten the tensor into a 2D matrix.
+    # The flattened tensor doesn't need to be contiguous (for computation
+    # efficiency), as _pipelined_all_gather_and_consume guarantees that shards
+    # passed to shard_consumer are contiguous.
+    x = A_shard.movedim(gather_dim, 0)
+    leading_dims = [group.size()] + list(x.shape[:-1])
+    x = x.flatten(0, -2)
+
+    # Helper function for reverting the above transformation
+    def unflatten(t):
+        return t.view(*leading_dims, -1).flatten(0, 1).movedim(0, gather_dim)
+
+    ag_out = x.new_empty(
+        x.shape[0] * group.size(),
+        x.shape[1],
+    )
+    outputs = [
+        x.new_empty(
+            x.shape[0] * group.size(),
+            B.shape[1],
+        )
+        for B in Bs
+    ]
+    output_shards = [output.chunk(group.size()) for output in outputs]
+
+    # Computing block-wise matmul along the first dim of A
+    def shard_consumer(shard: torch.Tensor, rank: int) -> None:
+        for idx, B in enumerate(Bs):
+            torch.mm(shard, B, out=output_shards[idx][rank])
+
+    _pipelined_all_gather_and_consume(
+        x,
+        shard_consumer,
+        ag_out,
+        group,
+    )
+    return unflatten(ag_out), [unflatten(output) for output in outputs]
+
+
+@torch.library.impl(lib, "fused_matmul_reduce_scatter", "Meta")
+def _fused_matmul_reduce_scatter_fallback(
+    A: torch.Tensor,
+    B: torch.Tensor,
+    reduce_op: str,
+    scatter_dim: int,
+    group_name: str,
+) -> torch.Tensor:
+    res = funcol.reduce_scatter_tensor(A @ B, reduce_op, scatter_dim, group_name)
+    res = funcol.wait_tensor(res)
+    return res
+
+
+@torch.library.impl(lib, "fused_matmul_reduce_scatter", "CUDA")
+def _fused_matmul_reduce_scatter(
+    A: torch.Tensor,
+    B: torch.Tensor,
+    reduce_op: str,
+    scatter_dim: int,
+    group_name: str,
+) -> torch.Tensor:
+    """
+    Perform the following logic with micro-pipelined computation and
+    communication:
+
+        reduce_scatter_tensor(A @ B, reduce_op, scatter_dim, group_name)
+
+    NOTE:
+    - The K dim across ranks are currently accumulated with bf16 with results
+      in accuracy loss.
+    """
+    if A.dim() < 2:
+        raise ValueError("A_shard must be a matrix")
+    if scatter_dim < 0 or scatter_dim >= A.dim():
+        raise ValueError("Invalid gather_dim")
+    if B.dim() != 2:
+        raise ValueError("B must be a matrix")
+    if reduce_op == "sum":
+        reduce_fn = partial(torch.sum, dim=0)
+    elif reduce_op == "avg":
+        reduce_fn = partial(torch.mean, dim=0)
+    else:
+        raise ValueError("reduce_op must be sum or avg")
+
+    group = c10d._resolve_process_group(group_name)
+    out_shape = [*A.shape[:-1], B.shape[1]]
+    out_shape[scatter_dim] //= group.size()
+    p2p_buf_sz_req = torch.Size(out_shape).numel() * A.element_size() * 2
+    if _test_with_non_cuda_p2p_group or get_p2p_buffer_size(group) < p2p_buf_sz_req:
+        return _fused_matmul_reduce_scatter_fallback(
+            A, B, reduce_op, scatter_dim, group_name
+        )
+
+    if _current_p2p_usage_counter is not None:
+        _current_p2p_usage_counter["fused_matmul_reduce_scatter"] += 1
+
+    # Move the gather_dim to the front and flatten the tensor into a 2D matrix
+    x = A.movedim(scatter_dim, 0)
+    leading_dims = [group.size()] + list(x.shape[:-1])
+    leading_dims[1] //= group.size()
+    x = x.flatten(0, -2)
+    shards = x.chunk(group.size())
+
+    # Computing block-wise matmul along the first dim of A
+    def chunk_producer(rank: int, out: torch.Tensor) -> None:
+        torch.matmul(shards[rank], B, out=out)
+
+    stacked_partials = x.new_empty(x.shape[0], B.shape[1])
+
+    _pipelined_produce_and_all2all(
+        chunk_producer,
+        stacked_partials,
+        group,
+    )
+    # Ensures that the transpose and reduction produce contiguous result
+    # in a single reduction kernel.
+    return reduce_fn(
+        stacked_partials.view(*leading_dims, -1)
+        .movedim(1, scatter_dim + 1)
+        .movedim(0, scatter_dim),
+        dim=scatter_dim,
+    )