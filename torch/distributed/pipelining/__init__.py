# Copyright (c) Meta Platforms, Inc. and affiliates
from ._IR import (
    annotate_split_points,
    ArgsChunkSpec,
    KwargsChunkSpec,
    Pipe,
    pipe_split,
    pipeline,
    SplitPoint,
)
<<<<<<< HEAD
from ._PipelineStage import ManualPipelineStage, PipelineStage
=======
>>>>>>> e2e18815
from .PipelineSchedule import (
    Schedule1F1B,
    ScheduleGPipe,
    ScheduleInterleaved1F1B,
    ScheduleLoopedBFS,
)
from .PipelineStage import ManualPipelineStage, PipelineStage

__all__ = [
    "Pipe",
    "pipe_split",
    "SplitPoint",
    "annotate_split_points",
    "pipeline",
    "ArgsChunkSpec",
    "KwargsChunkSpec",
    "ManualPipelineStage",
    "PipelineStage",
    "Schedule1F1B",
    "ScheduleGPipe",
    "ScheduleInterleaved1F1B",
    "ScheduleLoopedBFS",
]<|MERGE_RESOLUTION|>--- conflicted
+++ resolved
@@ -8,10 +8,6 @@
     pipeline,
     SplitPoint,
 )
-<<<<<<< HEAD
-from ._PipelineStage import ManualPipelineStage, PipelineStage
-=======
->>>>>>> e2e18815
 from .PipelineSchedule import (
     Schedule1F1B,
     ScheduleGPipe,
