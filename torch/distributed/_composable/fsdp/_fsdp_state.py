--- conflicted
+++ resolved
@@ -1,10 +1,7 @@
 # mypy: allow-untyped-defs
 import functools
-<<<<<<< HEAD
 import logging
 
-=======
->>>>>>> ac5f565f
 from typing import Any, Dict, List, Optional, Tuple, TYPE_CHECKING
 
 import torch
