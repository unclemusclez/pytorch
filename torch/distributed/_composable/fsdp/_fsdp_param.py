--- conflicted
+++ resolved
@@ -385,17 +385,12 @@
         if hasattr(self, "_unsharded_param"):
             assert ca.compiled_autograd_enabled
             with torch.no_grad():
-                # torch.ops.create_parameter_op.set_(self._unsharded_param, unsharded_param)
                 alloc_storage(self._unsharded_param)
                 self._unsharded_param.copy_(unsharded_param)
         else:
-<<<<<<< HEAD
-            self._unsharded_param = nn.Parameter(unsharded_param, requires_grad=self.sharded_param.requires_grad)
-=======
             self._unsharded_param = nn.Parameter(
                 unsharded_param, requires_grad=self.sharded_param.requires_grad
             )
->>>>>>> a447b149
 
     def _unflatten_all_gather_outputs(self) -> Tuple[torch.Tensor, ...]:
         return tuple(
@@ -525,14 +520,9 @@
             self.all_gather_outputs, self._unsharded_inner_tensors
         ):
             free_storage(tensor)
-<<<<<<< HEAD
-        if torch._dynamo.compiled_autograd.compiled_autograd_enabled:
-            self.all_gather_outputs = []
-=======
         if ca.compiled_autograd_enabled:
             self.all_gather_outputs = []
             self._unsharded_inner_tensors = []
->>>>>>> a447b149
 
     @property
     def all_gather_inputs(self) -> List[torch.Tensor]:  # 1D
