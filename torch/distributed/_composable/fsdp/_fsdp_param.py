--- conflicted
+++ resolved
@@ -340,10 +340,6 @@
             return
         inner_tensor = self._sharded_local_tensor
         if (
-<<<<<<< HEAD
-            # NOTE: compile doesn't support `hasattr(inner_tensor, "fsdp_post_all_gather")` yet
-=======
->>>>>>> 8d0d613b
             not torch._dynamo.compiled_autograd.compiled_autograd_enabled
             and hasattr(inner_tensor, "fsdp_post_all_gather")
         ):
