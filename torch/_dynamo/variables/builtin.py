--- conflicted
+++ resolved
@@ -1119,20 +1119,6 @@
                         def _grad_changed(old, new):
                             if old is None or new is None:
                                 return new is not old
-<<<<<<< HEAD
-                            if old.shape != new.shape:
-                                return True
-                            if old.stride() != new.stride():
-                                return True
-                            return False
-
-
-                        if _grad_changed(old_grad, new_grad):
-                            print("GRAD CHANGED!?")
-                            breakpoint()
-                            if new_grad is not None:
-                                grad_shape_specialized = [int(x) for x in new_grad.shape]
-=======
                             try:
                                 if old.shape != new.shape:
                                     return True
@@ -1152,7 +1138,6 @@
                                 grad_shape_specialized = [
                                     int(x) for x in new_grad.shape
                                 ]
->>>>>>> 855a5cf4
                                 # We lazily update the grad on the example to its real state as tracked by fake tensor.
                                 # This allocation is fine - it is just a hint. It will not make it to runtime, but it coerces
                                 # the underlying value to always be correct.
@@ -1161,36 +1146,8 @@
                                 )
                             else:
                                 grapharg.example.grad = None
-<<<<<<< HEAD
-                        out = VariableBuilder(tx, source)(
-                            grapharg.example.grad
-                        ).add_options(options)
-                        print("GRAD ACCESS old?", grapharg.example.grad)
-                        print("GRAD ACCESS new?", grapharg.example.grad)
-                        return out
-                # # No grapharg found
-                # ftensor = obj.as_proxy().node.meta["example_value"].grad
-                # if ftensor is not None:
-                #     grad_shape_specialized = [int(x) for x in ftensor.shape]
-                #     # We lazily update the grad on the example to its real state as tracked by fake tensor.
-                #     # This allocation is fine - it is just a hint. It will not make it to runtime, but it coerces
-                #     # the underlying value to always be correct.
-                #     rtensor = torch.zeros(
-                #         grad_shape_specialized, device=ftensor.device
-                #     )
-                #     breakpoint()
-                #     return VariableBuilder(tx, source)(
-                #             rtensor
-                #         ).add_options(options)
-                # unimplemented("tensor grad w/o arg, w/o value")
-                from .builder import wrap_fx_proxy
-                # Is this wrong from a specialization perspective?
-                print("GRAD ACCESS NO ARG?", obj.as_proxy().node.meta["example_value"].grad)
-                return wrap_fx_proxy(tx, obj.as_proxy().grad, **options)
-=======
                         return VariableBuilder(tx, source)(grapharg.example.grad)
                 unimplemented("tensor grad")
->>>>>>> 855a5cf4
             else:
                 from .builder import wrap_fx_proxy
                 # Intermediaries grad, should be okay?
@@ -1266,51 +1223,6 @@
             tx.output.side_effects.is_attribute_mutation(obj)
             and name_var.is_python_constant()
         ):
-<<<<<<< HEAD
-            tx.output.side_effects.store_attr(obj, name_var.as_python_constant(), val)
-            if isinstance(obj, variables.TensorVariable):
-                from .builder import wrap_fx_proxy
-
-                if name_var.value == "data":
-                    log.warning(
-                        "SET DATA? %s %s",
-                        obj.as_proxy().node.meta["example_value"].size(),
-                        val.as_proxy().node.meta["example_value"].size(),
-                    )
-                    to_remove = []
-                    for tf in tx.output.tracked_fakes:
-                        if tf.source == obj.source:
-                            to_remove.append(tf)
-                    for tf in to_remove:
-                        tx.output.tracked_fakes.remove(tf)
-
-                    version = obj.as_proxy().node.meta["example_value"]._version
-                    with torch._dynamo.variables.higher_order_ops.dynamo_disable_grad(
-                        tx
-                    ), torch.no_grad():
-                        out = wrap_fx_proxy(
-                            tx,
-                            tx.output.create_proxy(
-                                "call_function",
-                                torch.Tensor.set_,
-                                *proxy_args_kwargs([obj, val], {}),
-                            ),
-                        )
-                    tx.output.create_proxy(
-                        "call_function",
-                        torch._C._autograd._unsafe_set_version_counter,
-                        (out.as_proxy(), 0),
-                        {},
-                    )
-                    tx.replace_all(obj, out)
-                elif name_var.value == "grad":
-                    if isinstance(val, ConstantVariable):
-                        obj.as_proxy().node.meta["example_value"].grad = val.value
-                    else:
-                        obj.as_proxy().node.meta["example_value"].grad = val.as_proxy().node.meta['example_value']
-
-            return val.add_options(self, obj, name_var)
-=======
             name = name_var.as_python_constant()
             if name == "requires_grad" and isinstance(obj, variables.TensorVariable):
                 unimplemented(
@@ -1319,7 +1231,6 @@
                 )
             tx.output.side_effects.store_attr(obj, name, val)
             return val
->>>>>>> 855a5cf4
         elif isinstance(obj, variables.UserDefinedObjectVariable):
             unimplemented(
                 f"setattr(UserDefinedObjectVariable) {obj.source} {type(obj.value).__setattr__}"
