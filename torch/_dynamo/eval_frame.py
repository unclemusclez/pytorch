import contextlib
import functools
import inspect
import logging
import os
import sys
import textwrap
import threading
import traceback
import types
import warnings
from enum import Enum
from typing import Optional, Tuple, TYPE_CHECKING, Union
from unittest.mock import patch

import torch
import torch.utils._pytree as pytree
from torch.fx.experimental.proxy_tensor import make_fx
from torch.fx.graph import _PyTreeCodeGen, _PyTreeInfo
from torch.nn.parallel.distributed import DistributedDataParallel
from .backends.registry import CompilerFn, lookup_backend

from .hooks import Hooks

if TYPE_CHECKING:
    from torch._C._dynamo.eval_frame import (  # noqa: F401
        reset_code,
        set_eval_frame,
        set_guard_error_hook,
        set_guard_fail_hook,
        skip_code,
        unsupported,
    )
else:
    for name in dir(torch._C._dynamo.eval_frame):
        if name.startswith("__"):
            continue
        globals()[name] = getattr(torch._C._dynamo.eval_frame, name)

from . import config, convert_frame, skipfiles, utils
from .exc import ResetRequired
from .mutation_guard import install_generation_tagging_init
from .types import DynamoCallback
from .utils import compile_times

log = logging.getLogger(__name__)

from torch.fx.experimental import proxy_tensor

always_optimize_code_objects = utils.ExactWeakKeyDictionary()
null_context = contextlib.nullcontext

# See https://github.com/python/typing/pull/240
class Unset(Enum):
    token = 0


unset = Unset.token

compile_lock = threading.RLock()
most_recent_backend: Optional[CompilerFn] = None


class OptimizedModule(torch.nn.Module):
    """
    Wraps the original nn.Module object and later patches its
    forward method to optimized self.forward method.
    """

    def __init__(self, mod, dynamo_ctx):
        super().__init__()
        # Installs the params/buffer
        self._orig_mod = mod
        self.dynamo_ctx = dynamo_ctx

    def __getattr__(self, name):
        if name == "_orig_mod":
            return self._modules["_orig_mod"]
        return getattr(self._orig_mod, name)

    def forward(self, *args, **kwargs):
        return self.dynamo_ctx(self._orig_mod.forward)(*args, **kwargs)


def remove_from_cache(f):
    """
    Make sure f.__code__ is not cached to force a recompile
    """
    if isinstance(f, types.CodeType):
        reset_code(f)
    elif hasattr(f, "__code__"):
        reset_code(f.__code__)
    elif hasattr(getattr(f, "forward", None), "__code__"):
        reset_code(f.forward.__code__)
    else:
        from . import reset

        reset()
        log.warning("could not determine __code__ for %s", f)


def nothing():
    pass


def innermost_fn(fn):
    """
    In case of nesting of _TorchDynamoContext calls, find the innermost
    function. TorchDynamo caches on fn.__code__ object, so its necessary to find
    the innermost function to pass on the optimize, run, disable etc.
    """
    unaltered_fn = fn
    while hasattr(unaltered_fn, "_torchdynamo_orig_callable"):
        unaltered_fn = unaltered_fn._torchdynamo_orig_callable
        assert callable(unaltered_fn)
    return unaltered_fn


@contextlib.contextmanager
def enable_dynamic(enable: bool = True):
    if not enable:
        yield
        return
    with config.patch(dynamic_shapes=True, specialize_int_float=False):
        yield


class _TorchDynamoContext:
    def __init__(
        self,
        callback: DynamoCallback,
        on_enter=nothing,
        backend_ctx_ctor=null_context,
        patch_fn=nothing,
        first_ctx=False,
        *,
        dynamic=False,
    ):
        super().__init__()
        assert callable(callback) or callback is False or callback is None
        self.callback: DynamoCallback = callback
        self.prior: Union[Unset, DynamoCallback] = unset
        self.on_enter = on_enter
        self.extra_ctx_ctor = backend_ctx_ctor
        self.first_ctx = first_ctx
        self.dynamic = dynamic
        patch_fn()

    def __enter__(self):
        if config.raise_on_ctx_manager_usage:
            raise RuntimeError(
                "torch._dynamo.optimize(...) is used with a context manager. "
                "Please refer to https://github.com/pytorch/torchdynamo#usage-example "
                "to use torch._dynamo.optimize(...) as an annotation/decorator. "
            )
        self.on_enter()
        self.prior = set_eval_frame(self.callback)
        self.backend_ctx = self.extra_ctx_ctor()
        self.backend_ctx.__enter__()
        self.dynamic_ctx = enable_dynamic(self.dynamic)
        self.dynamic_ctx.__enter__()

    def __exit__(self, exc_type, exc_val, exc_tb):
        assert self.prior is not unset
        set_eval_frame(self.prior)
        self.prior = unset
        # TODO: This is totally not the right way to chain contexts manually
        self.dynamic_ctx.__exit__(exc_type, exc_val, exc_tb)
        self.backend_ctx.__exit__(exc_type, exc_val, exc_tb)

    def __call__(self, fn):
        fn = innermost_fn(fn)
        # Optimize the forward method of torch.nn.Module object
        if isinstance(fn, torch.nn.Module):
            mod = fn
            new_mod = OptimizedModule(mod, self)
            # Save the function pointer to find the original callable while nesting
            # of decorators.
            new_mod._torchdynamo_orig_callable = mod.forward
            return new_mod

        assert callable(fn)

        callback = self.callback
        on_enter = self.on_enter
        backend_ctx_ctor = self.extra_ctx_ctor

        @functools.wraps(fn)
        def _fn(*args, **kwargs):
            if (
                not isinstance(self, DisableContext)
                and torch.fx._symbolic_trace.is_fx_tracing()
            ):
                if config.error_on_nested_fx_trace:
                    raise RuntimeError(
                        "Detected that you are using FX to symbolically trace "
                        "a dynamo-optimized function. This is not supported at the moment."
                    )
                else:
                    return fn(*args, **kwargs)

            on_enter()
            prior = set_eval_frame(callback)
            backend_ctx = backend_ctx_ctor()
            backend_ctx.__enter__()
            dynamic_ctx = enable_dynamic(self.dynamic)
            dynamic_ctx.__enter__()
            try:
                return fn(*args, **kwargs)
            finally:
                set_eval_frame(prior)
                dynamic_ctx.__exit__(None, None, None)
                backend_ctx.__exit__(None, None, None)

        # hooks to properly handle inlining
        if isinstance(self, DisableContext):
            _fn._torchdynamo_disable = True  # type: ignore[attr-defined]
        else:
            _fn._torchdynamo_inline = fn  # type: ignore[attr-defined]

        # Save the function pointer to find the original callable while nesting
        # of decorators.
        _fn._torchdynamo_orig_callable = fn  # type: ignore[attr-defined]

        # If the function is called using torch._dynamo.optimize decorator, we
        # should prevent any type of skipping.
        if callback not in (None, False):
            if not hasattr(fn, "__code__"):
                raise RuntimeError(
                    textwrap.dedent(
                        """

                        torch._dynamo.optimize is called on a non function object.
                        If this is a callable class, please wrap the relevant code into a function and optimize the
                        wrapper function.

                        >> class CallableClass:
                        >>     def __init__(self):
                        >>         super().__init__()
                        >>         self.relu = torch.nn.ReLU()
                        >>
                        >>     def __call__(self, x):
                        >>         return self.relu(torch.sin(x))
                        >>
                        >>     def print_hello(self):
                        >>         print("Hello world")
                        >>
                        >> mod = CallableClass()

                        If you want to optimize the __call__ function and other code, wrap that up in a function

                        >> def wrapper_fn(x):
                        >>     y = mod(x)
                        >>     return y.sum()

                        and then optimize the wrapper_fn

                        >> opt_wrapper_fn = torch._dynamo.optimize(wrapper_fn)
                        """
                    )
                )
            always_optimize_code_objects[fn.__code__] = True

        return _fn


class OptimizeContext(_TorchDynamoContext):
    @staticmethod
    def _different_backend(old, new):
        return not (old == new or old is None)

    def __init__(self, callback, backend_ctx_ctor, first_ctx=False, *, dynamic=False):
        def on_enter():
            global most_recent_backend
            if OptimizeContext._different_backend(most_recent_backend, compiler_fn):
                if config.raise_on_backend_change:
                    raise ResetRequired()
                else:
                    warnings.warn(
                        "changing options to `torch.compile()` may require "
                        "calling `torch._dynamo.reset()` to take effect"
                    )
            most_recent_backend = compiler_fn
            install_generation_tagging_init()

        compiler_fn = innermost_fn(callback)
        super().__init__(
            callback=callback,
            on_enter=on_enter,
            backend_ctx_ctor=backend_ctx_ctor,
            patch_fn=TorchPatcher.patch,
            first_ctx=first_ctx,
            dynamic=dynamic,
        )


class RunOnlyContext(_TorchDynamoContext):
    def __init__(self):
        super().__init__(callback=False)


class DisableContext(_TorchDynamoContext):
    def __init__(self):
        super().__init__(callback=None)


def catch_errors_wrapper(callback, hooks: Hooks):
    @functools.wraps(callback)
    def catch_errors(frame, cache_size):
        if (
            frame.f_lasti >= 0
            or skipfiles.check(frame.f_code.co_filename)
            or config.disable
        ):
            log.debug(f"skipping {frame.f_code.co_name} {frame.f_code.co_filename}")
            return None
        if frame.f_code.co_filename == "<string>" and frame.f_code.co_name == "__new__":
            # nametuple constructor
            return None
        if config.optimize_ddp:
            ddp_module = DistributedDataParallel._get_active_ddp_module()
            if ddp_module:
                with compile_lock:
                    from torch._dynamo.backends.distributed import DDPOptimizer

                    ddp_optimizer = DDPOptimizer(
                        bucket_bytes_cap=ddp_module.bucket_bytes_cap,
                        backend_compile_fn=callback._torchdynamo_orig_callable,
                    )
                    hijacked_callback = convert_frame.convert_frame(
                        ddp_optimizer.compile_fn,
                        hooks=hooks,
                    )
                    return hijacked_callback(frame, cache_size, hooks)

        with compile_lock:
            return callback(frame, cache_size, hooks)

    catch_errors._torchdynamo_orig_callable = callback  # type: ignore[attr-defined]
    return catch_errors


def _optimize_catch_errors(
    compile_fn, hooks: Hooks, backend_ctx_ctor=null_context, dynamic=False
):
    return OptimizeContext(
        catch_errors_wrapper(compile_fn, hooks),
        backend_ctx_ctor=backend_ctx_ctor,
        first_ctx=True,
        dynamic=dynamic,
    )


def get_compiler_fn(compiler_fn):
    from .debug_utils import wrap_backend_debug

    if hasattr(compiler_fn, "compiler_name"):
        compiler_str = compiler_fn.compiler_name
    elif isinstance(compiler_fn, str):
        compiler_str = compiler_fn
    else:
        compiler_str = None
    compiler_fn = lookup_backend(compiler_fn)
    return wrap_backend_debug(compiler_fn, compiler_str)


class _NullDecorator(contextlib.nullcontext):  # type: ignore[type-arg]
    def __call__(self, fn):
        assert callable(fn)
        return fn


def check_if_dynamo_supported():
    if sys.platform == "win32":
        raise RuntimeError("Windows not yet supported for torch.compile")
    if sys.version_info >= (3, 11):
        raise RuntimeError("Python 3.11+ not yet supported for torch.compile")


def optimize(
    backend="inductor",
    *,
    nopython=False,
    guard_export_fn=None,
    guard_fail_fn=None,
    disable=False,
    dynamic=False,
):
    """
    The main entrypoint of TorchDynamo.  Do graph capture and call
    backend() to optimize extracted graphs.

    Args:
        backend: One of the two things:
            - Either, a function/callable taking a torch.fx.GraphModule and
            example_inputs and returning a python callable that runs the
            graph faster.
            One can also provide additional context for the backend, like
            torch.jit.fuser("fuser2"), by setting the backend_ctx_ctor attribute.
            See AOTAutogradMemoryEfficientFusionWithContext for the usage.
            - Or, a string backend name in `torch._dynamo.list_backends()`
        nopython: If True, graph breaks will be errors and there will
            be a single whole-program graph.
        disable: If True, turn this decorator into a no-op
        dynamic: If True, turn on dynamic shapes support

    Example Usage::

        @torch._dynamo.optimize()
        def toy_example(a, b):
            ...
    """
    check_if_dynamo_supported()
    # Note: The hooks object could be global instead of passed around, *however* that would make
    # for a confusing API usage and plumbing story wherein we nest multiple .optimize calls.
    # There is some prior art around this, w/r/t nesting backend calls are enforced to be the same
    # compiler, however, this feels onerous for callback and hooks, and it feels better to give our users an
    # easier to understand UX at the cost of a little more plumbing on our end.
    hooks = Hooks(guard_export_fn=guard_export_fn, guard_fail_fn=guard_fail_fn)
    torch._C._log_api_usage_once("torch._dynamo.optimize")
    if disable or os.environ.get("TORCHDYNAMO_DISABLE", "") == "1":
        return _NullDecorator()

    backend = get_compiler_fn(backend)

    # Find if backend has any extra context manager
    backend_ctx_ctor = getattr(backend, "backend_ctx_ctor", null_context)

    if nopython:
        return optimize_assert(
            backend,
            dynamic=dynamic,
            hooks=hooks,
        )
    return _optimize_catch_errors(
        convert_frame.convert_frame(backend, hooks=hooks),
        hooks,
        backend_ctx_ctor,
        dynamic=dynamic,
    )


# TODO(voz): Consider making "explain" output alongside a run / part of a run
@patch("torch._dynamo.symbolic_convert.explain", True)
def explain(f, *args, **kwargs):
    # TODO(voz): Do we want a decorator for this?
    from . import reset

    reset()

    out_guards = []
    graphs = []
    ops_per_graph = []
    op_count = 0
    break_reasons = []

    def dynamo_graph_accumulating_compiler(gm: torch.fx.GraphModule, example_inputs):
        nonlocal graphs
        nonlocal op_count
        nonlocal ops_per_graph

        graphs.append(gm)
        ops = []
        for node in gm.graph.nodes:
            if node.op == "call_function":
                ops.append(node.target)

        op_count += len(ops)
        ops_per_graph.append(ops)
        if gm.compile_subgraph_reason is not None:
            break_reasons.append(gm.compile_subgraph_reason)
        return gm.forward

    def guard_export_print(guards):
        nonlocal out_guards
        out_guards.append(guards)

    with patch(f"{__name__}.most_recent_backend", None):
        opt_f = optimize(
            dynamo_graph_accumulating_compiler,
            nopython=False,
            guard_export_fn=guard_export_print,
        )(f)
        # TODO(voz): We may have instances of `f` that mutate inputs, we should track sideffects and reject.
        opt_f(*args, **kwargs)

    graph_count = len(graphs)

    # For the explanation summary, dedupe reasons by the innermost stack frame and dedupe by it.
    deduped_reasons = {}
    for reason in break_reasons:
        innermost_frame = reason.user_stack[-1]
        # __repr__ uniquely identifies a FrameSummary so we can use it for deduping
        deduped_reasons[repr(innermost_frame)] = reason

    formatted_list = ""
    for idx, break_reason in enumerate(deduped_reasons.values()):
        formatted_stack = "".join(traceback.format_list(break_reason.user_stack))
        msg = f"{break_reason.reason}\n{formatted_stack}"
        formatted_list += f"{idx + 1}. {msg} \n"

    explanation = f"Dynamo produced {graph_count} graphs "
    explanation += f"with {graph_count - 1} graph break and {op_count} ops"
    explanation_verbose = explanation
    explanation_verbose += f"\n Break reasons: \n\n{formatted_list}"

    explanation_verbose += compile_times()

    # TODO(voz): Do we want a decorator for this?
    reset()
    return (
        explanation,
        out_guards,
        graphs,
        ops_per_graph,
        break_reasons,
        explanation_verbose,
    )


def export(
    f, *args, aten_graph=False, decomposition_table=None, tracing_mode="real", **kwargs
):
<<<<<<< HEAD
    """
    Export an input function f to a format that can be executed outside of PyTorch using the FX graph.

    Args:
        f (callable): A PyTorch function to be exported.

        *args: Variable length argument list to be passed to the function f.

        aten_graph (bool): If True, exports a graph with ATen operators.
        If False, exports a graph with Python operators. Default is False.

        decomposition_table (dict): A dictionary that maps operators to their decomposition functions.
        Required if aten_graph or tracing_mode is specified. Default is None.

        tracing_mode (str): Specifies the tracing mode. Must be set to "real" if decomposition_table is not specified.
        If decomposition_table is specified, the options are "symbolic" or "dual". Default is "real".

        **kwargs: Arbitrary keyword arguments to be passed to the function f.

    Returns:
        An FX graph representing the execution of the input PyTorch function with the provided arguments and options.

    Raises:
        AssertionError: If decomposition_table or tracing_mode is specified without setting aten_graph=True,
        or if graph breaks during tracing in export.

        AssertionError: If Dynamo input and output is not consistent with traced input/output.

    Note - this headerdoc was authored by ChatGPT, with slight modifications by the author.
    """
=======
    check_if_dynamo_supported()
>>>>>>> 8020ff03
    torch._C._log_api_usage_once("torch._dynamo.export")
    if decomposition_table is not None or tracing_mode != "real":
        assert (
            aten_graph
        ), "Specifying a decomposition_table table or tracing mode is illegal without setting aten_graph=True"
    f = innermost_fn(f)

    graph = None
    out_guards = None
    graph_captured_input = None
    graph_captured_result: Optional[Tuple[torch.Tensor, ...]] = None

    def produce_matching(source_args, candidate_args):
        matched_elements_positions = []
        dict_of_source_args = dict()
        for i in range(0, len(source_args)):
            element_id = id(source_args[i])
            dict_of_source_args[element_id] = i

        for i in range(0, len(candidate_args)):
            arg = candidate_args[i]
            # 1-element tensor arg can be unspec int/float
            if isinstance(arg, torch.Tensor) and torch.numel(arg) == 1:
                if id(arg) in dict_of_source_args:
                    matched_elements_positions.append(dict_of_source_args[id(arg)])
                elif id(arg.item()) in dict_of_source_args:
                    matched_elements_positions.append(
                        dict_of_source_args[id(arg.item())]
                    )
                else:
                    raise AssertionError(
                        "Dynamo input/output is not consistent with traced input/output"
                    )
            else:
                assert (
                    id(arg) in dict_of_source_args
                ), "Dynamo input and output is a strict subset of traced input/output"
                matched_elements_positions.append(dict_of_source_args[id(arg)])

        return matched_elements_positions

    def guard_export_print(guards):
        nonlocal out_guards
        assert out_guards is None, "whole graph export entails exactly one guard export"
        out_guards = guards

    def dynamo_normalization_capturing_compiler(
        gm: torch.fx.GraphModule, example_inputs
    ):
        nonlocal graph

        assert (
            graph is None
        ), "Tried to emit a second graph during export. Tracing through 'f' must produce a single graph."
        graph = gm

        def result_capturing_wrapper(*graph_inputs):
            nonlocal graph_captured_result
            nonlocal graph_captured_input

            graph_captured_input = graph_inputs
            assert graph is not None
            graph_captured_result = graph(*graph_inputs)
            return graph_captured_result

        return result_capturing_wrapper

    flat_args, in_spec = pytree.tree_flatten((args, kwargs))

    remove_from_cache(f)
    with patch(f"{__name__}.most_recent_backend", None):
        opt_f = optimize_assert(
            dynamo_normalization_capturing_compiler,
            hooks=Hooks(guard_export_fn=guard_export_print, guard_fail_fn=None),
            export=True,
            dynamic=(tracing_mode == "symbolic"),
        )(f)
        # TODO(voz): We may have instances of `f` that mutate inputs, we should track sideffects and reject.
        result_traced = opt_f(*args, **kwargs)
    remove_from_cache(f)

    assert (
        graph is not None
    ), "Failed to produce a graph during tracing. Tracing through 'f' must produce a single graph."
    assert out_guards is not None, "Failed to produce guards during tracing"

    matched_input_elements_positions = produce_matching(flat_args, graph_captured_input)

    flat_results_traced, out_spec_traced = pytree.tree_flatten(result_traced)

    assert graph_captured_result is not None
    flat_both = list(graph_captured_result) + flat_args
    matched_output_elements_positions = produce_matching(flat_both, flat_results_traced)

    class ChangeInputOutputSignature(torch.fx.interpreter.Transformer):
        def __init__(
            self,
            m,
        ):
            super().__init__(m)
            arg_len = len(flat_args)
            self.new_args = [
                super(ChangeInputOutputSignature, self).placeholder(f"arg{i}", (), {})
                for i in range(0, arg_len)
            ]
            self.old_args_gen = (
                self.new_args[i] for i in matched_input_elements_positions
            )

        def placeholder(self, target, args, kwargs):
            arg = next(self.old_args_gen)
            if "val" in self.current_node.meta:
                arg.node.meta["val"] = self.current_node.meta["val"]
            if "tensor_dict" in self.current_node.meta:
                arg.node.meta["tensor_dict"] = self.current_node.meta["tensor_dict"]
            return arg

        def output(self, target, args, kwargs):
            dynamo_result_flat = args[0]
            lookup = [*dynamo_result_flat, *self.new_args]
            new_result_flat = [lookup[i] for i in matched_output_elements_positions]
            return super().output(target, (new_result_flat,), {})

        def run_node(self, n):
            self.current_node = n
            return super().run_node(n)

    if aten_graph:
        # Running graph with interpreter is needed for propagating the stack_trace
        def graph_with_interpreter(*args):
            with torch.fx.traceback.preserve_node_meta():
                return torch.fx.Interpreter(graph).run(*args)

        graph = make_fx(
            graph_with_interpreter,
            decomposition_table=decomposition_table,
            tracing_mode=tracing_mode,
            _allow_non_fake_inputs=True,
        )(*graph_captured_input)

    new_graph = ChangeInputOutputSignature(
        graph,
    ).transform()

    # Make dynamo graph to have same input/output spec as user code
    input_strs = [f"orig_arg_{i}" for i in range(len(args))] + list(kwargs.keys())
    new_graph.graph._codegen = _PyTreeCodeGen(
        _PyTreeInfo(
            input_strs,
            in_spec,
            out_spec_traced,
        )
    )

    new_graph.recompile()

    return (new_graph, out_guards)


def assume_constant_result(fn):
    fn._dynamo_marked_constant = True
    return fn


def optimize_assert(backend, *, hooks=Hooks(None, None), export=False, dynamic=False):
    """
    The same as `torch._dynamo.optimize(backend, nopython=True)`
    """
    backend = get_compiler_fn(backend)

    # Find if backend has any extra context manager
    backend_ctx_ctor = getattr(backend, "backend_ctx_ctor", null_context)

    return _optimize_catch_errors(
        convert_frame.convert_frame_assert(backend, export=export),
        hooks,
        backend_ctx_ctor,
        dynamic=dynamic,
    )


def run(fn=None):
    """Don't do any dynamic compiles, just use prior optimizations"""
    if fn is not None:
        fn = innermost_fn(fn)
        assert callable(fn)
        return RunOnlyContext()(fn)
    return RunOnlyContext()


def disable(fn=None):
    """Decorator and context manager to disable TorchDynamo"""
    if fn is not None:
        fn = innermost_fn(fn)
        assert callable(fn)
        return DisableContext()(fn)
    return DisableContext()


def skip(fn=None):
    """
    Skip frames associated with the function code, but still process recursively
    invoked frames
    """
    if fn is None:
        return skip
    fn = innermost_fn(fn)
    assert callable(fn)
    skip_code(fn.__code__)
    fn._torchdynamo_disable = True
    return fn


class TorchPatcher:
    @staticmethod
    @functools.lru_cache(None)
    def patch():
        # Disable TorchDynamo on some torch.* compilers generated frames
        torch.jit.trace = disable(torch.jit.trace)
        torch.jit.trace_module = disable(torch.jit.trace_module)
        torch.jit._get_trace_graph = disable(torch.jit._get_trace_graph)

        # symbolic_trace creates new frames. We disable Dynamo on such frames
        torch.fx._symbolic_trace.Tracer.trace = disable(
            torch.fx._symbolic_trace.Tracer.trace
        )

        torch.onnx.export_to_pretty_string = disable(torch.onnx.export_to_pretty_string)
        torch.distributions.Distribution.set_default_validate_args(False)

        proxy_tensor.dispatch_trace = disable(proxy_tensor.dispatch_trace)

        optimizers = [
            opt
            for opt in torch.optim.__dict__.values()
            if inspect.isclass(opt) and issubclass(opt, torch.optim.Optimizer)
        ]

        # disable dynamo for the wrapper that helps give dynamo hints about entering DDP
        if hasattr(DistributedDataParallel, "_inside_ddp_forward"):
            DistributedDataParallel._inside_ddp_forward = skip(
                DistributedDataParallel._inside_ddp_forward
            )

        from ..optim import adagrad, adam, adamax, adamw, asgd, nadam, sgd

        for opt_mod in adagrad, adam, adamax, adamw, asgd, nadam, sgd:
            multi_tensor_fn_name = f"_multi_tensor_{opt_mod.__name__.split('.')[-1]}"
            if hasattr(opt_mod, multi_tensor_fn_name):
                setattr(
                    opt_mod,
                    multi_tensor_fn_name,
                    disable(getattr(opt_mod, multi_tensor_fn_name)),
                )

        excluded_opts = {torch.optim.SparseAdam, torch.optim.RAdam, torch.optim.LBFGS}
        for opt in optimizers:
            if opt in excluded_opts:
                opt.step = disable(opt.step)

            opt._cuda_graph_capture_health_check = disable(
                opt._cuda_graph_capture_health_check
            )
            opt.zero_grad = disable(opt.zero_grad)

            if hasattr(opt, "_init_group"):
                opt._init_group = disable(opt._init_group)

            # disable any currently set hooks
            # Note: we only want to disable the profiling hook
            # which is the *last* hook applied, we want to keep the no_grad hook
            hooked = getattr(opt.step, "hooked", False)
            if hooked:
                unwrapped_step = getattr(opt.step, "__wrapped__", None)
                if unwrapped_step:
                    opt.step = unwrapped_step

            # disable future hooking
            opt.step.hooked = True

    @staticmethod
    def suppress_torch_distributed_warnings(fn):
        def inner_fn(*args, **kwargs):
            warnings.filterwarnings(
                "ignore", category=UserWarning, module="torch.distributed"
            )
            return fn(*args, **kwargs)

        return inner_fn<|MERGE_RESOLUTION|>--- conflicted
+++ resolved
@@ -49,6 +49,7 @@
 
 always_optimize_code_objects = utils.ExactWeakKeyDictionary()
 null_context = contextlib.nullcontext
+
 
 # See https://github.com/python/typing/pull/240
 class Unset(Enum):
@@ -521,7 +522,6 @@
 def export(
     f, *args, aten_graph=False, decomposition_table=None, tracing_mode="real", **kwargs
 ):
-<<<<<<< HEAD
     """
     Export an input function f to a format that can be executed outside of PyTorch using the FX graph.
 
@@ -537,12 +537,14 @@
         Required if aten_graph or tracing_mode is specified. Default is None.
 
         tracing_mode (str): Specifies the tracing mode. Must be set to "real" if decomposition_table is not specified.
-        If decomposition_table is specified, the options are "symbolic" or "dual". Default is "real".
+        If decomposition_table is specified, the options are "symbolic" or "fake". Default is "real".
 
         **kwargs: Arbitrary keyword arguments to be passed to the function f.
 
     Returns:
-        An FX graph representing the execution of the input PyTorch function with the provided arguments and options.
+        A tuple of (graph, guards)
+        Graph: An FX graph representing the execution of the input PyTorch function with the provided arguments and options.
+        Guards: The guards we accumulated during tracing f above
 
     Raises:
         AssertionError: If decomposition_table or tracing_mode is specified without setting aten_graph=True,
@@ -552,9 +554,7 @@
 
     Note - this headerdoc was authored by ChatGPT, with slight modifications by the author.
     """
-=======
     check_if_dynamo_supported()
->>>>>>> 8020ff03
     torch._C._log_api_usage_once("torch._dynamo.export")
     if decomposition_table is not None or tracing_mode != "real":
         assert (
