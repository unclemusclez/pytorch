from torch.types import _bool

# Defined in torch/csrc/cpu/Module.cpp

def _is_cpu_support_avx2() -> _bool: ...
def _is_cpu_support_avx512() -> _bool: ...
<<<<<<< HEAD
def _is_cpu_support_vnni() -> _bool: ...
def _is_cpu_support_amx_tile() -> _bool: ...
def _init_amx() -> _bool: ...
=======
def _is_cpu_support_avx512_vnni() -> _bool: ...
>>>>>>> f9445625
<|MERGE_RESOLUTION|>--- conflicted
+++ resolved
@@ -4,10 +4,6 @@
 
 def _is_cpu_support_avx2() -> _bool: ...
 def _is_cpu_support_avx512() -> _bool: ...
-<<<<<<< HEAD
-def _is_cpu_support_vnni() -> _bool: ...
+def _is_cpu_support_avx512_vnni() -> _bool: ...
 def _is_cpu_support_amx_tile() -> _bool: ...
-def _init_amx() -> _bool: ...
-=======
-def _is_cpu_support_avx512_vnni() -> _bool: ...
->>>>>>> f9445625
+def _init_amx() -> _bool: ...