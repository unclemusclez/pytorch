#define TORCH_ASSERT_ONLY_METHOD_OPERATORS
#include <ATen/core/Tensor.h>
#include <ATen/Dispatch.h>
#include <ATen/Parallel.h>
#include <ATen/TensorUtils.h>
#include <ATen/div_rtn.h>
#include <ATen/native/ConvolutionMM3d.h>
#include <ATen/native/CPUBlas.h>
#include <ATen/native/TransposeType.h>
#include <ATen/native/Unfold3d.h>
#include <c10/util/irange.h>

#ifndef AT_PER_OPERATOR_HEADERS
#include <ATen/Functions.h>
#include <ATen/NativeFunctions.h>
#else
#include <ATen/ops/empty.h>
#include <ATen/ops/slow_conv3d_forward.h>
#include <ATen/ops/slow_conv3d_forward_native.h>
#include <ATen/ops/slow_conv3d_native.h>
#include <ATen/ops/sum.h>
#endif

constexpr int64_t CONV3D_GRAIN_SALT = 20;

namespace at::native {

namespace {

static Tensor compute_columns3d(
    const Tensor& input_,
    IntArrayRef stride,
    IntArrayRef padding,
    IntArrayRef kernel_size,
    const int64_t groups) {
  const Tensor input = input_.contiguous();
  const int64_t kernel_depth = kernel_size[0];
  const int64_t kernel_height = kernel_size[1];
  const int64_t kernel_width = kernel_size[2];
  const int64_t pad_depth = padding[0];
  const int64_t pad_height = padding[1];
  const int64_t pad_width = padding[2];
  const int64_t stride_depth = stride[0];
  const int64_t stride_height = stride[1];
  const int64_t stride_width = stride[2];
  const int64_t dim_planes = 1;
  const int64_t dim_depth = 2;
  const int64_t dim_height = 3;
  const int64_t dim_width = 4;
  const int64_t n_input_plane = input.size(dim_planes);
  const int64_t input_depth = input.size(dim_depth);
  const int64_t input_height = input.size(dim_height);
  const int64_t input_width = input.size(dim_width);
  const int64_t output_depth =
      (input_depth + 2 * pad_depth - kernel_depth) / stride_depth + 1;
  const int64_t output_height =
      (input_height + 2 * pad_height - kernel_height) / stride_height + 1;
  const int64_t output_width =
      (input_width + 2 * pad_width - kernel_width) / stride_width + 1;
  const int64_t batch_size = input.size(0);

  Tensor columns;
  if ((kernel_depth == 1) && (kernel_height == 1) && (kernel_width == 1) &&
      (pad_depth == 0) && (pad_height == 0) && (pad_width == 0) &&
      (stride_depth == 1) && (stride_height == 1) && (stride_width == 1) && (groups == 1)) {
    // Columns are just a view on the input for this special case.
    columns = input.view({batch_size, n_input_plane, output_height * output_width * output_depth}).detach();
  } else {
    columns = at::empty({batch_size,
                        n_input_plane * kernel_depth * kernel_height * kernel_width,
                        output_depth * output_height * output_width},
                        input.options());

    AT_DISPATCH_ALL_TYPES_AND2(kBFloat16, kHalf, input.scalar_type(), "compute_columns3d", [&] {
      auto input_a = input.accessor<const scalar_t, 5>();
      auto columns_a = columns.accessor<scalar_t, 3>();

      at::parallel_for(0, batch_size, CONV3D_GRAIN_SALT, [&](int64_t start, int64_t end) {
        for (const auto t : c10::irange(start, end)) {
          auto input_t = input_a[t];
          auto columns_t = columns_a[t];
          Unfold3dCopyCPU(
            c10::CppTypeToScalarType<scalar_t>::value,
            input_t.data(),
            n_input_plane,
            input_depth,
            input_height,
            input_width,
            output_depth,
            output_height,
            output_width,
            kernel_depth,
            kernel_height,
            kernel_width,
            stride_depth,
            stride_height,
            stride_width,
            pad_depth,
            pad_height,
            pad_width,
            columns_t.data());
          }
      });
    });
  }

  return columns;
}

static inline void slow_conv3d_shape_check(
    const Tensor& input,
    const Tensor& grad_output,
    const Tensor& weight,
    const Tensor& bias,
    int64_t kernel_depth,
    int64_t kernel_height,
    int64_t kernel_width,
    int64_t stride_depth,
    int64_t stride_height,
    int64_t stride_width,
    int64_t pad_depth,
    int64_t pad_height,
    int64_t pad_width,
    int64_t groups,
    bool weight_optional) {
  TORCH_CHECK(
      kernel_width > 0 && kernel_height > 0 && kernel_depth > 0,
      "kernel size should be greater than zero, but got: ",
      kernel_depth,
      " x ",
      kernel_height,
      " x ",
      kernel_width,
      " (TxHxW)");
  TORCH_CHECK(
      stride_width > 0 && stride_height > 0 && stride_depth > 0,
      "stride should be greater than zero, but got: ",
      stride_depth,
      " x ",
      stride_height,
      " x ",
      stride_width,
      " (TxHxW)");
  if (weight.defined()) {
    TORCH_CHECK(
        weight.numel() > 0 && (weight.dim() == 2 || weight.dim() == 5),
        "non-empty 2D or 5D weight tensor expected, but got: ",
        weight.sizes());
    if (bias.defined()) {
      check_dim_size(bias, 1, 0, weight.size(0));
    }
  } else {
    TORCH_CHECK(weight_optional, "weight tensor is undefined");
  }

  const int64_t ndim = input.dim();
  const int64_t dim_batch = 0;
  const int64_t dim_planes = 1;
  const int64_t dim_depth = 2;
  const int64_t dim_height = 3;
  const int64_t dim_width = 4;

  // Allow for empty batch size but not other dimensions
  bool valid_empty = ndim == 5 && input.size(dim_batch) == 0 &&
      input.size(dim_planes) != 0 && input.size(dim_depth) != 0 &&
      input.size(dim_height) != 0 && input.size(dim_width) != 0;

  TORCH_CHECK(
      (input.numel() > 0 || valid_empty) && ndim == 5,
      "non-empty 5D input tensor expected but got: ",
      input.sizes());

  const int64_t input_depth = input.size(dim_depth);
  const int64_t input_height = input.size(dim_height);
  const int64_t input_width = input.size(dim_width);

  const int64_t exact_input_depth = input_depth + 2 * pad_depth;
  const int64_t exact_input_height = input_height + 2 * pad_height;
  const int64_t exact_input_width = input_width + 2 * pad_width;

  TORCH_CHECK(
      exact_input_depth >= kernel_depth &&
          exact_input_height >= kernel_height &&
          exact_input_width >= kernel_width,
      "Calculated padded input size per channel: (",
      exact_input_depth,
      " x ",
      exact_input_height,
      " x ",
      exact_input_width,
      "). ",
      "Kernel size: (",
      kernel_depth,
      " x ",
      kernel_height,
      " x ",
      kernel_width,
      "). Kernel size can't be greater than actual input size");

  const int64_t output_depth =
      div_rtn<int64_t>(exact_input_depth - kernel_depth, stride_depth) + 1;
  const int64_t output_height =
      div_rtn<int64_t>(exact_input_height - kernel_height, stride_height) + 1;
  const int64_t output_width =
      div_rtn<int64_t>(exact_input_width - kernel_width, stride_width) + 1;

  TORCH_CHECK(
      output_depth >= 1 && output_width >= 1 && output_height >= 1,
      "Given input size per channel: (",
      input_depth,
      " x ",
      input_height,
      " x ",
      input_width,
      "). "
      "Calculated output size per channel: (",
      output_depth,
      " x ",
      output_height,
      " x ",
      output_width,
      "). Output size is too small");

  if (weight.defined()) {
    int64_t n_input_plane = weight.size(1);
    if (weight.dim() == 2) {
      n_input_plane /= (kernel_height * kernel_width);
    }
    // to support grouped conv we need to check if input.size(dim_planes)
    // is multiple of weight.size(dim_planes)
    TORCH_CHECK(groups > 0, "none zero group size expected");
    check_dim_size(input, ndim, dim_planes, n_input_plane * groups);
  }

  if (grad_output.defined()) {
    if (weight.defined()) {
      int64_t n_output_plane = weight.size(0);
      check_dim_size(grad_output, ndim, dim_planes, n_output_plane);
    } else if (bias.defined()) {
      TORCH_CHECK(bias.numel() > 0, "non-empty bias tensor expected");
      const int64_t n_output_plane = bias.dim() == 0 ? 1 : bias.size(0);
      check_dim_size(grad_output, ndim, dim_planes, n_output_plane);
    }
    check_dim_size(grad_output, ndim, dim_depth, output_depth);
    check_dim_size(grad_output, ndim, dim_height, output_height);
    check_dim_size(grad_output, ndim, dim_width, output_width);
  }
}

static Tensor view_weight_2d(const Tensor& weight_) {
  Tensor weight = weight_.contiguous();
  if (weight.dim() == 5) {
    const int64_t s1 = weight.size(0);
    const int64_t s2 =
        weight.size(1) * weight.size(2) * weight.size(3) * weight.size(4);
    return weight.view({s1, s2});
  } else {
    return weight;
  }
}

template <typename scalar_t>
static void slow_conv3d_update_output_frame(
    TensorAccessor<const scalar_t, 4> input,
    TensorAccessor<scalar_t, 4> output,
    TensorAccessor<const scalar_t, 2> weight,
    bool has_bias,
    TensorAccessor<const scalar_t, 2> finput,
    int64_t kernel_depth,
    int64_t kernel_height,
    int64_t kernel_width,
    int64_t stride_depth,
    int64_t stride_height,
    int64_t stride_width,
    int64_t pad_depth,
    int64_t pad_height,
    int64_t pad_width,
    int64_t n_input_plane,
    int64_t groups,
    int64_t input_depth,
    int64_t input_height,
    int64_t input_width,
    int64_t n_output_plane,
    int64_t output_depth,
    int64_t output_height,
    int64_t output_width) {
  const int beta = has_bias ? 1 : 0;

  // Compute out = weight * input
  // Note gemm expects fortran order, so all 3 matrices are transposed.
  // Swapping argument order cancels this, since C == AB <=> T(C) == T(B)T(A)
  const int64_t m = output_depth * output_height * output_width;
  const int64_t n = (n_output_plane / groups);
  const int64_t k = (n_input_plane / groups) * kernel_depth * kernel_height * kernel_width;

  const int64_t lda = m;
  const int64_t ldb = k;
  const int64_t ldc = m;

  at::native::cpublas::gemm_batched_with_stride(
      TransposeType::NoTranspose,
      TransposeType::NoTranspose,
      groups, m, n, k,
      static_cast<scalar_t>(1),
      finput.data(), lda, finput.stride(0) * k,
      weight.data(), ldb, weight.stride(0) * n,
      static_cast<scalar_t>(beta),
      output.data(), ldc, output.stride(0) * n);
}

template <typename scalar_t>
void slow_conv3d_backward_update_grad_input_frame(
    TensorAccessor<scalar_t, 4> grad_input,
    TensorAccessor<const scalar_t, 4> grad_output,
    TensorAccessor<const scalar_t, 2> weight,
    TensorAccessor<scalar_t, 2> fgrad_input,
    int64_t kernel_depth,
    int64_t kernel_height,
    int64_t kernel_width,
    int64_t stride_depth,
    int64_t stride_height,
    int64_t stride_width,
    int64_t pad_depth,
    int64_t pad_height,
    int64_t pad_width,
    int64_t groups) {
  // Compute fgrad_input = weight.T * grad_output.reshape({grad_output.shape(0), -1})
  // Note gemm expects fortran order, so all 3 matrices are transposed.
  // Swapping argument order cancels this, since C == AB <=> T(C) == T(B)T(A)
  const int64_t m = grad_output.size(1) * grad_output.size(2) * grad_output.size(3);
  const int64_t n = weight.size(1);
  const int64_t k = weight.size(0) / groups;

  const int64_t lda = m;
  const int64_t ldb = n;
  const int64_t ldc = m;

  at::native::cpublas::gemm_batched_with_stride(
      TransposeType::NoTranspose,
      TransposeType::Transpose,
      groups, m, n, k,
      static_cast<scalar_t>(1),
      grad_output.data(), lda, grad_output.stride(0) * k,
      weight.data(), ldb, weight.stride(0) * k,
      static_cast<scalar_t>(0),
      fgrad_input.data(), ldc, fgrad_input.stride(0) * n);

  Unfold3dAccCPU(
      c10::CppTypeToScalarType<scalar_t>::value,
      fgrad_input.data(),
      grad_input.size(0),
      grad_input.size(1),
      grad_input.size(2),
      grad_input.size(3),
      grad_output.size(1),
      grad_output.size(2),
      grad_output.size(3),
      kernel_depth,
      kernel_height,
      kernel_width,
      stride_depth,
      stride_height,
      stride_width,
      pad_depth,
      pad_height,
      pad_width,
      grad_input.data());
}

void slow_conv3d_backward_out_cpu_template(
    Tensor& grad_input,
    const Tensor& grad_output,
    const Tensor& input,
    const Tensor& weight,
    IntArrayRef kernel_size,
    IntArrayRef stride,
    IntArrayRef padding,
    int64_t groups) {
  const int64_t kernel_depth = kernel_size[0];
  const int64_t kernel_height = kernel_size[1];
  const int64_t kernel_width = kernel_size[2];
  const int64_t pad_depth = padding[0];
  const int64_t pad_height = padding[1];
  const int64_t pad_width = padding[2];
  const int64_t stride_depth = stride[0];
  const int64_t stride_height = stride[1];
  const int64_t stride_width = stride[2];

  slow_conv3d_shape_check(
      input,
      grad_output,
      weight,
      Tensor(),
      kernel_depth,
      kernel_height,
      kernel_width,
      stride_depth,
      stride_height,
      stride_width,
      pad_depth,
      pad_height,
      pad_width,
      groups,
      false);

  const Tensor weight2d = view_weight_2d(weight);
  const Tensor grad_output_contiguous = grad_output.contiguous();
  grad_input.resize_as_(input);
  TORCH_CHECK(grad_input.is_contiguous(), "grad_input must be contiguous")

  const int64_t dim_planes = 1;
  const int64_t dim_depth = 2;
  const int64_t dim_height = 3;
  const int64_t dim_width = 4;
  const int64_t n_input_plane = input.size(dim_planes);
  const int64_t input_depth = input.size(dim_depth);
  const int64_t input_height = input.size(dim_height);
  const int64_t input_width = input.size(dim_width);
  const int64_t output_depth =
      (input_depth + 2 * pad_depth - kernel_depth) / stride_depth + 1;
  const int64_t output_height =
      (input_height + 2 * pad_height - kernel_height) / stride_height + 1;
  const int64_t output_width =
      (input_width + 2 * pad_width - kernel_width) / stride_width + 1;
  const int64_t batch_size = input.size(0);

  Tensor fgrad_input = at::empty({batch_size,
      n_input_plane * kernel_depth * kernel_height * kernel_width,
      output_depth * output_height * output_width}, input.options());

  AT_DISPATCH_FLOATING_TYPES_AND2(
      kBFloat16, kHalf, input.scalar_type(), "slow_conv3d_cpu_grad_input", [&] {
    auto grad_input_a = grad_input.accessor<scalar_t, 5>();
<<<<<<< HEAD
    auto grad_output_a = grad_output_contiguous.accessor<scalar_t, 5>();
    auto fgrad_input_a = fgrad_input.accessor<scalar_t, 3>();
    auto weight_2d_a = weight2d.accessor<scalar_t, 2>();
=======
    auto grad_output_a = grad_output_contiguous.accessor<const scalar_t, 5>();
    auto fgrad_input_a = fgrad_input.accessor<scalar_t, 3>();
    auto weight_2d_a = weight2d.accessor<const scalar_t, 2>();
>>>>>>> 22ba180e
    at::parallel_for(0, batch_size, CONV3D_GRAIN_SALT,
                    [&](int64_t start, int64_t end) {

        for (const auto t : c10::irange(start, end)) {
          auto grad_input_t = grad_input_a[t];
          auto grad_output_t = grad_output_a[t];
          auto fgrad_input_t = fgrad_input_a[t];
          slow_conv3d_backward_update_grad_input_frame(
              grad_input_t,
              grad_output_t,
              weight_2d_a,
              fgrad_input_t,
              kernel_depth,
              kernel_height,
              kernel_width,
              stride_depth,
              stride_height,
              stride_width,
              pad_depth,
              pad_height,
              pad_width,
              groups);
        }
    });
  });
}

template <typename scalar_t>
void slow_conv3d_backward_weight_frame(
    TensorAccessor<scalar_t, 2> grad_weight,
    TensorAccessor<const scalar_t, 4> grad_output,
    TensorAccessor<const scalar_t, 2> finput,
    int64_t groups) {
  // Compute grad_weight += grad_output.reshape({grad_output.shape(0), -1}) * finput.T
  // Note gemm expects fortran order, so all 3 matrices are transposed.
  // Swapping argument order cancels this, since C == AB <=> T(C) == T(B)T(A)
  const int64_t m = grad_weight.size(1);
  const int64_t n = grad_weight.size(0) / groups;
  const int64_t k = grad_output.size(1) * grad_output.size(2) * grad_output.size(3);

  const int64_t lda = k;
  const int64_t ldb = k;
  const int64_t ldc = m;

  at::native::cpublas::gemm_batched_with_stride(
      TransposeType::Transpose,
      TransposeType::NoTranspose,
      groups, m, n, k,
      static_cast<scalar_t>(1),
      finput.data(), lda, finput.stride(0) * m,
      grad_output.data(), ldb, grad_output.stride(0) * n,
      static_cast<scalar_t>(1),
      grad_weight.data(), ldc, grad_weight.stride(0) * n);
}

static void slow_conv3d_backward_parameters_out_cpu_template(
    Tensor& grad_weight,
    const Tensor& input,
    const Tensor& grad_output,
    IntArrayRef kernel_size,
    IntArrayRef stride,
    IntArrayRef padding,
    int64_t groups) {
  CheckedFrom c = "slow_conv3d_backward_parameters_cpu";
  auto grad_weight_arg = TensorArg(grad_weight, "grad_weight_arg", 0);

  const int64_t kernel_depth = kernel_size[0];
  const int64_t kernel_height = kernel_size[1];
  const int64_t kernel_width = kernel_size[2];
  const int64_t pad_depth = padding[0];
  const int64_t pad_height = padding[1];
  const int64_t pad_width = padding[2];
  const int64_t stride_depth = stride[0];
  const int64_t stride_height = stride[1];
  const int64_t stride_width = stride[2];

  slow_conv3d_shape_check(
      input,
      grad_output,
      grad_weight,
      {},
      kernel_depth,
      kernel_height,
      kernel_width,
      stride_depth,
      stride_height,
      stride_width,
      pad_depth,
      pad_height,
      pad_width,
      groups,
      true);

  Tensor grad_weight_2d = view_weight_2d(grad_weight);
  checkContiguous(c, grad_weight_arg);

  auto grad_output_contiguous = grad_output.contiguous();

  const int64_t batch_size = input.size(0);
  Tensor finput = compute_columns3d(input, stride, padding, kernel_size, groups);

  AT_DISPATCH_FLOATING_TYPES_AND2(
      kBFloat16, kHalf, input.scalar_type(), "slow_conv3d_cpu_grad_weight", [&] {
    auto grad_weight_2d_a = grad_weight_2d.accessor<scalar_t, 2>();
    auto grad_output_a = grad_output_contiguous.accessor<const scalar_t, 5>();
    auto finput_a = finput.accessor<const scalar_t, 3>();
    for (const auto t : c10::irange(batch_size)) {
      auto grad_output_t = grad_output_a[t];
      auto finput_t = finput_a[t];
      slow_conv3d_backward_weight_frame(
          grad_weight_2d_a, grad_output_t, finput_t, groups);
    }
  });
}

} // namespace

Tensor& slow_conv3d_forward_out_cpu(const Tensor& self,
    const Tensor& weight,
    IntArrayRef kernel_size, const c10::optional<Tensor>& bias_opt,
    IntArrayRef stride,
    IntArrayRef padding,
    Tensor& output) {
  // See [Note: hacky wrapper removal for optional tensor]
  c10::MaybeOwned<Tensor> bias_maybe_owned = at::borrow_from_optional_tensor(bias_opt);
  const Tensor& bias = *bias_maybe_owned;

  const int64_t kernel_depth = kernel_size[0];
  const int64_t kernel_height = kernel_size[1];
  const int64_t kernel_width = kernel_size[2];
  const int64_t pad_depth = padding[0];
  const int64_t pad_height = padding[1];
  const int64_t pad_width = padding[2];
  const int64_t stride_depth = stride[0];
  const int64_t stride_height = stride[1];
  const int64_t stride_width = stride[2];

  // TODO: hacky way of deciding the groups
  // Assuming the group size is checked in upstream functions
  const int64_t groups = weight.size(1) > 0 ? self.size(1) / weight.size(1) : 0;

  slow_conv3d_shape_check(
      self,
      Tensor(),
      weight,
      bias,
      kernel_depth,
      kernel_height,
      kernel_width,
      stride_depth,
      stride_height,
      stride_width,
      pad_depth,
      pad_height,
      pad_width,
      groups,
      false);

  const Tensor input = self.contiguous();
  const Tensor weight_2d = view_weight_2d(weight);

  const int64_t dim_planes = 1;
  const int64_t dim_depth = 2;
  const int64_t dim_height = 3;
  const int64_t dim_width = 4;

  const int64_t n_input_plane = input.size(dim_planes);
  const int64_t input_depth = input.size(dim_depth);
  const int64_t input_height = input.size(dim_height);
  const int64_t input_width = input.size(dim_width);
  const int64_t n_output_plane = weight_2d.size(0);
  const int64_t output_depth =
      (input_depth + 2 * pad_depth - kernel_depth) / stride_depth + 1;
  const int64_t output_height =
      (input_height + 2 * pad_height - kernel_height) / stride_height + 1;
  const int64_t output_width =
      (input_width + 2 * pad_width - kernel_width) / stride_width + 1;

  Tensor finput = compute_columns3d(input, stride, padding, kernel_size, groups);
  const int64_t batch_size = input.size(0);
  output.resize_(
      {batch_size, n_output_plane, output_depth, output_height, output_width});
  if (bias.defined()) {
    output.copy_(bias.reshape({-1, 1, 1, 1}));
  }

  TORCH_CHECK(output.is_contiguous(), "slow_conv3d output must be contiguous");

  AT_DISPATCH_ALL_TYPES_AND2(kBFloat16, kHalf, input.scalar_type(), "slow_conv3d_cpu", [&] {
    auto input_a = input.accessor<const scalar_t, 5>();
    auto output_a = output.accessor<scalar_t, 5>();
    auto finput_a = finput.accessor<const scalar_t, 3>();
    auto weight_2d_a = weight_2d.accessor<const scalar_t, 2>();

    at::parallel_for(
        0, batch_size, CONV3D_GRAIN_SALT, [&](int64_t start, int64_t end) {
          for (const auto t : c10::irange(start, end)) {
            auto input_t = input_a[t];
            auto output_t = output_a[t];
            auto finput_t = finput_a[t];
            slow_conv3d_update_output_frame(
                input_t,
                output_t,
                weight_2d_a,
                bias.defined(),
                finput_t,
                kernel_depth,
                kernel_height,
                kernel_width,
                stride_depth,
                stride_height,
                stride_width,
                pad_depth,
                pad_height,
                pad_width,
                n_input_plane,
                groups,
                input_depth,
                input_height,
                input_width,
                n_output_plane,
                output_depth,
                output_height,
                output_width);
          }
        });
  });

  return output;
}

Tensor slow_conv3d_forward_cpu(
    const Tensor& self,
    const Tensor& weight,
    IntArrayRef kernel_size, const c10::optional<Tensor>& bias_opt,
    IntArrayRef stride,
    IntArrayRef padding) {
  // See [Note: hacky wrapper removal for optional tensor]
  c10::MaybeOwned<Tensor> bias_maybe_owned = at::borrow_from_optional_tensor(bias_opt);
  const Tensor& bias = *bias_maybe_owned;

  auto output = at::empty({0}, self.options());
  at::native::slow_conv3d_forward_out_cpu(
      self,
      weight,
      kernel_size,
      bias,
      stride,
      padding,
      output);
  return output;
}

static std::tuple<Tensor&, Tensor&, Tensor&> slow_conv3d_backward_out_cpu(const Tensor& grad_output,
    const Tensor& self,
    const Tensor& weight,
    IntArrayRef kernel_size,
    IntArrayRef stride,
    IntArrayRef padding,
    Tensor& grad_input,
    Tensor& grad_weight,
    Tensor& grad_bias) {
  // TODO: hacky way of determine the group size
  int64_t groups = self.size(1) / weight.size(1);
  if (grad_input.defined()) {
    slow_conv3d_backward_out_cpu_template(
        grad_input,
        grad_output,
        self,
        weight,
        kernel_size,
        stride,
        padding,
        groups);
  }

  if (grad_bias.defined()) {
    at::sum_out(grad_bias, grad_output, IntArrayRef{0, 2, 3, 4});
  }

  if (grad_weight.defined()) {
    grad_weight.resize_(weight.sizes());
    grad_weight.zero_();
    slow_conv3d_backward_parameters_out_cpu_template(
        grad_weight,
        self,
        grad_output,
        kernel_size,
        stride,
        padding,
        groups);
  }

  return std::tuple<Tensor&, Tensor&, Tensor&>(
      grad_input, grad_weight, grad_bias);
}

std::tuple<Tensor, Tensor, Tensor> slow_conv3d_backward_cpu(
    const Tensor& grad_output,
    const Tensor& self,
    const Tensor& weight,
    IntArrayRef kernel_size,
    IntArrayRef stride,
    IntArrayRef padding,
    std::array<bool, 3> output_mask) {
  Tensor grad_input;
  Tensor grad_weight;
  Tensor grad_bias;

  if (output_mask[0]) {
    grad_input = at::empty({0}, grad_output.options());
  }

  if (output_mask[1]) {
    grad_weight = at::empty({0}, grad_output.options());
  }

  if (output_mask[2]) {
    grad_bias = at::empty({0}, grad_output.options());
  }

  at::native::slow_conv3d_backward_out_cpu(
      grad_output,
      self,
      weight,
      kernel_size,
      stride,
      padding,
      grad_input,
      grad_weight,
      grad_bias);

  return std::make_tuple(grad_input, grad_weight, grad_bias);
}

Tensor& slow_conv3d_out(const Tensor& self,
    const Tensor& weight,
    IntArrayRef kernel_size, const c10::optional<Tensor>& bias_opt,
    IntArrayRef stride,
    IntArrayRef padding,
    Tensor& output) {
  // See [Note: hacky wrapper removal for optional tensor]
  c10::MaybeOwned<Tensor> bias_maybe_owned = at::borrow_from_optional_tensor(bias_opt);
  const Tensor& bias = *bias_maybe_owned;

  return at::slow_conv3d_forward_out(
      output,
      self,
      weight,
      kernel_size,
      bias,
      stride,
      padding);
}

Tensor slow_conv3d(
    const Tensor& self,
    const Tensor& weight,
    IntArrayRef kernel_size, const c10::optional<Tensor>& bias_opt,
    IntArrayRef stride,
    IntArrayRef padding) {
  // See [Note: hacky wrapper removal for optional tensor]
  c10::MaybeOwned<Tensor> bias_maybe_owned = at::borrow_from_optional_tensor(bias_opt);
  const Tensor& bias = *bias_maybe_owned;

  return at::slow_conv3d_forward(self, weight, kernel_size, bias, stride, padding);
}

} // namespace at::native<|MERGE_RESOLUTION|>--- conflicted
+++ resolved
@@ -431,15 +431,9 @@
   AT_DISPATCH_FLOATING_TYPES_AND2(
       kBFloat16, kHalf, input.scalar_type(), "slow_conv3d_cpu_grad_input", [&] {
     auto grad_input_a = grad_input.accessor<scalar_t, 5>();
-<<<<<<< HEAD
-    auto grad_output_a = grad_output_contiguous.accessor<scalar_t, 5>();
-    auto fgrad_input_a = fgrad_input.accessor<scalar_t, 3>();
-    auto weight_2d_a = weight2d.accessor<scalar_t, 2>();
-=======
     auto grad_output_a = grad_output_contiguous.accessor<const scalar_t, 5>();
     auto fgrad_input_a = fgrad_input.accessor<scalar_t, 3>();
     auto weight_2d_a = weight2d.accessor<const scalar_t, 2>();
->>>>>>> 22ba180e
     at::parallel_for(0, batch_size, CONV3D_GRAIN_SALT,
                     [&](int64_t start, int64_t end) {
 
