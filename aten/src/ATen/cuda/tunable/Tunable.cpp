// Original TunableOp is from onnxruntime.
// https://github.com/microsoft/onnxruntime/blob/main/onnxruntime/core/framework/tunable.h
// https://github.com/microsoft/onnxruntime/tree/main/onnxruntime/core/providers/rocm/tunable
// Copyright (c) Microsoft Corporation.
// Licensed under the MIT license.
//
// Adapting TunableOp into PyTorch
// Copyright (c) Advanced Micro Devices, Inc.
//
#include <cuda_runtime.h>

#include <ATen/cuda/CUDAContextLight.h>
#include <ATen/cuda/tunable/Tunable.h>
#include <c10/util/Exception.h>
#include <c10/util/StringUtil.h>
#include <torch/version.h>

#ifndef _WIN32
#include <cxxabi.h>
#endif

#include <chrono>
#include <fstream>
#include <functional>
#include <limits>
#include <memory>
#include <mutex>
#include <sstream>
#include <string>
#include <thread>
#include <type_traits>
#include <unordered_map>
#include <unordered_set>
#include <utility>
#include <vector>

namespace at::cuda::tunable {

namespace {

TuningContext tuning_context;

} // anonymous namespace

TuningContext* getTuningContext() {
  return &tuning_context;
}

std::ostream& operator<<(std::ostream& stream, const ResultEntry& entry) {
  return stream << entry.key_ << "," << entry.time_;
}

// TuningResultsManager

KernelMap TuningResultsManager::Lookup(const std::string& op_signature) {
  std::scoped_lock l{lock_};
  auto it = results_.find(op_signature);
  if (it == results_.cend()) {
    return {};
  }
  return it->second;  // copied
}

ResultEntry TuningResultsManager::Lookup(const std::string& op_signature, const std::string& params_signature) {
  std::scoped_lock l{lock_};
  auto kernel_map_it = results_.find(op_signature);
  if (kernel_map_it == results_.cend()) {
    TUNABLE_LOG("missing op_signature, returning null ResultEntry");
    return ResultEntry::Null();
  }

  const auto& km = kernel_map_it->second;
  auto it = km.find(params_signature);
  if (it == km.cend()) {
    TUNABLE_LOG("missing params_signature, returning null ResultEntry");
    return ResultEntry::Null();
  }
  return it->second;
}

inline void TuningResultsManager::AddImpl(const std::string& op_signature,
    const std::string& params_signature,
    ResultEntry best,
    KernelMap& kernel_map) {
  auto it = kernel_map.find(params_signature);
  if (it != kernel_map.end()) {
    if (it->second != best) {
      TUNABLE_LOG(op_signature, "(", params_signature, ") already has a best kernel ",
          "id=", it->second, " selected, want to add a different best kernel ", best,
          ", the new kernel id will be ignored.");
    }
    return;
  }

  TUNABLE_LOG(op_signature, "(", params_signature, ") -> ", best);
  kernel_map.emplace(params_signature, best);
}

void TuningResultsManager::Add(const std::string& op_signature, const std::string& params_signature, ResultEntry best) {
  std::scoped_lock l{lock_};

  auto it = results_.find(op_signature);
  if (it == results_.end()) {
    it = results_.insert({op_signature, {}}).first;
  }

  AddImpl(op_signature, params_signature, best, it->second);
}

void TuningResultsManager::Delete(const std::string& op_signature, const std::string& params_signature) {
  std::scoped_lock l{lock_};

  auto it = results_.find(op_signature);
  if (it == results_.end()) {
    return;
  }

  auto it2 = it->second.find(params_signature);
  if (it2 == it->second.end()) {
    return;
  }

  TUNABLE_LOG(op_signature, "(", params_signature, ")");
  it->second.erase(it2);
}

inline void TuningResultsManager::DisjointMergeImpl(
    const std::string& op_signature,
    const KernelMap& kernel_map,
    /*out*/ std::unordered_map<std::string, KernelMap>& results) {
  auto it = results.find(op_signature);
  if (it == results.end()) {
    for (const auto& [param_sig, kernel_id] : kernel_map) {
      TUNABLE_LOG(op_signature, "(", param_sig, ") -> ", kernel_id);
    }
    results[op_signature] = kernel_map;
    return;
  }

  for (const auto& [params_signature, best] : kernel_map) {
    AddImpl(op_signature, params_signature, best, it->second);
  }
}

void TuningResultsManager::Load(const std::unordered_map<std::string, KernelMap>& results_to_load) {
  TUNABLE_LOG("Loading results");
  std::scoped_lock l{lock_};
  for (const auto& [op_signature, kernel_map] : results_to_load) {
    DisjointMergeImpl(op_signature, kernel_map, results_);
  }
}

ResultsMap TuningResultsManager::Dump() {
  std::scoped_lock l{lock_};
  return results_;
}

void TuningResultsManager::DisjointMerge(const std::string& op_signature, const KernelMap& kernel_map) {
  std::scoped_lock l{lock_};
  DisjointMergeImpl(op_signature, kernel_map, results_);
}

size_t TuningResultsManager::GetSize() {
  size_t size = 0;
  std::scoped_lock l{lock_};
  for (const auto& [op_signature, kernel_map] : results_) {
    size += kernel_map.size();
  }
  return size;
}

// TuningResultsValidator

TuningResultsValidator::TuningResultsValidator() {
  RegisterValidator(
      "PT_VERSION",
      [this]() { return GetPyTorchVersion(); },
      [this](auto&& k) { return ValidatePyTorchVersion(std::forward<decltype(k)>(k)); });
}

std::unordered_map<std::string, std::string> TuningResultsValidator::GetAllValidators() const {
  std::unordered_map<std::string, std::string> ret;
  for (const auto& [key, get_validate_func_pair] : validators_) {
    const GetFunc& getter = get_validate_func_pair.first;
    ret[key] = getter();
  }
  return ret;
}

static bool CheckMandatoryKeys(
    const TuningResultsValidator::GetValidateFuncs& gv_funcs,
    const std::unordered_map<std::string, std::string>& to_check) {
  bool passed = true;
  for (const auto& k : TuningResultsValidator::mandatory_keys) {
    if (gv_funcs.find(k) == gv_funcs.end()) {
      passed = false;
      TUNABLE_LOG("key=\"", k, "\" is not registered for Get and Validate. ");
    }

    if (to_check.find(k) == to_check.end()) {
      passed = false;
      TUNABLE_LOG("key=\"", k, "\" is not provided for validation. ");
    }
  }
  return passed;
}

static bool CheckKeysMatching(
    const TuningResultsValidator::GetValidateFuncs& gv_funcs,
    const std::unordered_map<std::string, std::string>& to_check) {
  auto get_keys = [](const auto& it) -> std::string { return it.first; };
  std::vector<std::string> required_keys;
  std::vector<std::string> provided_keys;
  std::transform(gv_funcs.cbegin(), gv_funcs.cend(), std::back_inserter(required_keys), get_keys);
  std::transform(to_check.cbegin(), to_check.cend(), std::back_inserter(provided_keys), get_keys);
  std::sort(required_keys.begin(), required_keys.end());
  std::sort(provided_keys.begin(), provided_keys.end());

  std::unordered_set<std::string> intersection;
  std::set_intersection(required_keys.cbegin(), required_keys.cend(),
                        provided_keys.cbegin(), provided_keys.cend(),
                        std::inserter(intersection, intersection.end()));
  bool matched = true;
  if (intersection.size() != required_keys.size()) {
    matched = false;
    for (const auto& k : required_keys) {
      if (intersection.find(k) == intersection.end()) {
        TORCH_WARN("Unmatched validator: \"", k, "\" is required, but the tuning results does not provide it. ");
      }
    }
  }
  if (intersection.size() != provided_keys.size()) {
    matched = false;
    for (const auto& k : provided_keys) {
      if (intersection.find(k) == intersection.end()) {
        TORCH_WARN("Unmatched validator: \"", k, "\" is provided, but pytorch is unable to consume it. ");
      }
    }
  }
  return matched;
}

TuningStatus TuningResultsValidator::ValidateAll(
        const std::unordered_map<std::string, std::string>& to_validate) const {
  if (!CheckMandatoryKeys(validators_, to_validate)) {
    return FAIL;
  }
  if (!CheckKeysMatching(validators_, to_validate)) {
    return FAIL;
  }

  for (const auto& [key, value] : to_validate) {
    const auto& it = validators_.find(key);
    if (it == validators_.cend()) {
      TORCH_WARN("Failed to lookup validator using key ", key);
      for (const auto& [key2, val2] : validators_) {
        TORCH_WARN("available key ", key2);
      }
      return FAIL;
    }
    const ValidateFunc& validator = it->second.second;
    if (validator(value) != OK) {
      TORCH_WARN("Failed validator: ", key);
      return FAIL;
    }
  }

  return OK;
}

void TuningResultsValidator::RegisterValidator(const std::string& key, const GetFunc& gf, const ValidateFunc& vf) {
  if (validators_.find(key) != validators_.end()) {
    TORCH_WARN("Attempting to re-register validator with key ", key);
  }
  else {
    validators_[key] = std::make_pair(gf, vf);
  }
}

std::string TuningResultsValidator::GetPyTorchVersion() const {
  return TORCH_VERSION;
}

TuningStatus TuningResultsValidator::ValidatePyTorchVersion(const std::string& value) const {
  if (value == GetPyTorchVersion()) {
    return OK;
  }
  return FAIL;
}

// TuningContext

TuningContext::TuningContext() :
    enable_{false},
    tuning_enable_{true},
    manager_initialized_{false},
    max_tuning_duration_ms_{30},
    max_tuning_iterations_{100},
    max_warmup_duration_ms_{0},
    max_warmup_iterations_{0},
    filename_{},
    results_count_from_input_file_{0}
{
}

TuningContext::~TuningContext() {
  if (!manager_initialized_) {
    // TuningResultsManager was never initialized, no tuning requested or performed.
    // This can happen in a DDP job where a python process spawns other workers
    // but doesn't do any computation itself.
    return;
  }
  auto filename = GetFilename();
  if (IsTunableOpEnabled() && IsTuningEnabled() && !filename.empty()) {
    if (results_count_from_input_file_ < GetTuningResultsManager().GetSize()) {
      if (results_count_from_input_file_ > 0) {
        TUNABLE_LOG("additional tuning results available, rewriting file ", filename);
      }
      else {
        TUNABLE_LOG("writing file ", filename);
      }
      if (!WriteFile(filename)) {
        TUNABLE_LOG("failed to write file ", filename);
      }
    }
  }
}

void TuningContext::EnableTunableOp() {
  TUNABLE_LOG("Enable TunableOp");
  enable_ = true;
}

void TuningContext::DisableTunableOp() {
  TUNABLE_LOG("Disable TunableOp");
  enable_ = false;
}

bool TuningContext::IsTunableOpEnabled() const {
  static const char *env = std::getenv("PYTORCH_TUNABLEOP_ENABLED");
  if (env != nullptr && strcmp(env, "1") == 0) {
    //TUNABLE_LOG("PYTORCH_TUNABLEOP_ENABLED=1");
    return true;
  }
  return enable_;
}

void TuningContext::EnableTuning() {
  TUNABLE_LOG("Enable Tuning for TunableOp");
  tuning_enable_ = true;
}

void TuningContext::DisableTuning() {
  TUNABLE_LOG("Disable Tuning for TunableOp");
  tuning_enable_ = false;
}

bool TuningContext::IsTuningEnabled() const {
  static const char *env = std::getenv("PYTORCH_TUNABLEOP_TUNING");
  if (env != nullptr && strcmp(env, "0") == 0) {
    //TUNABLE_LOG("PYTORCH_TUNABLEOP_TUNING=1");
    return false;
  }
  return tuning_enable_;
}

<<<<<<< HEAD
=======
void TuningContext::WriteFileOnExit(bool value) {
  write_file_on_exit_ = value;
}

void TuningContext::EnableNumericsCheck(bool value) {
  numerics_check_enable_ = value;
}

bool TuningContext::IsNumericsCheckEnabled() const {
  static const char *env = getenv("PYTORCH_TUNABLEOP_NUMERICAL_CHECK");
  if (env != nullptr && strcmp(env, "1") == 0) {
    return true;
  }
  return numerics_check_enable_;
}

>>>>>>> d3b82306
void TuningContext::SetMaxTuningDurationMs(int max_duration_ms) {
  max_tuning_duration_ms_ = max_duration_ms;
}

int TuningContext::GetMaxTuningDurationMs() const {
  static const char *env = std::getenv("PYTORCH_TUNABLEOP_MAX_TUNING_DURATION_MS");
  if (env != nullptr) {
    return atoi(env);
  }
  return max_tuning_duration_ms_;
}

void TuningContext::SetMaxTuningIterations(int max_iter) {
  max_tuning_iterations_ = max_iter;
}

int TuningContext::GetMaxTuningIterations() const {
  static const char *env = std::getenv("PYTORCH_TUNABLEOP_MAX_TUNING_ITERATIONS");
  if (env != nullptr) {
    return atoi(env);
  }
  return max_tuning_iterations_;
}

void TuningContext::SetMaxWarmupDurationMs(int max_duration_ms) {
  max_warmup_duration_ms_ = max_duration_ms;
}

int TuningContext::GetMaxWarmupDurationMs() const {
  static const char *env = std::getenv("PYTORCH_TUNABLEOP_MAX_WARMUP_DURATION_MS");
  if (env != nullptr) {
    return atoi(env);
  }
  return max_warmup_duration_ms_;
}

void TuningContext::SetMaxWarmupIterations(int max_iter) {
  max_warmup_iterations_ = max_iter;
}

int TuningContext::GetMaxWarmupIterations() const {
  static const char *env = std::getenv("PYTORCH_TUNABLEOP_MAX_WARMUP_ITERATIONS");
  if (env != nullptr) {
    return atoi(env);
  }
  return max_warmup_iterations_;
}

void TuningContext::EnableTunableOpAndTuning() {
  EnableTunableOp();
  EnableTuning();
}

void TuningContext::DisableTunableOpAndTuning() {
  DisableTunableOp();
  DisableTuning();
}

TuningResultsManager& TuningContext::GetTuningResultsManager() {
  c10::call_once(manager_init_once_, [this]() {
    manager_initialized_ = true;
    if (GetFilename().empty()) {
      // if SetFilename() was not already called, call it now with the default or env var
      const char *env = std::getenv("PYTORCH_TUNABLEOP_FILENAME");
      std::string filename = (env == nullptr) ? "tunableop_results.csv" : env;
      SetFilename(filename);
    }
    auto filename = GetFilename();
    if (!filename.empty()) {
      ReadFile(filename);
      // attempt immediately to open file for writing to catch errors early
      std::ofstream file(filename, std::ios::out | std::ios::app);
      if (!file.good()) {
        TORCH_WARN("failed to open file '", filename, "' for writing; your tuning results will not be saved");
      }
    }
  });
  return manager_;
}

TuningResultsValidator& TuningContext::GetTuningResultsValidator() {
  return validator_;
}

TuningResults TuningContext::GetTuningResults() {
  TuningResults tr;
  tr.validators = GetTuningResultsValidator().GetAllValidators();
  tr.results = GetTuningResultsManager().Dump();
  return tr;
}

TuningStatus TuningContext::LoadTuningResults(const TuningResults& tr) {
  TORCH_CHECK(GetTuningResultsValidator().ValidateAll(tr.validators));
  GetTuningResultsManager().Load(tr.results);
  return OK;
}

void TuningContext::SetFilename(const std::string& filename) {
  filename_ = filename;

  if (filename_.empty()) {
    return;
  }

  // differentiate filename based on device ordinal to avoid
  // use case of one process per device writing to same file
  std::string device = c10::str(int(c10::cuda::current_device()));

  // does filename contain %d to insert device ordinal in specific location?
  const std::string TOKEN("%d");
  std::size_t found = filename_.find(TOKEN);
  if (found != std::string::npos) {
    filename_.replace(found, TOKEN.length(), device);
  }
  else {
    // no %d present, so append device ordinal before final '.'
    found = filename_.rfind(".");
    if (found != std::string::npos) {
      filename_.insert(found, device);
    }
    else {
      // all else fails, just append
      filename_.append(device);
    }
  }
}

std::string TuningContext::GetFilename() const {
  return filename_;
}

bool TuningContext::ReadFile(const std::string& filename) {
  TUNABLE_LOG("reading tuning results from ", filename);
  ResultsMap results;
  std::unordered_map<std::string, std::string> validators;
  std::string line;
  std::ifstream file(filename);
  if (!file) {
    TUNABLE_LOG("could not open ", filename, " for reading tuning results");
    return false;
  }
  while (std::getline(file, line)) {
    if (line.empty()) {
      continue;
    }
    std::string part;
    std::vector<std::string> parts;
    std::stringstream line_as_stream(line);
    while (std::getline(line_as_stream, part, ',')) {
      parts.push_back(part);
    }
    if (parts[0] == "Validator" && parts.size() >= 3) {
      validators[parts[1]] = parts[2];
      TUNABLE_LOG("Validator ", parts[1], "=", parts[2]);
    }
    else if (parts.size() >= 4) {
      results[parts[0]].emplace(parts[1], ResultEntry(parts[2], atof(parts[3].c_str())));
    }
    else if (parts.size() >= 3) {
      // the timestamp from the file is optional
      results[parts[0]].emplace(parts[1], ResultEntry(parts[2], 0));
    }
    else {
      TUNABLE_LOG("could not parse line: ", line);
    }
  }
  if (GetTuningResultsValidator().ValidateAll(validators) != FAIL) {
    manager_.Load(results);
    results_count_from_input_file_ = manager_.GetSize();
  }
  else {
    TUNABLE_LOG("results validator check failed");
    return false;
  }
  return true;
}

bool TuningContext::WriteFile(const std::string& filename) {
  std::ofstream file(filename, std::ios::out | std::ios::trunc);
  if (!file.good()) {
    TUNABLE_LOG("error opening tuning results file for writing ", filename);
    return false;
  }
  auto validators = GetTuningResultsValidator().GetAllValidators();
  for (const auto& [key, val] : validators) {
    file << "Validator," << key << "," << val << std::endl;
  }
  auto results = GetTuningResultsManager().Dump();
  for (const auto& [op_sig, kernelmap] : results) {
    for (const auto& [param_sig, result] : kernelmap) {
      file << op_sig << "," << param_sig << "," << result << std::endl;
    }
  }
  file.close();
  return true;
}

} // namespace at::cuda::tunable<|MERGE_RESOLUTION|>--- conflicted
+++ resolved
@@ -65,14 +65,14 @@
   std::scoped_lock l{lock_};
   auto kernel_map_it = results_.find(op_signature);
   if (kernel_map_it == results_.cend()) {
-    TUNABLE_LOG("missing op_signature, returning null ResultEntry");
+    TUNABLE_LOG3("missing op_signature, returning null ResultEntry");
     return ResultEntry::Null();
   }
 
   const auto& km = kernel_map_it->second;
   auto it = km.find(params_signature);
   if (it == km.cend()) {
-    TUNABLE_LOG("missing params_signature, returning null ResultEntry");
+    TUNABLE_LOG3("missing params_signature, returning null ResultEntry");
     return ResultEntry::Null();
   }
   return it->second;
@@ -85,14 +85,14 @@
   auto it = kernel_map.find(params_signature);
   if (it != kernel_map.end()) {
     if (it->second != best) {
-      TUNABLE_LOG(op_signature, "(", params_signature, ") already has a best kernel ",
+      TUNABLE_LOG1(op_signature, "(", params_signature, ") already has a best kernel ",
           "id=", it->second, " selected, want to add a different best kernel ", best,
           ", the new kernel id will be ignored.");
     }
     return;
   }
 
-  TUNABLE_LOG(op_signature, "(", params_signature, ") -> ", best);
+  TUNABLE_LOG2(op_signature, "(", params_signature, ") -> ", best);
   kernel_map.emplace(params_signature, best);
 }
 
@@ -120,7 +120,7 @@
     return;
   }
 
-  TUNABLE_LOG(op_signature, "(", params_signature, ")");
+  TUNABLE_LOG2(op_signature, "(", params_signature, ")");
   it->second.erase(it2);
 }
 
@@ -131,7 +131,7 @@
   auto it = results.find(op_signature);
   if (it == results.end()) {
     for (const auto& [param_sig, kernel_id] : kernel_map) {
-      TUNABLE_LOG(op_signature, "(", param_sig, ") -> ", kernel_id);
+      TUNABLE_LOG2(op_signature, "(", param_sig, ") -> ", kernel_id);
     }
     results[op_signature] = kernel_map;
     return;
@@ -143,7 +143,7 @@
 }
 
 void TuningResultsManager::Load(const std::unordered_map<std::string, KernelMap>& results_to_load) {
-  TUNABLE_LOG("Loading results");
+  TUNABLE_LOG1("Loading results");
   std::scoped_lock l{lock_};
   for (const auto& [op_signature, kernel_map] : results_to_load) {
     DisjointMergeImpl(op_signature, kernel_map, results_);
@@ -194,12 +194,12 @@
   for (const auto& k : TuningResultsValidator::mandatory_keys) {
     if (gv_funcs.find(k) == gv_funcs.end()) {
       passed = false;
-      TUNABLE_LOG("key=\"", k, "\" is not registered for Get and Validate. ");
+      TUNABLE_LOG1("key=\"", k, "\" is not registered for Get and Validate. ");
     }
 
     if (to_check.find(k) == to_check.end()) {
       passed = false;
-      TUNABLE_LOG("key=\"", k, "\" is not provided for validation. ");
+      TUNABLE_LOG1("key=\"", k, "\" is not provided for validation. ");
     }
   }
   return passed;
@@ -294,10 +294,14 @@
     enable_{false},
     tuning_enable_{true},
     manager_initialized_{false},
+    write_file_on_exit_{true},
+    numerics_check_enable_{false},
     max_tuning_duration_ms_{30},
     max_tuning_iterations_{100},
     max_warmup_duration_ms_{0},
     max_warmup_iterations_{0},
+    icache_flush_{true},
+    rotating_buffer_size_{-1},
     filename_{},
     results_count_from_input_file_{0}
 {
@@ -311,61 +315,57 @@
     return;
   }
   auto filename = GetFilename();
-  if (IsTunableOpEnabled() && IsTuningEnabled() && !filename.empty()) {
+  if (IsTunableOpEnabled() && IsTuningEnabled() && !filename.empty() && write_file_on_exit_) {
     if (results_count_from_input_file_ < GetTuningResultsManager().GetSize()) {
       if (results_count_from_input_file_ > 0) {
-        TUNABLE_LOG("additional tuning results available, rewriting file ", filename);
+        TUNABLE_LOG1("additional tuning results available, rewriting file ", filename);
       }
       else {
-        TUNABLE_LOG("writing file ", filename);
+        TUNABLE_LOG1("writing file ", filename);
       }
       if (!WriteFile(filename)) {
-        TUNABLE_LOG("failed to write file ", filename);
-      }
-    }
-  }
-}
-
-void TuningContext::EnableTunableOp() {
-  TUNABLE_LOG("Enable TunableOp");
-  enable_ = true;
-}
-
-void TuningContext::DisableTunableOp() {
-  TUNABLE_LOG("Disable TunableOp");
-  enable_ = false;
+        TUNABLE_LOG1("failed to write file ", filename);
+      }
+    }
+  }
+}
+
+void TuningContext::EnableTunableOp(bool value) {
+  enable_ = value;
+  if (value) {
+    TUNABLE_LOG1("Enable TunableOp");
+  }
+  else {
+    TUNABLE_LOG1("Disable TunableOp");
+  }
 }
 
 bool TuningContext::IsTunableOpEnabled() const {
   static const char *env = std::getenv("PYTORCH_TUNABLEOP_ENABLED");
   if (env != nullptr && strcmp(env, "1") == 0) {
-    //TUNABLE_LOG("PYTORCH_TUNABLEOP_ENABLED=1");
     return true;
   }
   return enable_;
 }
 
-void TuningContext::EnableTuning() {
-  TUNABLE_LOG("Enable Tuning for TunableOp");
-  tuning_enable_ = true;
-}
-
-void TuningContext::DisableTuning() {
-  TUNABLE_LOG("Disable Tuning for TunableOp");
-  tuning_enable_ = false;
+void TuningContext::EnableTuning(bool value) {
+  tuning_enable_ = value;
+  if (value) {
+    TUNABLE_LOG1("Enable Tuning for TunableOp");
+  }
+  else {
+    TUNABLE_LOG1("Disable Tuning for TunableOp");
+  }
 }
 
 bool TuningContext::IsTuningEnabled() const {
   static const char *env = std::getenv("PYTORCH_TUNABLEOP_TUNING");
   if (env != nullptr && strcmp(env, "0") == 0) {
-    //TUNABLE_LOG("PYTORCH_TUNABLEOP_TUNING=1");
     return false;
   }
   return tuning_enable_;
 }
 
-<<<<<<< HEAD
-=======
 void TuningContext::WriteFileOnExit(bool value) {
   write_file_on_exit_ = value;
 }
@@ -382,63 +382,91 @@
   return numerics_check_enable_;
 }
 
->>>>>>> d3b82306
 void TuningContext::SetMaxTuningDurationMs(int max_duration_ms) {
-  max_tuning_duration_ms_ = max_duration_ms;
+  max_tuning_duration_ms_ = max_duration_ms < 0 ? 0 : max_duration_ms;
 }
 
 int TuningContext::GetMaxTuningDurationMs() const {
   static const char *env = std::getenv("PYTORCH_TUNABLEOP_MAX_TUNING_DURATION_MS");
   if (env != nullptr) {
-    return atoi(env);
+    int val = atoi(env);
+    return val < 0 ? 0 : val;
   }
   return max_tuning_duration_ms_;
 }
 
 void TuningContext::SetMaxTuningIterations(int max_iter) {
-  max_tuning_iterations_ = max_iter;
+  max_tuning_iterations_ = max_iter < 0 ? 0 : max_iter;
 }
 
 int TuningContext::GetMaxTuningIterations() const {
   static const char *env = std::getenv("PYTORCH_TUNABLEOP_MAX_TUNING_ITERATIONS");
   if (env != nullptr) {
-    return atoi(env);
+    int val = atoi(env);
+    return val < 0 ? 0 : val;
   }
   return max_tuning_iterations_;
 }
 
 void TuningContext::SetMaxWarmupDurationMs(int max_duration_ms) {
-  max_warmup_duration_ms_ = max_duration_ms;
+  max_warmup_duration_ms_ = max_duration_ms < 0 ? 0 : max_duration_ms;
 }
 
 int TuningContext::GetMaxWarmupDurationMs() const {
   static const char *env = std::getenv("PYTORCH_TUNABLEOP_MAX_WARMUP_DURATION_MS");
   if (env != nullptr) {
-    return atoi(env);
+    int val = atoi(env);
+    return val < 0 ? 0 : val;
   }
   return max_warmup_duration_ms_;
 }
 
 void TuningContext::SetMaxWarmupIterations(int max_iter) {
-  max_warmup_iterations_ = max_iter;
+  max_warmup_iterations_ = max_iter < 0 ? 0 : max_iter;
 }
 
 int TuningContext::GetMaxWarmupIterations() const {
   static const char *env = std::getenv("PYTORCH_TUNABLEOP_MAX_WARMUP_ITERATIONS");
   if (env != nullptr) {
-    return atoi(env);
+    int val = atoi(env);
+    return val < 0 ? 0 : val;
   }
   return max_warmup_iterations_;
 }
 
-void TuningContext::EnableTunableOpAndTuning() {
-  EnableTunableOp();
-  EnableTuning();
-}
-
-void TuningContext::DisableTunableOpAndTuning() {
-  DisableTunableOp();
-  DisableTuning();
+void TuningContext::EnableICacheFlush(bool value) {
+  icache_flush_ = value;
+}
+
+bool TuningContext::IsICacheFlushEnabled() const {
+  static const char *env = std::getenv("PYTORCH_TUNABLEOP_ICACHE_FLUSH_ENABLED");
+  if (env != nullptr && strcmp(env, "0") == 0) {
+    return false;
+  }
+  return icache_flush_;
+}
+
+void TuningContext::SetRotatingBufferSize(int size) {
+  rotating_buffer_size_ = size < 0 ? 0 : size;
+}
+
+int TuningContext::GetRotatingBufferSize() const {
+  static const char *env = std::getenv("PYTORCH_TUNABLEOP_ROTATING_BUFFER_SIZE");
+  if (env != nullptr) {
+    constexpr int MB = 1024 * 1024;
+    int val = atoi(env);
+    return val < 0 ? 0 : val * MB;  // env var is specified as MB, returned as bytes
+  }
+  else {
+    if (rotating_buffer_size_ < 0) {
+      // negative buffer size (default) means query for L2 cache size
+      int l2_cache_size = at::cuda::getCurrentDeviceProperties()->l2CacheSize;
+      return l2_cache_size;
+    }
+    else {
+      return rotating_buffer_size_;
+    }
+  }
 }
 
 TuningResultsManager& TuningContext::GetTuningResultsManager() {
@@ -448,7 +476,7 @@
       // if SetFilename() was not already called, call it now with the default or env var
       const char *env = std::getenv("PYTORCH_TUNABLEOP_FILENAME");
       std::string filename = (env == nullptr) ? "tunableop_results.csv" : env;
-      SetFilename(filename);
+      SetFilename(filename, true);
     }
     auto filename = GetFilename();
     if (!filename.empty()) {
@@ -480,32 +508,34 @@
   return OK;
 }
 
-void TuningContext::SetFilename(const std::string& filename) {
+void TuningContext::SetFilename(const std::string& filename, bool insert_device_ordinal) {
   filename_ = filename;
 
   if (filename_.empty()) {
     return;
   }
 
-  // differentiate filename based on device ordinal to avoid
-  // use case of one process per device writing to same file
-  std::string device = c10::str(int(c10::cuda::current_device()));
-
-  // does filename contain %d to insert device ordinal in specific location?
-  const std::string TOKEN("%d");
-  std::size_t found = filename_.find(TOKEN);
-  if (found != std::string::npos) {
-    filename_.replace(found, TOKEN.length(), device);
-  }
-  else {
-    // no %d present, so append device ordinal before final '.'
-    found = filename_.rfind(".");
+  if (insert_device_ordinal) {
+    // differentiate filename based on device ordinal to avoid
+    // use case of one process per device writing to same file
+    std::string device = c10::str(int(c10::cuda::current_device()));
+
+    // does filename contain %d to insert device ordinal in specific location?
+    const std::string TOKEN("%d");
+    std::size_t found = filename_.find(TOKEN);
     if (found != std::string::npos) {
-      filename_.insert(found, device);
+      filename_.replace(found, TOKEN.length(), device);
     }
     else {
-      // all else fails, just append
-      filename_.append(device);
+      // no %d present, so append device ordinal before final '.'
+      found = filename_.rfind(".");
+      if (found != std::string::npos) {
+        filename_.insert(found, device);
+      }
+      else {
+        // all else fails, just append
+        filename_.append(device);
+      }
     }
   }
 }
@@ -514,14 +544,15 @@
   return filename_;
 }
 
-bool TuningContext::ReadFile(const std::string& filename) {
-  TUNABLE_LOG("reading tuning results from ", filename);
+bool TuningContext::ReadFile(const std::string& filename_) {
+  std::string filename = filename_.empty() ? GetFilename() : filename_;
+  TUNABLE_LOG1("reading tuning results from ", filename);
   ResultsMap results;
   std::unordered_map<std::string, std::string> validators;
   std::string line;
   std::ifstream file(filename);
   if (!file) {
-    TUNABLE_LOG("could not open ", filename, " for reading tuning results");
+    TUNABLE_LOG1("could not open ", filename, " for reading tuning results");
     return false;
   }
   while (std::getline(file, line)) {
@@ -536,7 +567,7 @@
     }
     if (parts[0] == "Validator" && parts.size() >= 3) {
       validators[parts[1]] = parts[2];
-      TUNABLE_LOG("Validator ", parts[1], "=", parts[2]);
+      TUNABLE_LOG1("Validator ", parts[1], "=", parts[2]);
     }
     else if (parts.size() >= 4) {
       results[parts[0]].emplace(parts[1], ResultEntry(parts[2], atof(parts[3].c_str())));
@@ -546,7 +577,7 @@
       results[parts[0]].emplace(parts[1], ResultEntry(parts[2], 0));
     }
     else {
-      TUNABLE_LOG("could not parse line: ", line);
+      TUNABLE_LOG1("could not parse line: ", line);
     }
   }
   if (GetTuningResultsValidator().ValidateAll(validators) != FAIL) {
@@ -554,16 +585,17 @@
     results_count_from_input_file_ = manager_.GetSize();
   }
   else {
-    TUNABLE_LOG("results validator check failed");
+    TUNABLE_LOG1("results validator check failed");
     return false;
   }
   return true;
 }
 
-bool TuningContext::WriteFile(const std::string& filename) {
+bool TuningContext::WriteFile(const std::string& filename_) {
+  std::string filename = filename_.empty() ? GetFilename() : filename_;
   std::ofstream file(filename, std::ios::out | std::ios::trunc);
   if (!file.good()) {
-    TUNABLE_LOG("error opening tuning results file for writing ", filename);
+    TUNABLE_LOG1("error opening tuning results file for writing ", filename);
     return false;
   }
   auto validators = GetTuningResultsValidator().GetAllValidators();
