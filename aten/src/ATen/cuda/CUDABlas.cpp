--- conflicted
+++ resolved
@@ -234,60 +234,6 @@
     CUDABLAS_NONNEGINT_CHECK(bgemm<Dtype>, num_batches);  \
   } while (0)
 
-<<<<<<< HEAD
-#if !defined(USE_ROCM) || (defined(USE_ROCM) && ROCM_VERSION >= 50700)
-
-#if defined(USE_ROCM) && ROCM_VERSION >= 50700 && ROCM_VERSION < 60000
-// only for rocm 5.7 where we first supported hipblaslt, it was difficult
-// to hipify correctly without this change.
-#define hipDataType hipblasDatatype_t
-#endif
-
-// hipblaslt custom types were a temporary work-around
-#if defined(USE_ROCM) && ROCM_VERSION >= 60000 && defined(HIPBLASLT_CUSTOM_DATA_TYPE)
-hipblasltDatatype_t hipToLt(hipDataType type) {
-    switch (type) {
-        case HIP_R_32F: return HIPBLASLT_R_32F;
-        case HIP_R_64F: return HIPBLASLT_R_64F;
-        case HIP_R_16F: return HIPBLASLT_R_16F;
-        case HIP_R_8I: return HIPBLASLT_R_8I;
-        case HIP_C_32F: return HIPBLASLT_C_32F;
-        case HIP_C_64F: return HIPBLASLT_C_64F;
-        case HIP_C_16F: return HIPBLASLT_C_16F;
-        case HIP_C_8I: return HIPBLASLT_C_8I;
-        case HIP_R_8U: return HIPBLASLT_R_8U;
-        case HIP_C_8U: return HIPBLASLT_C_8U;
-        case HIP_R_32I: return HIPBLASLT_R_32I;
-        case HIP_C_32I: return HIPBLASLT_C_32I;
-        case HIP_R_32U: return HIPBLASLT_R_32U;
-        case HIP_C_32U: return HIPBLASLT_C_32U;
-        case HIP_R_16BF: return HIPBLASLT_R_16B;
-        case HIP_C_16BF: return HIPBLASLT_C_16B;
-        default: TORCH_CHECK(false, "unknown hipDataType");
-    }
-}
-#define HIPTOLT(type) hipToLt(type)
-#else
-#define HIPTOLT(type) type
-#endif
-
-#if defined(USE_ROCM) && ROCM_VERSION >= 60000 && defined(HIPBLASLT_CUSTOM_COMPUTE_TYPE)
-hipblasLtComputeType_t hipblasToLt(hipblasComputeType_t type) {
-    switch (type) {
-        case HIPBLAS_COMPUTE_32F: return HIPBLASLT_COMPUTE_F32;
-        case HIPBLAS_COMPUTE_32F_FAST_16F: return HIPBLASLT_COMPUTE_F32_FAST_F16;
-        case HIPBLAS_COMPUTE_32F_FAST_TF32: return HIPBLASLT_COMPUTE_F32_FAST_XF32;
-        case HIPBLAS_COMPUTE_64F: return HIPBLASLT_COMPUTE_F64;
-        case HIPBLAS_COMPUTE_32I: return HIPBLASLT_COMPUTE_I32;
-        default: TORCH_CHECK(false, "unknown hipblasComputeType_t");
-    }
-}
-#define HIPCOMPTOLT(type) hipblasToLt(type)
-#else
-#define HIPCOMPTOLT(type) type
-#endif
-=======
->>>>>>> ed327876
 
 namespace {
 // Following the pattern of CuSparseDescriptor
@@ -375,10 +321,6 @@
 
 template <typename Dtype>
 inline void bgemm_internal_cublaslt(CUDABLAS_BGEMM_ARGTYPES(Dtype)) {
-<<<<<<< HEAD
-#if !defined(USE_ROCM) || (defined(USE_ROCM) && ROCM_VERSION >= 60000)
-=======
->>>>>>> ed327876
   cudaDataType_t abcType = CUDA_R_32F;
   cublasComputeType_t computeType = CUBLAS_COMPUTE_32F;
   cudaDataType_t scaleType = CUDA_R_32F;
@@ -1235,10 +1177,6 @@
   }
 }
 
-<<<<<<< HEAD
-#if !defined(USE_ROCM) || (defined(USE_ROCM) && ROCM_VERSION >= 50700)
-=======
->>>>>>> ed327876
 
 template <typename Dtype>
 void gemm_and_bias(
@@ -1740,17 +1678,6 @@
       " scaleType ",
       scaleType);
 }
-<<<<<<< HEAD
-#endif // !defined(USE_ROCM) || (defined(USE_ROCM) && ROCM_VERSION >= 50700)
-
-// ROCm 5.6 hipblas matches the const Dtype *A API, but prior hipblas does not.
-#if defined(USE_ROCM) && ROCM_VERSION < 50600
-#define ROCM_CONST_BUG_CAST(Type, Input) const_cast<Type>(reinterpret_cast<const Type>(Input))
-#else
-#define ROCM_CONST_BUG_CAST(Type, Input) reinterpret_cast<const Type>(Input)
-#endif
-=======
->>>>>>> ed327876
 
 template <>
 void trsm<float>(CUDABLAS_TRSM_ARGTYPES(float)) {
