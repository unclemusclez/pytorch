#!/bin/bash

# Required environment variable: $BUILD_ENVIRONMENT
# (This is set by default in the Docker images we build, so you don't
# need to set it yourself.

set -ex

# shellcheck source=./common.sh
source "$(dirname "${BASH_SOURCE[0]}")/common.sh"

# Do not change workspace permissions for ROCm CI jobs
# as it can leave workspace with bad permissions for cancelled jobs
if [[ "$BUILD_ENVIRONMENT" != *rocm* ]]; then
  # Workaround for dind-rootless userid mapping (https://github.com/pytorch/ci-infra/issues/96)
  WORKSPACE_ORIGINAL_OWNER_ID=$(stat -c '%u' "/var/lib/jenkins/workspace")
  cleanup_workspace() {
    echo "sudo may print the following warning message that can be ignored. The chown command will still run."
    echo "    sudo: setrlimit(RLIMIT_STACK): Operation not permitted"
    echo "For more details refer to https://github.com/sudo-project/sudo/issues/42"
    sudo chown -R "$WORKSPACE_ORIGINAL_OWNER_ID" /var/lib/jenkins/workspace
  }
  # Disable shellcheck SC2064 as we want to parse the original owner immediately.
  # shellcheck disable=SC2064
  trap_add cleanup_workspace EXIT
  sudo chown -R jenkins /var/lib/jenkins/workspace
  git config --global --add safe.directory /var/lib/jenkins/workspace
fi

echo "Environment variables:"
env

TORCH_INSTALL_DIR=$(python -c "import site; print(site.getsitepackages()[0])")/torch
TORCH_BIN_DIR="$TORCH_INSTALL_DIR"/bin
TORCH_LIB_DIR="$TORCH_INSTALL_DIR"/lib
TORCH_TEST_DIR="$TORCH_INSTALL_DIR"/test

BUILD_DIR="build"
BUILD_RENAMED_DIR="build_renamed"
BUILD_BIN_DIR="$BUILD_DIR"/bin

#Set Default values for these variables in case they are not set
SHARD_NUMBER="${SHARD_NUMBER:=1}"
NUM_TEST_SHARDS="${NUM_TEST_SHARDS:=1}"

export VALGRIND=ON
# export TORCH_INDUCTOR_INSTALL_GXX=ON
if [[ "$BUILD_ENVIRONMENT" == *clang9* ]]; then
  # clang9 appears to miscompile code involving c10::optional<c10::SymInt>,
  # such that valgrind complains along these lines:
  #
  # Conditional jump or move depends on uninitialised value(s)
  #    at 0x40303A: ~optional_base (Optional.h:281)
  #    by 0x40303A: call (Dispatcher.h:448)
  #    by 0x40303A: call(at::Tensor const&, c10::ArrayRef<c10::SymInt>, c10::ArrayRef<c10::SymInt>, c10::optional<c10::SymInt>) (basic.cpp:10)
  #    by 0x403700: main (basic.cpp:16)
  #  Uninitialised value was created by a stack allocation
  #    at 0x402AAA: call(at::Tensor const&, c10::ArrayRef<c10::SymInt>, c10::ArrayRef<c10::SymInt>, c10::optional<c10::SymInt>) (basic.cpp:6)
  #
  # The problem does not appear with gcc or newer versions of clang (we tested
  # clang14).  So we suppress valgrind testing for clang9 specifically.
  # You may need to suppress it for other versions of clang if they still have
  # the bug.
  #
  # A minimal repro for the valgrind error is below:
  #
  # #include <ATen/ATen.h>
  # #include <ATen/core/dispatch/Dispatcher.h>
  #
  # using namespace at;
  #
  # Tensor call(const at::Tensor & self, c10::SymIntArrayRef size, c10::SymIntArrayRef stride, c10::optional<c10::SymInt> storage_offset) {
  #   auto op = c10::Dispatcher::singleton()
  #       .findSchemaOrThrow(at::_ops::as_strided::name, at::_ops::as_strided::overload_name)
  #       .typed<at::_ops::as_strided::schema>();
  #   return op.call(self, size, stride, storage_offset);
  # }
  #
  # int main(int argv) {
  #   Tensor b = empty({3, 4});
  #   auto z = call(b, b.sym_sizes(), b.sym_strides(), c10::nullopt);
  # }
  export VALGRIND=OFF
fi

if [[ "${PYTORCH_TEST_RERUN_DISABLED_TESTS}" == "1" ]] || [[ "${CONTINUE_THROUGH_ERROR}" == "1" ]]; then
  # When rerunning disable tests, do not generate core dumps as it could consume
  # the runner disk space when crashed tests are run multiple times. Running out
  # of space is a nasty issue because there is no space left to even download the
  # GHA to clean up the disk
  #
  # We also want to turn off core dump when CONTINUE_THROUGH_ERROR is set as there
  # is a small risk of having multiple core files generated. Arguably, they are not
  # that useful in this case anyway and the test will still continue
  ulimit -c 0

  # Note that by piping the core dump to a script set in /proc/sys/kernel/core_pattern
  # as documented in https://man7.org/linux/man-pages/man5/core.5.html, we could
  # dynamically stop generating more core file when the disk space drops below a
  # certain threshold. However, this is not supported inside Docker container atm
fi

# Get fully qualified path using realpath
if [[ "$BUILD_ENVIRONMENT" != *bazel* ]]; then
  CUSTOM_TEST_ARTIFACT_BUILD_DIR=$(realpath "${CUSTOM_TEST_ARTIFACT_BUILD_DIR:-"build/custom_test_artifacts"}")
fi

# Reduce set of tests to include when running run_test.py
if [[ -n $TESTS_TO_INCLUDE ]]; then
  echo "Setting INCLUDE_CLAUSE"
  INCLUDE_CLAUSE="--include $TESTS_TO_INCLUDE"
fi

echo "Environment variables"
env

echo "Testing pytorch"

export LANG=C.UTF-8

PR_NUMBER=${PR_NUMBER:-${CIRCLE_PR_NUMBER:-}}

if [[ "$TEST_CONFIG" == 'default' ]]; then
  export CUDA_VISIBLE_DEVICES=0
  export HIP_VISIBLE_DEVICES=0
fi

if [[ "$TEST_CONFIG" == 'distributed' ]] && [[ "$BUILD_ENVIRONMENT" == *rocm* ]]; then
  export HIP_VISIBLE_DEVICES=0,1
fi

if [[ "$TEST_CONFIG" == 'slow' ]]; then
  export PYTORCH_TEST_WITH_SLOW=1
  export PYTORCH_TEST_SKIP_FAST=1
fi

if [[ "$BUILD_ENVIRONMENT" == *slow-gradcheck* ]]; then
  export PYTORCH_TEST_WITH_SLOW_GRADCHECK=1
  # TODO: slow gradcheck tests run out of memory a lot recently, so setting this
  # to run them sequentially with only one process to mitigate the issue
  export PYTORCH_TEST_CUDA_MEM_LEAK_CHECK=1
fi

if [[ "$BUILD_ENVIRONMENT" == *cuda* || "$BUILD_ENVIRONMENT" == *rocm* ]]; then
  # Used so that only cuda/rocm specific versions of tests are generated
  # mainly used so that we're not spending extra cycles testing cpu
  # devices on expensive gpu machines
  export PYTORCH_TESTING_DEVICE_ONLY_FOR="cuda"
elif [[ "$BUILD_ENVIRONMENT" == *xpu* ]]; then
  export PYTORCH_TESTING_DEVICE_ONLY_FOR="xpu"
  # setting PYTHON_TEST_EXTRA_OPTION
  export PYTHON_TEST_EXTRA_OPTION="--xpu"
fi

if [[ "$TEST_CONFIG" == *crossref* ]]; then
  export PYTORCH_TEST_WITH_CROSSREF=1
fi

if [[ "$BUILD_ENVIRONMENT" == *rocm* ]]; then
  # regression in ROCm 6.0 on MI50 CI runners due to hipblaslt; remove in 6.1
  export VALGRIND=OFF
  # Print GPU info
  rocminfo
  rocminfo | grep -E 'Name:.*\sgfx|Marketing'
fi

if [[ "$BUILD_ENVIRONMENT" == *xpu* ]]; then
  # Source Intel oneAPI envrioment script to enable xpu runtime related libraries
  # refer to https://www.intel.com/content/www/us/en/docs/oneapi/programming-guide/2024-0/use-the-setvars-and-oneapi-vars-scripts-with-linux.html
  # shellcheck disable=SC1091
  source /opt/intel/oneapi/compiler/latest/env/vars.sh
  # Check XPU status before testing
  xpu-smi discovery
fi

if [[ "$BUILD_ENVIRONMENT" != *-bazel-* ]] ; then
  # JIT C++ extensions require ninja.
  pip_install --user "ninja==1.10.2"
  # ninja is installed in $HOME/.local/bin, e.g., /var/lib/jenkins/.local/bin for CI user jenkins
  # but this script should be runnable by any user, including root
  export PATH="$HOME/.local/bin:$PATH"
fi

if [[ "$BUILD_ENVIRONMENT" == *aarch64* ]]; then
  # TODO: revisit this once the CI is stabilized on aarch64 linux
  export VALGRIND=OFF
fi

install_tlparse

# DANGER WILL ROBINSON.  The LD_PRELOAD here could cause you problems
# if you're not careful.  Check this if you made some changes and the
# ASAN test is not working
if [[ "$BUILD_ENVIRONMENT" == *asan* ]]; then
    export ASAN_OPTIONS=detect_leaks=0:symbolize=1:detect_stack_use_after_return=true:strict_init_order=true:detect_odr_violation=1:detect_container_overflow=0:check_initialization_order=true:debug=true
    export UBSAN_OPTIONS=print_stacktrace=1:suppressions=$PWD/ubsan.supp
    export PYTORCH_TEST_WITH_ASAN=1
    export PYTORCH_TEST_WITH_UBSAN=1
    # TODO: Figure out how to avoid hard-coding these paths
    export ASAN_SYMBOLIZER_PATH=/usr/lib/llvm-15/bin/llvm-symbolizer
    export TORCH_USE_RTLD_GLOBAL=1
    # NB: We load libtorch.so with RTLD_GLOBAL for UBSAN, unlike our
    # default behavior.
    #
    # The reason for this is that without RTLD_GLOBAL, if we load multiple
    # libraries that depend on libtorch (as is the case with C++ extensions), we
    # will get multiple copies of libtorch in our address space.  When UBSAN is
    # turned on, it will do a bunch of virtual pointer consistency checks which
    # won't work correctly.  When this happens, you get a violation like:
    #
    #    member call on address XXXXXX which does not point to an object of
    #    type 'std::_Sp_counted_base<__gnu_cxx::_Lock_policy::_S_atomic>'
    #    XXXXXX note: object is of type
    #    'std::_Sp_counted_ptr<torch::nn::LinearImpl*, (__gnu_cxx::_Lock_policy)2>'
    #
    # (NB: the textual types of the objects here are misleading, because
    # they actually line up; it just so happens that there's two copies
    # of the type info floating around in the address space, so they
    # don't pointer compare equal.  See also
    #   https://github.com/google/sanitizers/issues/1175
    #
    # UBSAN is kind of right here: if we relied on RTTI across C++ extension
    # modules they would indeed do the wrong thing;  but in our codebase, we
    # don't use RTTI (because it doesn't work in mobile).  To appease
    # UBSAN, however, it's better if we ensure all the copies agree!
    #
    # By the way, an earlier version of this code attempted to load
    # libtorch_python.so with LD_PRELOAD, which has a similar effect of causing
    # it to be loaded globally.  This isn't really a good idea though, because
    # it depends on a ton of dynamic libraries that most programs aren't gonna
    # have, and it applies to child processes.

    # TODO: get rid of the hardcoded path
    export LD_PRELOAD=/usr/lib/llvm-15/lib/clang/15.0.7/lib/linux/libclang_rt.asan-x86_64.so
    # Disable valgrind for asan
    export VALGRIND=OFF

    (cd test && python -c "import torch; print(torch.__version__, torch.version.git_version)")
    echo "The next four invocations are expected to crash; if they don't that means ASAN/UBSAN is misconfigured"
    (cd test && ! get_exit_code python -c "import torch; torch._C._crash_if_csrc_asan(3)")
    #(cd test && ! get_exit_code python -c "import torch; torch._C._crash_if_csrc_ubsan(0)")
    (cd test && ! get_exit_code python -c "import torch; torch._C._crash_if_vptr_ubsan()")
    (cd test && ! get_exit_code python -c "import torch; torch._C._crash_if_aten_asan(3)")
fi

# The torch._C._crash_if_debug_asserts_fail() function should only fail if both of the following are true:
# 1. The build is in debug mode
# 2. The value 424242 is passed in
# This tests that the debug asserts are working correctly.
if [[ "$BUILD_ENVIRONMENT" == *-debug* ]]; then
    echo "We are in debug mode: $BUILD_ENVIRONMENT. Expect the python assertion to fail"
    # TODO: Enable the check after we setup the build to run debug asserts without having
    #       to do a full (and slow) debug build
    # (cd test && ! get_exit_code python -c "import torch; torch._C._crash_if_debug_asserts_fail(424242)")
elif [[ "$BUILD_ENVIRONMENT" != *-bazel-* ]]; then
    # Noop when debug is disabled. Skip bazel jobs because torch isn't available there yet.
    echo "We are not in debug mode: $BUILD_ENVIRONMENT. Expect the assertion to pass"
    (cd test && python -c "import torch; torch._C._crash_if_debug_asserts_fail(424242)")
fi

if [[ $TEST_CONFIG == 'nogpu_NO_AVX2' ]]; then
  export ATEN_CPU_CAPABILITY=default
elif [[ $TEST_CONFIG == 'nogpu_AVX512' ]]; then
  export ATEN_CPU_CAPABILITY=avx2
fi

test_python_legacy_jit() {
  time python test/run_test.py --include test_jit_legacy test_jit_fuser_legacy --verbose
  assert_git_not_dirty
}

test_python_shard() {
  if [[ -z "$NUM_TEST_SHARDS" ]]; then
    echo "NUM_TEST_SHARDS must be defined to run a Python test shard"
    exit 1
  fi

  # Bare --include flag is not supported and quoting for lint ends up with flag not being interpreted correctly
  # shellcheck disable=SC2086
  time python test/run_test.py --exclude-jit-executor --exclude-distributed-tests $INCLUDE_CLAUSE --shard "$1" "$NUM_TEST_SHARDS" --verbose $PYTHON_TEST_EXTRA_OPTION

  assert_git_not_dirty
}

test_python() {
  # shellcheck disable=SC2086
  time python test/run_test.py --exclude-jit-executor --exclude-distributed-tests $INCLUDE_CLAUSE --verbose $PYTHON_TEST_EXTRA_OPTION
  assert_git_not_dirty
}


test_dynamo_shard() {
  if [[ -z "$NUM_TEST_SHARDS" ]]; then
    echo "NUM_TEST_SHARDS must be defined to run a Python test shard"
    exit 1
  fi
  python tools/dynamo/verify_dynamo.py
  # PLEASE DO NOT ADD ADDITIONAL EXCLUDES HERE.
  # Instead, use @skipIfTorchDynamo on your tests.
  time python test/run_test.py --dynamo \
    --exclude-inductor-tests \
    --exclude-jit-executor \
    --exclude-distributed-tests \
    --exclude-torch-export-tests \
    --shard "$1" "$NUM_TEST_SHARDS" \
    --verbose
  assert_git_not_dirty
}

test_inductor_distributed() {
  # Smuggle a few multi-gpu tests here so that we don't have to request another large node
  echo "Testing multi_gpu tests in test_torchinductor"
  python test/run_test.py -i inductor/test_torchinductor.py -k test_multi_gpu --verbose
  python test/run_test.py -i inductor/test_aot_inductor.py -k test_non_default_cuda_device --verbose
  python test/run_test.py -i inductor/test_aot_inductor.py -k test_replicate_on_devices --verbose
  python test/run_test.py -i distributed/test_c10d_functional_native.py --verbose
  python test/run_test.py -i distributed/_tensor/test_dtensor_compile.py --verbose
  python test/run_test.py -i distributed/tensor/parallel/test_fsdp_2d_parallel.py --verbose
  python test/run_test.py -i distributed/_composable/fsdp/test_fully_shard_comm.py --verbose
  python test/run_test.py -i distributed/_composable/fsdp/test_fully_shard_training.py -k test_train_parity_multi_group --verbose
  python test/run_test.py -i distributed/_composable/fsdp/test_fully_shard_training.py -k test_train_parity_with_activation_checkpointing --verbose
  python test/run_test.py -i distributed/_composable/fsdp/test_fully_shard_training.py -k test_train_parity_2d_mlp --verbose
  python test/run_test.py -i distributed/_composable/fsdp/test_fully_shard_training.py -k test_train_parity_hsdp --verbose
  python test/run_test.py -i distributed/_composable/fsdp/test_fully_shard_training.py -k test_train_parity_2d_transformer_checkpoint_resume --verbose
  python test/run_test.py -i distributed/_composable/fsdp/test_fully_shard_training.py -k test_gradient_accumulation --verbose
  python test/run_test.py -i distributed/_composable/fsdp/test_fully_shard_frozen.py --verbose
  python test/run_test.py -i distributed/_composable/fsdp/test_fully_shard_mixed_precision.py -k test_compute_dtype --verbose
  python test/run_test.py -i distributed/_composable/fsdp/test_fully_shard_mixed_precision.py -k test_reduce_dtype --verbose
  python test/run_test.py -i distributed/_composable/fsdp/test_fully_shard_clip_grad_norm_.py -k test_clip_grad_norm_2d --verbose
  python test/run_test.py -i distributed/fsdp/test_fsdp_tp_integration.py -k test_fsdp_tp_integration --verbose

  # this runs on both single-gpu and multi-gpu instance. It should be smart about skipping tests that aren't supported
  # with if required # gpus aren't available
  python test/run_test.py --include distributed/test_dynamo_distributed distributed/test_inductor_collectives --verbose
  assert_git_not_dirty
}

test_inductor() {
  python tools/dynamo/verify_dynamo.py
  python test/run_test.py --inductor --include test_modules test_ops test_ops_gradients test_torch --verbose
  # Do not add --inductor for the following inductor unit tests, otherwise we will fail because of nested dynamo state
  python test/run_test.py --include inductor/test_torchinductor inductor/test_torchinductor_opinfo inductor/test_aot_inductor --verbose

  # docker build uses bdist_wheel which does not work with test_aot_inductor
  # TODO: need a faster way to build
  if [[ "$BUILD_ENVIRONMENT" != *rocm* ]]; then
      BUILD_AOT_INDUCTOR_TEST=1 python setup.py develop
      CPP_TESTS_DIR="${BUILD_BIN_DIR}" LD_LIBRARY_PATH="${TORCH_LIB_DIR}" python test/run_test.py --cpp --verbose -i cpp/test_aoti_abi_check cpp/test_aoti_inference
  fi
}

test_inductor_cpp_wrapper_abi_compatible() {
  export TORCHINDUCTOR_ABI_COMPATIBLE=1
  TEST_REPORTS_DIR=$(pwd)/test/test-reports
  mkdir -p "$TEST_REPORTS_DIR"

  echo "Testing Inductor cpp wrapper mode with TORCHINDUCTOR_ABI_COMPATIBLE=1"
  # cpu stack allocation causes segfault and needs more investigation
  python test/run_test.py --include inductor/test_cpu_cpp_wrapper
  python test/run_test.py --include inductor/test_cuda_cpp_wrapper

  TORCHINDUCTOR_CPP_WRAPPER=1 python benchmarks/dynamo/timm_models.py --device cuda --accuracy --amp \
    --training --inductor --disable-cudagraphs --only vit_base_patch16_224 \
    --output "$TEST_REPORTS_DIR/inductor_cpp_wrapper_training.csv"
  python benchmarks/dynamo/check_accuracy.py \
    --actual "$TEST_REPORTS_DIR/inductor_cpp_wrapper_training.csv" \
    --expected "benchmarks/dynamo/ci_expected_accuracy/inductor_timm_training.csv"
}

# "Global" flags for inductor benchmarking controlled by TEST_CONFIG
# For example 'dynamic_aot_eager_torchbench' TEST_CONFIG means we run
# the benchmark script with '--dynamic-shapes --backend aot_eager --device cuda'
# The matrix of test options is specified in .github/workflows/inductor.yml,
# .github/workflows/inductor-periodic.yml, and
# .github/workflows/inductor-perf-test-nightly.yml
DYNAMO_BENCHMARK_FLAGS=()

if [[ "${TEST_CONFIG}" == *dynamo_eager* ]]; then
  DYNAMO_BENCHMARK_FLAGS+=(--backend eager)
elif [[ "${TEST_CONFIG}" == *aot_eager* ]]; then
  DYNAMO_BENCHMARK_FLAGS+=(--backend aot_eager)
elif [[ "${TEST_CONFIG}" == *aot_inductor* ]]; then
  DYNAMO_BENCHMARK_FLAGS+=(--export-aot-inductor)
elif [[ "${TEST_CONFIG}" == *inductor* && "${TEST_CONFIG}" != *perf* ]]; then
  DYNAMO_BENCHMARK_FLAGS+=(--inductor)
fi

if [[ "${TEST_CONFIG}" == *dynamic* ]]; then
  DYNAMO_BENCHMARK_FLAGS+=(--dynamic-shapes --dynamic-batch-only)
fi

if [[ "${TEST_CONFIG}" == *cpu_inductor* ]]; then
  DYNAMO_BENCHMARK_FLAGS+=(--device cpu)
else
  DYNAMO_BENCHMARK_FLAGS+=(--device cuda)
fi

test_perf_for_dashboard() {
  TEST_REPORTS_DIR=$(pwd)/test/test-reports
  mkdir -p "$TEST_REPORTS_DIR"

  local suite="$1"
  shift

  local backend=inductor
  local modes=()
  if [[ "$DASHBOARD_TAG" == *training-true* ]]; then
    modes+=(training)
  fi
  if [[ "$DASHBOARD_TAG" == *inference-true* ]]; then
    modes+=(inference)
  fi
  # TODO: All the accuracy tests can be skipped once the CI accuracy checking is stable enough
  local targets=(accuracy performance)

  for mode in "${modes[@]}"; do
    if [[ "$mode" == "inference" ]]; then
      dtype=bfloat16
    elif [[ "$mode" == "training" ]]; then
      dtype=amp
    fi
    for target in "${targets[@]}"; do
      local target_flag=("--${target}")
      if [[ "$target" == "performance" ]]; then
        target_flag+=( --cold-start-latency)
      elif [[ "$target" == "accuracy" ]]; then
        target_flag+=( --no-translation-validation)
      fi

      if [[ "$DASHBOARD_TAG" == *default-true* ]]; then
        python "benchmarks/dynamo/$suite.py" \
            "${target_flag[@]}" --"$mode" --"$dtype" --backend "$backend" --disable-cudagraphs "$@" \
            --output "$TEST_REPORTS_DIR/${backend}_no_cudagraphs_${suite}_${dtype}_${mode}_cuda_${target}.csv"
      fi
      if [[ "$DASHBOARD_TAG" == *cudagraphs-true* ]]; then
        python "benchmarks/dynamo/$suite.py" \
            "${target_flag[@]}" --"$mode" --"$dtype" --backend "$backend" "$@" \
            --output "$TEST_REPORTS_DIR/${backend}_with_cudagraphs_${suite}_${dtype}_${mode}_cuda_${target}.csv"
      fi
      if [[ "$DASHBOARD_TAG" == *dynamic-true* ]]; then
        python "benchmarks/dynamo/$suite.py" \
            "${target_flag[@]}" --"$mode" --"$dtype" --backend "$backend" --dynamic-shapes \
            --dynamic-batch-only "$@" \
            --output "$TEST_REPORTS_DIR/${backend}_dynamic_${suite}_${dtype}_${mode}_cuda_${target}.csv"
      fi
      if [[ "$DASHBOARD_TAG" == *cppwrapper-true* ]] && [[ "$mode" == "inference" ]]; then
        TORCHINDUCTOR_CPP_WRAPPER=1 python "benchmarks/dynamo/$suite.py" \
            "${target_flag[@]}" --"$mode" --"$dtype" --backend "$backend" --disable-cudagraphs "$@" \
            --output "$TEST_REPORTS_DIR/${backend}_cpp_wrapper_${suite}_${dtype}_${mode}_cuda_${target}.csv"
      fi
      if [[ "$DASHBOARD_TAG" == *freezing_cudagraphs-true* ]] && [[ "$mode" == "inference" ]]; then
        python "benchmarks/dynamo/$suite.py" \
            "${target_flag[@]}" --"$mode" --"$dtype" --backend "$backend" "$@" --freezing \
            --output "$TEST_REPORTS_DIR/${backend}_with_cudagraphs_freezing_${suite}_${dtype}_${mode}_cuda_${target}.csv"
      fi
      if [[ "$DASHBOARD_TAG" == *freeze_autotune_cudagraphs-true* ]] && [[ "$mode" == "inference" ]]; then
        TORCHINDUCTOR_MAX_AUTOTUNE=1 python "benchmarks/dynamo/$suite.py" \
            "${target_flag[@]}" --"$mode" --"$dtype" --backend "$backend" "$@" --freezing \
            --output "$TEST_REPORTS_DIR/${backend}_with_cudagraphs_freezing_autotune_${suite}_${dtype}_${mode}_cuda_${target}.csv"
      fi
      if [[ "$DASHBOARD_TAG" == *aotinductor-true* ]] && [[ "$mode" == "inference" ]]; then
        TORCHINDUCTOR_ABI_COMPATIBLE=1 python "benchmarks/dynamo/$suite.py" \
            "${target_flag[@]}" --"$mode" --"$dtype" --export-aot-inductor --disable-cudagraphs "$@" \
            --output "$TEST_REPORTS_DIR/${backend}_aot_inductor_${suite}_${dtype}_${mode}_cuda_${target}.csv"
      fi
      if [[ "$DASHBOARD_TAG" == *maxautotune-true* ]]; then
        TORCHINDUCTOR_MAX_AUTOTUNE=1 python "benchmarks/dynamo/$suite.py" \
            "${target_flag[@]}" --"$mode" --"$dtype" --backend "$backend" "$@" \
            --output "$TEST_REPORTS_DIR/${backend}_max_autotune_${suite}_${dtype}_${mode}_cuda_${target}.csv"
      fi
      if [[ "$DASHBOARD_TAG" == *cudagraphs_low_precision-true* ]] && [[ "$mode" == "inference" ]]; then
        # TODO: This has a new dtype called quant and the benchmarks script needs to be updated to support this.
        # The tentative command is as follows. It doesn't work now, but it's ok because we only need mock data
        # to fill the dashboard.
        python "benchmarks/dynamo/$suite.py" \
          "${target_flag[@]}" --"$mode" --quant --backend "$backend" "$@" \
          --output "$TEST_REPORTS_DIR/${backend}_cudagraphs_low_precision_${suite}_quant_${mode}_cuda_${target}.csv" || true
        # Copy cudagraph results as mock data, easiest choice?
        cp "$TEST_REPORTS_DIR/${backend}_with_cudagraphs_${suite}_${dtype}_${mode}_cuda_${target}.csv" \
          "$TEST_REPORTS_DIR/${backend}_cudagraphs_low_precision_${suite}_quant_${mode}_cuda_${target}.csv"
      fi
    done
  done
}

test_torchao_perf_for_dashboard() {
  TEST_REPORTS_DIR=$(pwd)/test/test-reports
  mkdir -p "$TEST_REPORTS_DIR"

  local suite="$1"
  shift

  local backend=torchao
  local modes=()
  if [[ "$DASHBOARD_TAG" == *training-true* ]]; then
    modes+=(training)
  fi
  if [[ "$DASHBOARD_TAG" == *inference-true* ]]; then
    modes+=(inference)
  fi
  # TODO: All the accuracy tests can be skipped once the CI accuracy checking is stable enough
  local targets=(accuracy performance)
  local torchao_backends=(noquant int8dynamic int8weightonly int4weightonly  autoquant)

  for mode in "${modes[@]}"; do
    if [[ "$mode" == "inference" ]]; then
      dtype=bfloat16
    elif [[ "$mode" == "training" ]]; then
      dtype=amp
    fi
    for target in "${targets[@]}"; do
      local target_flag=("--${target}")
      if [[ "$target" == "performance" ]]; then
        target_flag+=( --cold-start-latency)
      elif [[ "$target" == "accuracy" ]]; then
        target_flag+=( --no-translation-validation)
      fi

      for torchao_backend in "${torchao_backends[@]}"; do
        if [[ "$DASHBOARD_TAG" == *${torchao_backend}-true* ]]; then
          python "benchmarks/dynamo/$suite.py" \
              "${target_flag[@]}" --"$mode" --"$dtype" --quantization "${torchao_backend}" "$@" \
              --output "$TEST_REPORTS_DIR/${backend}_${torchao_backend}_${suite}_${dtype}_${mode}_cuda_${target}.csv"
        fi
      done
    done
  done
}

test_single_torchao_benchmark() {
  # Usage: test_single_torchao_benchmark <inference|training> huggingface 0 --args-for-script

  # Use test-reports directory under test folder will allow the CI to automatically pick up
  # the test reports and upload them to S3. Need to use full path here otherwise the script
  # will bark about file not found later on
  TEST_REPORTS_DIR=$(pwd)/test/test-reports
  mkdir -p "$TEST_REPORTS_DIR"

  local name="$1"
  shift
  local suite="$1"
  shift
  # shard id is mandatory, even if it is not passed
  local shard_id="$1"
  shift

  local partition_flags=()
  if [[ -n "$NUM_TEST_SHARDS" && -n "$shard_id" ]]; then
    partition_flags=( --total-partitions "$NUM_TEST_SHARDS" --partition-id "$shard_id" )
  fi

  test_torchao_perf_for_dashboard "$suite" \
    "${TORCHAO_BENCHMARK_FLAGS[@]}" "$@" "${partition_flags[@]}"

}

test_torchao_benchmark() {
  # Usage: test_torchao_benchmark huggingface 0
  TEST_REPORTS_DIR=$(pwd)/test/test-reports

  local suite="$1"
  shift
  local shard_id="$1"
  shift

  test_single_torchao_benchmark "inference" "$suite" "$shard_id" --inference --bfloat16 "$@"
}

test_single_dynamo_benchmark() {
  # Usage: test_single_dynamo_benchmark inductor_inference huggingface 0 --args-for-script

  # Use test-reports directory under test folder will allow the CI to automatically pick up
  # the test reports and upload them to S3. Need to use full path here otherwise the script
  # will bark about file not found later on
  TEST_REPORTS_DIR=$(pwd)/test/test-reports
  mkdir -p "$TEST_REPORTS_DIR"

  local name="$1"
  shift
  local suite="$1"
  shift
  # shard id is mandatory, even if it is not passed
  local shard_id="$1"
  shift

  local partition_flags=()
  if [[ -n "$NUM_TEST_SHARDS" && -n "$shard_id" ]]; then
    partition_flags=( --total-partitions "$NUM_TEST_SHARDS" --partition-id "$shard_id" )
  fi

  if [[ "${TEST_CONFIG}" == *perf_compare* ]]; then
    python "benchmarks/dynamo/$suite.py" \
      --ci --performance --disable-cudagraphs --inductor \
      "${DYNAMO_BENCHMARK_FLAGS[@]}" "$@" "${partition_flags[@]}" \
      --output "$TEST_REPORTS_DIR/${name}_${suite}.csv"
  elif [[ "${TEST_CONFIG}" == *perf* ]]; then
    test_perf_for_dashboard "$suite" \
      "${DYNAMO_BENCHMARK_FLAGS[@]}" "$@" "${partition_flags[@]}"
  else
    if [[ "${TEST_CONFIG}" == *aot_inductor* ]]; then
      # Test AOTInductor with the ABI-compatible mode on CI
      # This can be removed once the ABI-compatible mode becomes default.
      export TORCHINDUCTOR_ABI_COMPATIBLE=1
    fi
    python "benchmarks/dynamo/$suite.py" \
      --ci --accuracy --timing --explain \
      "${DYNAMO_BENCHMARK_FLAGS[@]}" \
      "$@" "${partition_flags[@]}" \
      --output "$TEST_REPORTS_DIR/${name}_${suite}.csv"
    python benchmarks/dynamo/check_accuracy.py \
      --actual "$TEST_REPORTS_DIR/${name}_$suite.csv" \
      --expected "benchmarks/dynamo/ci_expected_accuracy/${TEST_CONFIG}_${name}.csv"
    python benchmarks/dynamo/check_graph_breaks.py \
      --actual "$TEST_REPORTS_DIR/${name}_$suite.csv" \
      --expected "benchmarks/dynamo/ci_expected_accuracy/${TEST_CONFIG}_${name}.csv"
  fi
}

test_inductor_micro_benchmark() {
  TEST_REPORTS_DIR=$(pwd)/test/test-reports
  python benchmarks/gpt_fast/benchmark.py --output "${TEST_REPORTS_DIR}/gpt_fast_benchmark.csv"
}

test_inductor_halide() {
  python test/run_test.py --include inductor/test_halide.py --verbose
  assert_git_not_dirty
}

test_dynamo_benchmark() {
  # Usage: test_dynamo_benchmark huggingface 0
  TEST_REPORTS_DIR=$(pwd)/test/test-reports

  local suite="$1"
  shift
  local shard_id="$1"
  shift

  if [[ "${TEST_CONFIG}" == *perf_compare* ]]; then
    test_single_dynamo_benchmark "training" "$suite" "$shard_id" --training --amp "$@"
  elif [[ "${TEST_CONFIG}" == *perf* ]]; then
    test_single_dynamo_benchmark "dashboard" "$suite" "$shard_id" "$@"
  else
    if [[ "${TEST_CONFIG}" == *cpu_inductor* ]]; then
      test_single_dynamo_benchmark "inference" "$suite" "$shard_id" --inference --float32 "$@"
    elif [[ "${TEST_CONFIG}" == *aot_inductor* ]]; then
      test_single_dynamo_benchmark "inference" "$suite" "$shard_id" --inference --bfloat16 "$@"
    else
      test_single_dynamo_benchmark "inference" "$suite" "$shard_id" --inference --bfloat16 "$@"
      test_single_dynamo_benchmark "training" "$suite" "$shard_id" --training --amp "$@"
    fi
  fi
}

test_inductor_torchbench_smoketest_perf() {
  TEST_REPORTS_DIR=$(pwd)/test/test-reports
  mkdir -p "$TEST_REPORTS_DIR"

  # Test some models in the cpp wrapper mode
  TORCHINDUCTOR_ABI_COMPATIBLE=1 TORCHINDUCTOR_CPP_WRAPPER=1 python benchmarks/dynamo/torchbench.py --device cuda --accuracy \
    --bfloat16 --inference --inductor --only hf_T5 --output "$TEST_REPORTS_DIR/inductor_cpp_wrapper_inference.csv"
  TORCHINDUCTOR_ABI_COMPATIBLE=1 TORCHINDUCTOR_CPP_WRAPPER=1 python benchmarks/dynamo/torchbench.py --device cuda --accuracy \
    --bfloat16 --inference --inductor --only llama --output "$TEST_REPORTS_DIR/inductor_cpp_wrapper_inference.csv"
  python benchmarks/dynamo/check_accuracy.py \
    --actual "$TEST_REPORTS_DIR/inductor_cpp_wrapper_inference.csv" \
    --expected "benchmarks/dynamo/ci_expected_accuracy/inductor_torchbench_inference.csv"

  python benchmarks/dynamo/torchbench.py --device cuda --performance --backend inductor --float16 --training \
    --batch-size-file "$(realpath benchmarks/dynamo/torchbench_models_list.txt)" --only hf_Bert \
    --output "$TEST_REPORTS_DIR/inductor_training_smoketest.csv"
  # The threshold value needs to be actively maintained to make this check useful
  python benchmarks/dynamo/check_perf_csv.py -f "$TEST_REPORTS_DIR/inductor_training_smoketest.csv" -t 1.4

  TORCHINDUCTOR_ABI_COMPATIBLE=1 python benchmarks/dynamo/torchbench.py --device cuda --performance --bfloat16 --inference \
    --export-aot-inductor --only nanogpt --output "$TEST_REPORTS_DIR/inductor_inference_smoketest.csv"
  # The threshold value needs to be actively maintained to make this check useful
  # The perf number of nanogpt seems not very stable, e.g.
  # https://github.com/pytorch/pytorch/actions/runs/7158691360/job/19491437314,
  # and thus we lower its threshold to reduce flakiness. If this continues to be a problem,
  # we switch to use some other model.
  python benchmarks/dynamo/check_perf_csv.py -f "$TEST_REPORTS_DIR/inductor_inference_smoketest.csv" -t 4.9

  # Check memory compression ratio for a few models
  for test in hf_Albert timm_vision_transformer; do
    python benchmarks/dynamo/torchbench.py --device cuda --performance --backend inductor --amp --training \
      --disable-cudagraphs --batch-size-file "$(realpath benchmarks/dynamo/torchbench_models_list.txt)" \
      --only $test --output "$TEST_REPORTS_DIR/inductor_training_smoketest_$test.csv"
    cat "$TEST_REPORTS_DIR/inductor_training_smoketest_$test.csv"
    python benchmarks/dynamo/check_memory_compression_ratio.py --actual \
      "$TEST_REPORTS_DIR/inductor_training_smoketest_$test.csv" \
      --expected benchmarks/dynamo/expected_ci_perf_inductor_torchbench.csv
  done

  # Perform some "warm-start" runs for a few huggingface models.
  for test in AlbertForQuestionAnswering AllenaiLongformerBase DistilBertForMaskedLM DistillGPT2 GoogleFnet YituTechConvBert; do
    python benchmarks/dynamo/huggingface.py --accuracy --training --amp --inductor --device cuda --warm-start-latency \
      --only $test --output "$TEST_REPORTS_DIR/inductor_warm_start_smoketest_$test.csv"
    python benchmarks/dynamo/check_accuracy.py \
      --actual "$TEST_REPORTS_DIR/inductor_warm_start_smoketest_$test.csv" \
      --expected "benchmarks/dynamo/ci_expected_accuracy/inductor_huggingface_training.csv"
  done
}

test_inductor_torchbench_cpu_smoketest_perf(){
  TEST_REPORTS_DIR=$(pwd)/test/test-reports
  mkdir -p "$TEST_REPORTS_DIR"

  #set jemalloc
  JEMALLOC_LIB="/usr/lib/x86_64-linux-gnu/libjemalloc.so.2"
  IOMP_LIB="$(dirname "$(which python)")/../lib/libiomp5.so"
  export LD_PRELOAD="$JEMALLOC_LIB":"$IOMP_LIB":"$LD_PRELOAD"
  export MALLOC_CONF="oversize_threshold:1,background_thread:true,metadata_thp:auto,dirty_decay_ms:-1,muzzy_decay_ms:-1"
  export KMP_AFFINITY=granularity=fine,compact,1,0
  export KMP_BLOCKTIME=1
  CORES=$(lscpu | grep Core | awk '{print $4}')
  export OMP_NUM_THREADS=$CORES
  end_core=$(( CORES-1 ))

  MODELS_SPEEDUP_TARGET=benchmarks/dynamo/expected_ci_speedup_inductor_torchbench_cpu.csv

  grep -v '^ *#' < "$MODELS_SPEEDUP_TARGET" | while IFS=',' read -r -a model_cfg
  do
    local model_name=${model_cfg[0]}
    local data_type=${model_cfg[1]}
    local speedup_target=${model_cfg[4]}
    if [[ ${model_cfg[3]} == "cpp" ]]; then
      export TORCHINDUCTOR_CPP_WRAPPER=1
    else
      unset TORCHINDUCTOR_CPP_WRAPPER
    fi
    local output_name="$TEST_REPORTS_DIR/inductor_inference_${model_cfg[0]}_${model_cfg[1]}_${model_cfg[2]}_${model_cfg[3]}_cpu_smoketest.csv"

    if [[ ${model_cfg[2]} == "dynamic" ]]; then
      taskset -c 0-"$end_core" python benchmarks/dynamo/torchbench.py \
        --inference --performance --"$data_type" -dcpu -n50 --only "$model_name" --dynamic-shapes \
        --dynamic-batch-only --freezing --timeout 9000 --backend=inductor --output "$output_name"
    else
      taskset -c 0-"$end_core" python benchmarks/dynamo/torchbench.py \
        --inference --performance --"$data_type" -dcpu -n50 --only "$model_name" \
        --freezing --timeout 9000 --backend=inductor --output "$output_name"
    fi
    cat "$output_name"
    # The threshold value needs to be actively maintained to make this check useful.
    python benchmarks/dynamo/check_perf_csv.py -f "$output_name" -t "$speedup_target"
  done
}

test_torchbench_gcp_smoketest(){
  pushd "${TORCHBENCHPATH}"
  python test.py -v
  popd
}

test_python_gloo_with_tls() {
  source "$(dirname "${BASH_SOURCE[0]}")/run_glootls_test.sh"
  assert_git_not_dirty
}


test_aten() {
  # Test ATen
  # The following test(s) of ATen have already been skipped by caffe2 in rocm environment:
  # scalar_tensor_test, basic, native_test
  echo "Running ATen tests with pytorch lib"

  if [[ -n "$IN_WHEEL_TEST" ]]; then
    echo "Running test with the install folder"
    # Rename the build folder when running test to ensure it
    # is not depended on the folder
    mv "$BUILD_DIR" "$BUILD_RENAMED_DIR"
    TEST_BASE_DIR="$TORCH_TEST_DIR"
  else
    echo "Running test with the build folder"
    TEST_BASE_DIR="$BUILD_BIN_DIR"
  fi

  # NB: the ATen test binaries don't have RPATH set, so it's necessary to
  # put the dynamic libraries somewhere were the dynamic linker can find them.
  # This is a bit of a hack.
  ${SUDO} ln -sf "$TORCH_LIB_DIR"/libc10* "$TEST_BASE_DIR"
  ${SUDO} ln -sf "$TORCH_LIB_DIR"/libcaffe2* "$TEST_BASE_DIR"
  ${SUDO} ln -sf "$TORCH_LIB_DIR"/libmkldnn* "$TEST_BASE_DIR"
  ${SUDO} ln -sf "$TORCH_LIB_DIR"/libnccl* "$TEST_BASE_DIR"
  ${SUDO} ln -sf "$TORCH_LIB_DIR"/libtorch* "$TEST_BASE_DIR"

  ls "$TEST_BASE_DIR"
  aten/tools/run_tests.sh "$TEST_BASE_DIR"

  if [[ -n "$IN_WHEEL_TEST" ]]; then
    # Restore the build folder to avoid any impact on other tests
    mv "$BUILD_RENAMED_DIR" "$BUILD_DIR"
  fi

  assert_git_not_dirty
}

test_without_numpy() {
  pushd "$(dirname "${BASH_SOURCE[0]}")"
  python -c "import sys;sys.path.insert(0, 'fake_numpy');from unittest import TestCase;import torch;x=torch.randn(3,3);TestCase().assertRaises(RuntimeError, lambda: x.numpy())"
  # Regression test for https://github.com/pytorch/pytorch/issues/66353
  python -c "import sys;sys.path.insert(0, 'fake_numpy');import torch;print(torch.tensor([torch.tensor(0.), torch.tensor(1.)]))"
  # Regression test for https://github.com/pytorch/pytorch/issues/109387
  if [[ "${TEST_CONFIG}" == *dynamo* ]]; then
    python -c "import sys;sys.path.insert(0, 'fake_numpy');import torch;torch.compile(lambda x:print(x))('Hello World')"
  fi
  popd
}

test_libtorch() {
  local SHARD="$1"

  # The slow test config corresponds to a default test config that should run
  # the libtorch tests instead.
  if [[ "$TEST_CONFIG" != "slow" ]]; then
    echo "Testing libtorch"
    ln -sf "$TORCH_LIB_DIR"/libbackend_with_compiler.so "$TORCH_BIN_DIR"
    ln -sf "$TORCH_LIB_DIR"/libjitbackend_test.so "$TORCH_BIN_DIR"
    ln -sf "$TORCH_LIB_DIR"/libcaffe2_nvrtc.so "$TORCH_BIN_DIR"
    ln -sf "$TORCH_LIB_DIR"/libc10* "$TORCH_BIN_DIR"
    ln -sf "$TORCH_LIB_DIR"/libshm* "$TORCH_BIN_DIR"
    ln -sf "$TORCH_LIB_DIR"/libtorch* "$TORCH_BIN_DIR"
    ln -sf "$TORCH_LIB_DIR"/libnvfuser* "$TORCH_BIN_DIR"

    export CPP_TESTS_DIR="${TORCH_BIN_DIR}"

    if [[ -z "${SHARD}" || "${SHARD}" == "1" ]]; then
      test_libtorch_api
    fi

    if [[ -z "${SHARD}" || "${SHARD}" == "2" ]]; then
      test_libtorch_jit
    fi

    assert_git_not_dirty
  fi
}

test_libtorch_jit() {
  # Prepare the model used by test_jit, the model needs to be in the test directory
  # to get picked up by run_test
  pushd test
  python cpp/jit/tests_setup.py setup
  popd

  # Run jit and lazy tensor cpp tests together to finish them faster
  if [[ "$BUILD_ENVIRONMENT" == *cuda* && "$TEST_CONFIG" != *nogpu* ]]; then
    LTC_TS_CUDA=1 python test/run_test.py --cpp --verbose -i cpp/test_jit cpp/test_lazy
  else
    # CUDA tests have already been skipped when CUDA is not available
    python test/run_test.py --cpp --verbose -i cpp/test_jit cpp/test_lazy -k "not CUDA"
  fi

  # Cleaning up test artifacts in the test folder
  pushd test
  python cpp/jit/tests_setup.py shutdown
  popd
}

test_libtorch_api() {
  # Start background download
  MNIST_DIR="${PWD}/test/cpp/api/mnist"
  python tools/download_mnist.py --quiet -d "${MNIST_DIR}"

  if [[ "$BUILD_ENVIRONMENT" == *asan* || "$BUILD_ENVIRONMENT" == *slow-gradcheck* ]]; then
    TEST_REPORTS_DIR=test/test-reports/cpp-unittest/test_libtorch
    mkdir -p $TEST_REPORTS_DIR

    OMP_NUM_THREADS=2 TORCH_CPP_TEST_MNIST_PATH="${MNIST_DIR}" "$TORCH_BIN_DIR"/test_api --gtest_filter='-IMethodTest.*' --gtest_output=xml:$TEST_REPORTS_DIR/test_api.xml
    "$TORCH_BIN_DIR"/test_tensorexpr --gtest_output=xml:$TEST_REPORTS_DIR/test_tensorexpr.xml
  else
    # Exclude IMethodTest that relies on torch::deploy, which will instead be ran in test_deploy
    OMP_NUM_THREADS=2 TORCH_CPP_TEST_MNIST_PATH="${MNIST_DIR}" python test/run_test.py --cpp --verbose -i cpp/test_api -k "not IMethodTest"
    python test/run_test.py --cpp --verbose -i cpp/test_tensorexpr
  fi

  if [[ "${BUILD_ENVIRONMENT}" != *android* && "${BUILD_ENVIRONMENT}" != *cuda* && "${BUILD_ENVIRONMENT}" != *asan* ]]; then
    # NB: This test is not under TORCH_BIN_DIR but under BUILD_BIN_DIR
    export CPP_TESTS_DIR="${BUILD_BIN_DIR}"
    python test/run_test.py --cpp --verbose -i cpp/static_runtime_test
  fi
}

test_xpu_bin(){
  TEST_REPORTS_DIR=$(pwd)/test/test-reports
  mkdir -p "$TEST_REPORTS_DIR"

  for xpu_case in "${BUILD_BIN_DIR}"/*{xpu,sycl}*; do
    if [[ "$xpu_case" != *"*"* && "$xpu_case" != *.so && "$xpu_case" != *.a ]]; then
      case_name=$(basename "$xpu_case")
      echo "Testing ${case_name} ..."
      "$xpu_case" --gtest_output=xml:"$TEST_REPORTS_DIR"/"$case_name".xml
    fi
  done
}

test_aot_compilation() {
  echo "Testing Ahead of Time compilation"
  ln -sf "$TORCH_LIB_DIR"/libc10* "$TORCH_BIN_DIR"
  ln -sf "$TORCH_LIB_DIR"/libtorch* "$TORCH_BIN_DIR"

  if [ -f "$TORCH_BIN_DIR"/test_mobile_nnc ]; then
    CPP_TESTS_DIR="${TORCH_BIN_DIR}" python test/run_test.py --cpp --verbose -i cpp/test_mobile_nnc
  fi

  if [ -f "$TORCH_BIN_DIR"/aot_model_compiler_test ]; then
    source test/mobile/nnc/test_aot_compile.sh
  fi
}

test_vulkan() {
  if [[ "$BUILD_ENVIRONMENT" == *vulkan* ]]; then
    ln -sf "$TORCH_LIB_DIR"/libtorch* "$TORCH_TEST_DIR"
    ln -sf "$TORCH_LIB_DIR"/libc10* "$TORCH_TEST_DIR"
    export VK_ICD_FILENAMES=/var/lib/jenkins/swiftshader/swiftshader/build/Linux/vk_swiftshader_icd.json
    CPP_TESTS_DIR="${TORCH_TEST_DIR}" LD_LIBRARY_PATH=/var/lib/jenkins/swiftshader/swiftshader/build/Linux/ python test/run_test.py --cpp --verbose -i cpp/vulkan_api_test
  fi
}

test_distributed() {
  echo "Testing distributed python tests"
  # shellcheck disable=SC2086
  time python test/run_test.py --distributed-tests --shard "$SHARD_NUMBER" "$NUM_TEST_SHARDS" $INCLUDE_CLAUSE --verbose
  assert_git_not_dirty

  if [[ ("$BUILD_ENVIRONMENT" == *cuda* || "$BUILD_ENVIRONMENT" == *rocm*) && "$SHARD_NUMBER" == 1 ]]; then
    echo "Testing distributed C++ tests"
    ln -sf "$TORCH_LIB_DIR"/libtorch* "$TORCH_BIN_DIR"
    ln -sf "$TORCH_LIB_DIR"/libc10* "$TORCH_BIN_DIR"

    export CPP_TESTS_DIR="${TORCH_BIN_DIR}"
    # These are distributed tests, so let's continue running them sequentially here to avoid
    # any surprise
    python test/run_test.py --cpp --verbose -i cpp/FileStoreTest
    python test/run_test.py --cpp --verbose -i cpp/HashStoreTest
    python test/run_test.py --cpp --verbose -i cpp/TCPStoreTest

    if [[ "$BUILD_ENVIRONMENT" == *cuda* ]]; then
      MPIEXEC=$(command -v mpiexec)
      if [[ -n "$MPIEXEC" ]]; then
        # NB: mpiexec only works directly with the C++ test binary here
        MPICMD="${MPIEXEC} -np 2 $TORCH_BIN_DIR/ProcessGroupMPITest"
        eval "$MPICMD"
      fi

      python test/run_test.py --cpp --verbose -i cpp/ProcessGroupGlooTest
      python test/run_test.py --cpp --verbose -i cpp/ProcessGroupNCCLTest
      python test/run_test.py --cpp --verbose -i cpp/ProcessGroupNCCLErrorsTest
    fi
  fi
}

test_rpc() {
  echo "Testing RPC C++ tests"
  # NB: the ending test_rpc must match the current function name for the current
  # test reporting process to function as expected.
  ln -sf "$TORCH_LIB_DIR"/libtorch* "$TORCH_BIN_DIR"
  ln -sf "$TORCH_LIB_DIR"/libc10* "$TORCH_BIN_DIR"

  CPP_TESTS_DIR="${TORCH_BIN_DIR}" python test/run_test.py --cpp --verbose -i cpp/test_cpp_rpc
}

test_custom_backend() {
  echo "Testing custom backends"
  CUSTOM_BACKEND_BUILD="${CUSTOM_TEST_ARTIFACT_BUILD_DIR}/custom-backend-build"
  pushd test/custom_backend
  cp -a "$CUSTOM_BACKEND_BUILD" build
  # Run tests Python-side and export a lowered module.
  python test_custom_backend.py -v
  python backend.py --export-module-to=model.pt
  # Run tests C++-side and load the exported lowered module.
  build/test_custom_backend ./model.pt
  rm -f ./model.pt
  popd
  assert_git_not_dirty
}

test_custom_script_ops() {
  echo "Testing custom script operators"
  CUSTOM_OP_BUILD="${CUSTOM_TEST_ARTIFACT_BUILD_DIR}/custom-op-build"
  pushd test/custom_operator
  cp -a "$CUSTOM_OP_BUILD" build
  # Run tests Python-side and export a script module.
  python test_custom_ops.py -v
  python model.py --export-script-module=model.pt
  # Run tests C++-side and load the exported script module.
  build/test_custom_ops ./model.pt
  popd
  assert_git_not_dirty
}

test_jit_hooks() {
  echo "Testing jit hooks in cpp"
  HOOK_BUILD="${CUSTOM_TEST_ARTIFACT_BUILD_DIR}/jit-hook-build"
  pushd test/jit_hooks
  cp -a "$HOOK_BUILD" build
  # Run tests Python-side and export the script modules with hooks
  python model.py --export-script-module=model
  # Run tests C++-side and load the exported script modules
  build/test_jit_hooks ./model
  popd
  assert_git_not_dirty
}

test_torch_function_benchmark() {
  echo "Testing __torch_function__ benchmarks"
  pushd benchmarks/overrides_benchmark
  python bench.py -n 1 -m 2
  python pyspybench.py Tensor -n 1
  python pyspybench.py SubTensor -n 1
  python pyspybench.py WithTorchFunction -n 1
  python pyspybench.py SubWithTorchFunction -n 1
  popd
  assert_git_not_dirty
}

build_xla() {
  # xla test needs pytorch headers in torch/include
  pushd ..
  python -c "import os, torch, shutil; shutil.copytree(os.path.join(os.path.dirname(torch.__file__), 'include'), 'workspace/torch/include', dirs_exist_ok=True)"
  popd

  # xla test needs sccache setup.
  # shellcheck source=./common-build.sh
  source "$(dirname "${BASH_SOURCE[0]}")/common-build.sh"

  XLA_DIR=xla
  USE_CACHE=1
  clone_pytorch_xla
  # shellcheck disable=SC1091
  source "xla/.circleci/common.sh"

  # TODO: The torch pin #73164 is involved in the sev https://github.com/pytorch/pytorch/issues/86093
  # so this is temporarily removed until XLA fixes the weird logic in https://github.com/pytorch/xla/blob/master/scripts/apply_patches.sh#L17-L18
  rm "${XLA_DIR}/torch_patches/.torch_pin" || true

  apply_patches
  SITE_PACKAGES="$(python -c 'from distutils.sysconfig import get_python_lib; print(get_python_lib())')"
  # These functions are defined in .circleci/common.sh in pytorch/xla repo
  retry install_deps_pytorch_xla $XLA_DIR $USE_CACHE
  CMAKE_PREFIX_PATH="${SITE_PACKAGES}/torch:${CMAKE_PREFIX_PATH}" XLA_SANDBOX_BUILD=1 build_torch_xla $XLA_DIR
  assert_git_not_dirty
}

test_xla() {
  # xla test needs sccache setup.
  # shellcheck source=./common-build.sh
  source "$(dirname "${BASH_SOURCE[0]}")/common-build.sh"

  clone_pytorch_xla
  # shellcheck disable=SC1091
  source "./xla/.circleci/common.sh"
  SITE_PACKAGES="$(python -c 'from distutils.sysconfig import get_python_lib; print(get_python_lib())')"
  # Set LD_LIBRARY_PATH for C++ tests
  export LD_LIBRARY_PATH="/opt/conda/lib/:${LD_LIBRARY_PATH}"
  CMAKE_PREFIX_PATH="${SITE_PACKAGES}/torch:${CMAKE_PREFIX_PATH}" XLA_SKIP_MP_OP_TESTS=1 run_torch_xla_tests "$(pwd)" "$(pwd)/xla"
  assert_git_not_dirty
}

# Do NOT run this test before any other tests, like test_python_shard, etc.
# Because this function uninstalls the torch built from branch and installs
# the torch built on its base commit.
test_forward_backward_compatibility() {
  set -x
  REPO_DIR=$(pwd)
  if [[ "${BASE_SHA}" == "${SHA1}" ]]; then
    echo "On trunk, we should compare schemas with torch built from the parent commit"
    SHA_TO_COMPARE=$(git rev-parse "${SHA1}"^)
  else
    echo "On pull, we should compare schemas with torch built from the merge base"
    SHA_TO_COMPARE=$(git merge-base "${SHA1}" "${BASE_SHA}")
  fi
  export SHA_TO_COMPARE

  # create a dummy ts model at this version
  python test/create_dummy_torchscript_model.py /tmp/model_new.pt
  python -m venv venv
  # shellcheck disable=SC1091
  . venv/bin/activate

  # build torch at the base commit to generate a base function schema for comparison
  git reset --hard "${SHA_TO_COMPARE}"
  git submodule sync && git submodule update --init --recursive
  echo "::group::Installing Torch From Base Commit"
  pip install -r requirements.txt
  # shellcheck source=./common-build.sh
  source "$(dirname "${BASH_SOURCE[0]}")/common-build.sh"
  python setup.py bdist_wheel --bdist-dir="base_bdist_tmp" --dist-dir="base_dist"
  python -mpip install base_dist/*.whl
  echo "::endgroup::"

  pushd test/forward_backward_compatibility
  pip show torch
  python dump_all_function_schemas.py --filename nightly_schemas.txt

  git reset --hard "${SHA1}"
  git submodule sync && git submodule update --init --recursive
  # FC: verify new model can be load with old code.
  if ! python ../load_torchscript_model.py /tmp/model_new.pt; then
      echo "FC check failed: new model cannot be load in old code"
      return 1
  fi
  python ../create_dummy_torchscript_model.py /tmp/model_old.pt
  deactivate
  rm -r "${REPO_DIR}/venv" "${REPO_DIR}/base_dist"
  pip show torch
  python check_forward_backward_compatibility.py --existing-schemas nightly_schemas.txt
  # BC: verify old model can be load with new code
  if ! python ../load_torchscript_model.py /tmp/model_old.pt; then
      echo "BC check failed: old model cannot be load in new code"
      return 1
  fi
  popd
  set +x
  assert_git_not_dirty
}

test_bazel() {
  set -e

  # bazel test needs sccache setup.
  # shellcheck source=./common-build.sh
  source "$(dirname "${BASH_SOURCE[0]}")/common-build.sh"

  get_bazel

  if [[ "$CUDA_VERSION" == "cpu" ]]; then
    # Test //c10/... without Google flags and logging libraries. The
    # :all_tests target in the subsequent Bazel invocation tests
    # //c10/... with the Google libraries.
    tools/bazel test --config=cpu-only --test_timeout=480 --test_output=all --test_tag_filters=-gpu-required --test_filter=-*CUDA \
      --no//c10:use_gflags --no//c10:use_glog //c10/...

    tools/bazel test --config=cpu-only --test_timeout=480 --test_output=all --test_tag_filters=-gpu-required --test_filter=-*CUDA :all_tests
  else
    # Increase the test timeout to 480 like CPU tests because modules_test frequently timeout
    tools/bazel test --test_timeout=480 --test_output=errors \
      //:any_test \
      //:autograd_test \
      //:dataloader_test \
      //:dispatch_test \
      //:enum_test \
      //:expanding_array_test \
      //:fft_test \
      //:functional_test \
      //:grad_mode_test \
      //:inference_mode_test \
      //:init_test \
      //:jit_test \
      //:memory_test \
      //:meta_tensor_test \
      //:misc_test \
      //:moduledict_test \
      //:modulelist_test \
      //:modules_test \
      //:namespace_test \
      //:nested_test \
      //:nn_utils_test \
      //:operations_test \
      //:ordered_dict_test \
      //:parallel_benchmark_test \
      //:parameterdict_test \
      //:parameterlist_test \
      //:sequential_test \
      //:serialize_test \
      //:special_test \
      //:static_test \
      //:support_test \
      //:tensor_flatten_test \
      //:tensor_indexing_test \
      //:tensor_options_cuda_test \
      //:tensor_options_test \
      //:tensor_test \
      //:torch_dist_autograd_test \
      //:torch_include_test \
      //:transformer_test \
      //:test_bazel \
      //c10/cuda/test:test \
      //c10/test:core_tests \
      //c10/test:typeid_test \
      //c10/test:util/ssize_test \
      //c10/test:util_base_tests
  fi
}

test_benchmarks() {
  if [[ "$BUILD_ENVIRONMENT" == *cuda* && $TEST_CONFIG != *nogpu* ]]; then
    pip_install --user "pytest-benchmark==3.2.3"
    pip_install --user "requests"
    BENCHMARK_DATA="benchmarks/.data"
    mkdir -p ${BENCHMARK_DATA}
    pytest benchmarks/fastrnns/test_bench.py --benchmark-sort=Name --benchmark-json=${BENCHMARK_DATA}/fastrnns_default.json --fuser=default --executor=default
    pytest benchmarks/fastrnns/test_bench.py --benchmark-sort=Name --benchmark-json=${BENCHMARK_DATA}/fastrnns_legacy_old.json --fuser=old --executor=legacy
    pytest benchmarks/fastrnns/test_bench.py --benchmark-sort=Name --benchmark-json=${BENCHMARK_DATA}/fastrnns_profiling_te.json --fuser=te --executor=profiling
    # TODO: Enable these for GHA once we have credentials for forked pull requests
    if [[ -z "${GITHUB_ACTIONS}" ]]; then
      python benchmarks/upload_scribe.py --pytest_bench_json ${BENCHMARK_DATA}/fastrnns_default.json
      python benchmarks/upload_scribe.py --pytest_bench_json ${BENCHMARK_DATA}/fastrnns_legacy_old.json
      python benchmarks/upload_scribe.py --pytest_bench_json ${BENCHMARK_DATA}/fastrnns_profiling_te.json
    fi
    assert_git_not_dirty
  fi
}

test_cpp_extensions() {
  # This is to test whether cpp extension build is compatible with current env. No need to test both ninja and no-ninja build
  time python test/run_test.py --include test_cpp_extensions_aot_ninja --verbose
  assert_git_not_dirty
}

test_vec256() {
  # This is to test vec256 instructions DEFAULT/AVX/AVX2 (platform dependent, some platforms might not support AVX/AVX2)
  if [[ "$BUILD_ENVIRONMENT" != *rocm* ]]; then
    echo "Testing vec256 instructions"
    mkdir -p test/test-reports/vec256
    pushd build/bin
    vec256_tests=$(find . -maxdepth 1 -executable -name 'vec256_test*')
    for vec256_exec in $vec256_tests
    do
      $vec256_exec --gtest_output=xml:test/test-reports/vec256/"$vec256_exec".xml
    done
    popd
    assert_git_not_dirty
  fi
}

test_docs_test() {
  .ci/pytorch/docs-test.sh
}

test_executorch() {
  echo "Install torchvision and torchaudio"
  install_torchvision
  install_torchaudio

  pushd /executorch

  # NB: We need to build ExecuTorch runner here and not inside the Docker image
  # because it depends on PyTorch
  # shellcheck disable=SC1091
  source .ci/scripts/utils.sh
  build_executorch_runner "cmake"

  echo "Run ExecuTorch regression tests for some models"
  # NB: This is a sample model, more can be added here
  export PYTHON_EXECUTABLE=python
  # TODO(huydhn): Add more coverage here using ExecuTorch's gather models script
  # shellcheck disable=SC1091
  source .ci/scripts/test.sh mv3 cmake xnnpack-quantization-delegation ''

  popd

  # Test torchgen generated code for Executorch.
  echo "Testing ExecuTorch op registration"
  "$BUILD_BIN_DIR"/test_edge_op_registration

  assert_git_not_dirty
}

test_linux_aarch64(){
  python test/run_test.py --include test_modules test_mkldnn test_mkldnn_fusion test_openmp test_torch test_dynamic_shapes \
       test_transformers test_multiprocessing test_numpy_interop --verbose

  # Dynamo tests
  python test/run_test.py --include dynamo/test_compile dynamo/test_backends dynamo/test_comptime dynamo/test_config \
       dynamo/test_functions dynamo/test_fx_passes_pre_grad dynamo/test_interop dynamo/test_model_output dynamo/test_modules \
       dynamo/test_optimizers dynamo/test_recompile_ux dynamo/test_recompiles --verbose

  # Inductor tests
  python test/run_test.py --include inductor/test_torchinductor inductor/test_benchmark_fusion inductor/test_codecache \
       inductor/test_config inductor/test_control_flow inductor/test_coordinate_descent_tuner inductor/test_fx_fusion \
       inductor/test_group_batch_fusion inductor/test_inductor_freezing inductor/test_inductor_utils \
       inductor/test_inplacing_pass inductor/test_kernel_benchmark inductor/test_layout_optim \
       inductor/test_max_autotune inductor/test_memory_planning inductor/test_metrics inductor/test_multi_kernel inductor/test_pad_mm \
       inductor/test_pattern_matcher inductor/test_perf inductor/test_profiler inductor/test_select_algorithm inductor/test_smoke \
       inductor/test_split_cat_fx_passes inductor/test_standalone_compile inductor/test_torchinductor \
       inductor/test_torchinductor_codegen_dynamic_shapes inductor/test_torchinductor_dynamic_shapes --verbose
}

if ! [[ "${BUILD_ENVIRONMENT}" == *libtorch* || "${BUILD_ENVIRONMENT}" == *-bazel-* ]]; then
  (cd test && python -c "import torch; print(torch.__config__.show())")
  (cd test && python -c "import torch; print(torch.__config__.parallel_info())")
fi
if [[ "$BUILD_ENVIRONMENT" == *aarch64* ]]; then
  test_linux_aarch64
elif [[ "${TEST_CONFIG}" == *backward* ]]; then
  test_forward_backward_compatibility
  # Do NOT add tests after bc check tests, see its comment.
elif [[ "${TEST_CONFIG}" == *xla* ]]; then
  install_torchvision
  build_xla
  test_xla
elif [[ "${TEST_CONFIG}" == *executorch* ]]; then
  test_executorch
elif [[ "$TEST_CONFIG" == 'jit_legacy' ]]; then
  test_python_legacy_jit
elif [[ "${BUILD_ENVIRONMENT}" == *libtorch* ]]; then
  # TODO: run some C++ tests
  echo "no-op at the moment"
elif [[ "$TEST_CONFIG" == distributed ]]; then
  test_distributed
  # Only run RPC C++ tests on the first shard
  if [[ "${SHARD_NUMBER}" == 1 ]]; then
    test_rpc
  fi
elif [[ "$TEST_CONFIG" == deploy ]]; then
  checkout_install_torchdeploy
  test_torch_deploy
elif [[ "${TEST_CONFIG}" == *inductor_distributed* ]]; then
  test_inductor_distributed
elif [[ "${TEST_CONFIG}" == *inductor-micro-benchmark* ]]; then
  test_inductor_micro_benchmark
<<<<<<< HEAD
elif [[ "${TEST_CONFIG}" == *inductor-halide* ]]; then
  test_inductor_halide
elif [[ "${TEST_CONFIG}" == *huggingface* ]]; then
=======
elif [[ "${TEST_CONFIG}" == *inductor_huggingface* ]]; then
>>>>>>> 38a33c32
  install_torchvision
  id=$((SHARD_NUMBER-1))
  test_dynamo_benchmark huggingface "$id"
elif [[ "${TEST_CONFIG}" == *inductor_timm* ]]; then
  install_torchvision
  id=$((SHARD_NUMBER-1))
  test_dynamo_benchmark timm_models "$id"
elif [[ "${TEST_CONFIG}" == *inductor_torchbench* ]]; then
  if [[ "${TEST_CONFIG}" == *cpu_inductor* ]]; then
    install_torchaudio cpu
  else
    install_torchaudio cuda
  fi
  install_torchtext
  install_torchvision
  id=$((SHARD_NUMBER-1))
  # https://github.com/opencv/opencv-python/issues/885
  pip_install opencv-python==4.8.0.74
  if [[ "${TEST_CONFIG}" == *inductor_torchbench_smoketest_perf* ]]; then
    checkout_install_torchbench hf_Bert hf_Albert nanogpt timm_vision_transformer
    PYTHONPATH=$(pwd)/torchbench test_inductor_torchbench_smoketest_perf
  elif [[ "${TEST_CONFIG}" == *inductor_torchbench_cpu_smoketest_perf* ]]; then
    checkout_install_torchbench timm_vision_transformer phlippe_densenet basic_gnn_gcn \
      llama_v2_7b_16h resnet50 timm_efficientnet mobilenet_v3_large timm_resnest \
      shufflenet_v2_x1_0 hf_GPT2
    PYTHONPATH=$(pwd)/torchbench test_inductor_torchbench_cpu_smoketest_perf
  elif [[ "${TEST_CONFIG}" == *torchbench_gcp_smoketest* ]]; then
    checkout_install_torchbench
    TORCHBENCHPATH=$(pwd)/torchbench test_torchbench_gcp_smoketest
  else
    checkout_install_torchbench
    # Do this after checkout_install_torchbench to ensure we clobber any
    # nightlies that torchbench may pull in
    if [[ "${TEST_CONFIG}" != *cpu_inductor* ]]; then
      install_torchrec_and_fbgemm
    fi
    PYTHONPATH=$(pwd)/torchbench test_dynamo_benchmark torchbench "$id"
  fi
elif [[ "${TEST_CONFIG}" == *torchao_huggingface* ]]; then
  install_torchao
  install_torchvision
  id=$((SHARD_NUMBER-1))
  test_torchao_benchmark huggingface "$id"
elif [[ "${TEST_CONFIG}" == *torchao_timm* ]]; then
  install_torchao
  install_torchvision
  id=$((SHARD_NUMBER-1))
  test_torchao_benchmark timm_models "$id"
elif [[ "${TEST_CONFIG}" == *torchao_torchbench* ]]; then
  install_torchao
  install_torchaudio cuda
  install_torchvision
  id=$((SHARD_NUMBER-1))
  checkout_install_torchbench
  PYTHONPATH=$(pwd)/torchbench test_torchao_benchmark torchbench "$id"
elif [[ "${TEST_CONFIG}" == *inductor_cpp_wrapper_abi_compatible* ]]; then
  install_torchvision
  test_inductor_cpp_wrapper_abi_compatible
elif [[ "${TEST_CONFIG}" == *inductor* && "${SHARD_NUMBER}" == 1 ]]; then
  install_torchvision
  test_inductor
  test_inductor_distributed
elif [[ "${TEST_CONFIG}" == *dynamo* && "${SHARD_NUMBER}" == 1 && $NUM_TEST_SHARDS -gt 1 ]]; then
  install_torchvision
  test_dynamo_shard 1
  test_aten
elif [[ "${TEST_CONFIG}" == *dynamo* && $SHARD_NUMBER -gt 1 && $NUM_TEST_SHARDS -gt 1 ]]; then
  install_torchvision
  test_dynamo_shard "${SHARD_NUMBER}"
elif [[ "${BUILD_ENVIRONMENT}" == *rocm* && -n "$TESTS_TO_INCLUDE" ]]; then
  install_torchvision
  test_python_shard "$SHARD_NUMBER"
  test_aten
elif [[ "${SHARD_NUMBER}" == 1 && $NUM_TEST_SHARDS -gt 1 ]]; then
  test_without_numpy
  install_torchvision
  test_python_shard 1
  test_aten
  test_libtorch 1
  if [[ "${BUILD_ENVIRONMENT}" == *xpu* ]]; then
    test_xpu_bin
  fi
elif [[ "${SHARD_NUMBER}" == 2 && $NUM_TEST_SHARDS -gt 1 ]]; then
  install_torchvision
  test_python_shard 2
  test_libtorch 2
  test_aot_compilation
  test_custom_script_ops
  test_custom_backend
  test_torch_function_benchmark
elif [[ "${SHARD_NUMBER}" -gt 2 ]]; then
  # Handle arbitrary number of shards
  install_torchvision
  test_python_shard "$SHARD_NUMBER"
elif [[ "${BUILD_ENVIRONMENT}" == *vulkan* ]]; then
  test_vulkan
elif [[ "${BUILD_ENVIRONMENT}" == *-bazel-* ]]; then
  test_bazel
elif [[ "${BUILD_ENVIRONMENT}" == *-mobile-lightweight-dispatch* ]]; then
  test_libtorch
elif [[ "${TEST_CONFIG}" = docs_test ]]; then
  test_docs_test
elif [[ "${BUILD_ENVIRONMENT}" == *xpu* ]]; then
  install_torchvision
  test_python
  test_aten
  test_xpu_bin
else
  install_torchvision
  install_monkeytype
  test_python
  test_aten
  test_vec256
  test_libtorch
  test_aot_compilation
  test_custom_script_ops
  test_custom_backend
  test_torch_function_benchmark
  test_benchmarks
fi<|MERGE_RESOLUTION|>--- conflicted
+++ resolved
@@ -1306,15 +1306,11 @@
   test_torch_deploy
 elif [[ "${TEST_CONFIG}" == *inductor_distributed* ]]; then
   test_inductor_distributed
+elif [[ "${TEST_CONFIG}" == *inductor-halide* ]]; then
+  test_inductor_halide
 elif [[ "${TEST_CONFIG}" == *inductor-micro-benchmark* ]]; then
   test_inductor_micro_benchmark
-<<<<<<< HEAD
-elif [[ "${TEST_CONFIG}" == *inductor-halide* ]]; then
-  test_inductor_halide
-elif [[ "${TEST_CONFIG}" == *huggingface* ]]; then
-=======
 elif [[ "${TEST_CONFIG}" == *inductor_huggingface* ]]; then
->>>>>>> 38a33c32
   install_torchvision
   id=$((SHARD_NUMBER-1))
   test_dynamo_benchmark huggingface "$id"
